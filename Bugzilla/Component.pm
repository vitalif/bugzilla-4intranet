--- conflicted
+++ resolved
@@ -5,20 +5,12 @@
 # This Source Code Form is "Incompatible With Secondary Licenses", as
 # defined by the Mozilla Public License, v. 2.0.
 
-<<<<<<< HEAD
-use strict;
-
-package Bugzilla::Component;
-
-use base qw(Bugzilla::Field::Choice);
-=======
 package Bugzilla::Component;
 
 use 5.10.1;
 use strict;
 
 use parent qw(Bugzilla::Field::ChoiceInterface Bugzilla::Object);
->>>>>>> 1cd8f4bd
 
 use Bugzilla::Constants;
 use Bugzilla::Util;

--- conflicted
+++ resolved
@@ -79,20 +79,11 @@
     initialqacontact => \&_check_initialqacontact,
     description      => \&_check_description,
     initial_cc       => \&_check_cc_list,
-<<<<<<< HEAD
-    is_active         => \&Bugzilla::Object::check_boolean,
-};
-
-use constant UPDATE_VALIDATORS => {
-    name => \&_check_name,
-    default_version => \&_check_default_version,
-=======
     name             => \&_check_name,
 };
 
 use constant VALIDATOR_DEPENDENCIES => {
     name => ['product'],
->>>>>>> a2a2c09c
 };
 
 ###############################
@@ -160,7 +151,6 @@
     return $component;
 }
 
-<<<<<<< HEAD
 sub run_create_validators
 {
     my $class  = shift;
@@ -174,11 +164,7 @@
     return $params;
 }
 
-sub update
-{
-=======
 sub update {
->>>>>>> a2a2c09c
     my $self = shift;
     # Bugzilla::Field::Choice is not a threat as we don't have 'value' field
     # Yet do not call its update() for the future

# -*- Mode: perl; indent-tabs-mode: nil -*-
#
# The contents of this file are subject to the Mozilla Public
# License Version 1.1 (the "License"); you may not use this file
# except in compliance with the License. You may obtain a copy of
# the License at http://www.mozilla.org/MPL/
#
# Software distributed under the License is distributed on an "AS
# IS" basis, WITHOUT WARRANTY OF ANY KIND, either express or
# implied. See the License for the specific language governing
# rights and limitations under the License.
#
# The Initial Developer of the Original Code is NASA.
# Portions created by NASA are Copyright (C) 2006 San Jose State
# University Foundation. All Rights Reserved.
#
# The Original Code is the Bugzilla Bug Tracking System.
#
# Contributor(s): Max Kanat-Alexander <mkanat@bugzilla.org>
#                 Greg Hendricks <ghendricks@novell.com>
#                 Vitaliy Filippov    <vitalif@mail.ru>

use strict;

##############################################
# Class representing single value of a field #
##############################################

package Bugzilla::Field::Choice;

use base qw(Bugzilla::Object);

use Bugzilla::Config qw(SetParam write_params);
use Bugzilla::Constants;
use Bugzilla::Error;
use Bugzilla::Field;
use Bugzilla::Util qw(trim detaint_natural trick_taint diff_arrays);

use Scalar::Util qw(blessed);

##################
# Initialization #
##################

use constant DB_COLUMNS => qw(
    id
    value
    sortkey
    isactive
);

use constant UPDATE_COLUMNS => qw(
    value
    sortkey
    isactive
);

use constant NAME_FIELD => 'value';
use constant LIST_ORDER => 'sortkey, value';

use constant REQUIRED_CREATE_FIELDS => qw(value);

use constant VALIDATORS => {
<<<<<<< HEAD
    value    => \&_check_value,
    sortkey  => \&_check_sortkey,
    isactive => \&Bugzilla::Object::check_boolean,
=======
    value   => \&_check_value,
    sortkey => \&_check_sortkey,
    visibility_value_id => \&_check_visibility_value_id,
    isactive => \&_check_isactive,
>>>>>>> a2a2c09c
};

use constant CLASS_MAP => {
    bug_status       => 'Bugzilla::Status',
    product          => 'Bugzilla::Product',
    component        => 'Bugzilla::Component',
    version          => 'Bugzilla::Version',
    target_milestone => 'Bugzilla::Milestone',
    classification   => 'Bugzilla::Classification',
};

use constant DEFAULT_MAP => {
    op_sys       => 'defaultopsys',
    rep_platform => 'defaultplatform',
    priority     => 'defaultpriority',
    bug_severity => 'defaultseverity',
};

use constant EXCLUDE_CONTROLLED_FIELDS => ();

#################
# Class Factory #
#################

# Bugzilla::Field::Choice is actually an abstract base class. Every field
# type has its own dynamically-generated class for its values. This allows
# certain fields to have special types, like how bug_status's values
# are Bugzilla::Status objects.

sub type
{
    my ($class, $field) = @_;
    my $field_obj = blessed $field ? $field : Bugzilla->get_field($field, THROW_ERROR);
    my $field_name = $field_obj->name;

    my $package;
    if ($class->CLASS_MAP->{$field_name})
    {
        $package = $class->CLASS_MAP->{$field_name};
        if (!defined *{"${package}::DB_TABLE"})
        {
            eval "require $package";
        }
    }
    else
    {
        # For generic classes, we use a lowercase class name, so as
        # not to interfere with any real subclasses we might make some day.
        $package = "Bugzilla::Field::Choice::$field_name";

        # The package only needs to be created once. We check if the DB_TABLE
        # glob for this package already exists, which tells us whether or not
        # we need to create the package (this works even under mod_perl, where
        # this package definition will persist across requests)).
        if (!defined *{"${package}::DB_TABLE"})
        {
            eval <<EOC;
                package $package;
                use base qw(Bugzilla::Field::Choice);
                use constant DB_TABLE => '$field_name';
                use constant FIELD_NAME => '$field_name';
EOC
        }
    }

    return $package;
}

################
# Constructors #
################

# We just make new() enforce this, which should give developers 
# the understanding that you can't use Bugzilla::Field::Choice
# without calling type().
sub new {
    my $class = shift;
    if ($class eq 'Bugzilla::Field::Choice') {
        ThrowCodeError('field_choice_must_use_type');
    }
    $class->SUPER::new(@_);
}

#########################
# Database Manipulation #
#########################

# vitalif@mail.ru 2010-11-11 //
# This is incorrect in create() to remove arguments that are not valid DB columns
# BEFORE calling run_create_validators etc, as these methods can change
# params hash (for example turn Bugzilla::Product to product_id field)
sub create
{
    my $self = shift;
    $self = $self->SUPER::create(@_);
    $self->field->touch;
    return $self;
}

sub update {
    my $self = shift;
    my $dbh = Bugzilla->dbh;
    my $fname = $self->field->name;

    $dbh->bz_start_transaction();

    my ($changes, $old_self) = $self->SUPER::update(@_);
    if (exists $changes->{$self->NAME_FIELD}) {
        my ($old, $new) = @{ $changes->{$self->NAME_FIELD} };
        if ($self->field->type != FIELD_TYPE_MULTI_SELECT)
        {
            $self->field->{has_activity} = 1;
            $dbh->do(
                "INSERT INTO bugs_activity (bug_id, who, bug_when, fieldid, added, removed)".
                " SELECT bug_id, ?, NOW(), ?, ?, ? FROM bugs WHERE $fname = ?", undef,
                Bugzilla->user->id, $self->field->id, $new, $old, $old
            );
            $dbh->do("UPDATE bugs SET $fname = ?, lastdiffed = NOW() WHERE $fname = ?",
                     undef, $new, $old);
        }

        if ($old_self->is_default) {
            my $param = $self->DEFAULT_MAP->{$self->field->name};
            SetParam($param, $self->name);
            write_params();
        }
    }

    $self->field->touch;
    $dbh->bz_commit_transaction();
    return wantarray ? ($changes, $old_self) : $changes;
}

sub remove_from_db {
    my $self = shift;
    if ($self->is_default) {
        ThrowUserError('fieldvalue_is_default',
                       { field => $self->field, value => $self,
                         param_name => $self->DEFAULT_MAP->{$self->field->name},
                       });
    }
    if ($self->is_static) {
        ThrowUserError('fieldvalue_not_deletable', 
                       { field => $self->field, value => $self });
    }
    if ($self->bug_count) {
        ThrowUserError('fieldvalue_still_has_bugs',
                       { field => $self->field, value => $self });
    }
    $self->_check_if_controller();
    $self->set_visibility_values(undef);
    $self->field->touch;
    $self->SUPER::remove_from_db();
}

# Default implementation of get_all for choice fields
# Returns all values (active+inactive), enabled for products that current user can see
sub get_all
{
    my $class = shift;
    my ($include_disabled) = @_;
    my $rc_cache = Bugzilla->rc_cache_fields;
    if ($rc_cache->{get_all}->{$class}->{$include_disabled ? 1 : 0})
    {
        # Filtered lists are cached for a single request
        return @{$rc_cache->{get_all}->{$class}->{$include_disabled ? 1 : 0}};
    }
    my $f = $class->field;
    my $all;
    my $cache = Bugzilla->cache_fields;
    if (!$include_disabled && grep { $_ eq 'isactive' } $class->DB_COLUMNS)
    {
        $all = $class->match({ isactive => 1 });
    }
    elsif (!defined $f->{legal_values})
    {
        # Only full unfiltered list of active values is cached between requests
        $all = [ $class->SUPER::get_all() ];
        $f->{legal_values} = $all;
    }
    else
    {
        $all = $f->{legal_values};
    }
    if (!$f->value_field_id || $f->value_field->name ne 'product')
    {
        # Just return unfiltered list
        return @$all;
    }
    # Product field is a special case: it has access controls applied.
    # So if our values are controlled by product field value,
    # return only ones visible inside products visible to current user.
    my $h = Bugzilla->fieldvaluecontrol_hash
        ->{Bugzilla->get_field('product')->id}
        ->{values}
        ->{$f->id};
    my $visible_ids = { map { $_->id => 1 } Bugzilla::Product->get_all };
    my $vis;
    my $filtered;
    for my $value (@$all)
    {
        $vis = !$h->{$value->id} || !%{$h->{$value->id}} ? 1 : 0;
        for (keys %{$h->{$value->id}})
        {
            if ($visible_ids->{$_})
            {
                $vis = 1;
                last;
            }
        }
        push @$filtered, $value if $vis;
    }
    my $order = $class->LIST_ORDER;
    $order =~ s/(\s+(A|DE)SC)(?!\w)//giso;
    $order = [ split /[\s,]*,[\s,]*/, $order ];
    $filtered = [ sort
    {
        my $t;
        for (@$order)
        {
            if ($a->{$_} =~ /^[\d\.]+$/s && $b->{$_} =~ /^[\d\.]+$/s)
            {
                $t = $a->{$_} <=> $b->{$_};
            }
            else
            {
                $t = $a->{$_} cmp $b->{$_};
            }
            return $t if $t;
        }
        return 0;
    } @$filtered ];
    $rc_cache->{get_all}->{$class}->{$include_disabled ? 1 : 0} = $filtered;
    return @$filtered;
}

# Returns names of all _active_ values, enabled for products that current user can see
sub get_all_names
{
    my $class = shift;
    my $dup = {};
    my $names = [];
    my $idf = $class->ID_FIELD;
    my $namef = $class->NAME_FIELD;
    # Remember IDs of each name
    for ($class->get_all())
    {
        if (!$dup->{$_->{$namef}})
        {
            push @$names, ($dup->{$_->{$namef}} = { name => $_->{$namef}, ids => [ $_->{$idf} ] });
        }
        else
        {
            push @{$dup->{$_->{$namef}}->{ids}}, $_->{$idf};
        }
    }
    return $names;
}

sub _check_if_controller
{
    my $self = shift;
    my %exclude = map { $_ => 1 } $self->EXCLUDE_CONTROLLED_FIELDS;
    my $c_fields = $self->controls_visibility_of_fields;
    my $c_values = $self->controls_visibility_of_field_values;
    $c_fields = [ grep { !$exclude{$_->name} } @$c_fields ];
    $c_values = {
        map { $_ => $c_values->{$_} }
        grep { !$exclude{$_} && $c_values->{$_} }
        keys %$c_values
    };
    if (@$c_fields || %$c_values)
    {
        ThrowUserError('fieldvalue_is_controller', {
            value  => $self,
            fields => [ map { $_->name } @$c_fields ],
            vals   => $c_values,
        });
    }
}

#############
# Accessors #
#############

sub is_active { return $_[0]->{'isactive'}; }
sub sortkey   { return $_[0]->{'sortkey'};  }

sub bug_count {
    my $self = shift;
    return $self->{bug_count} if defined $self->{bug_count};
    my $dbh = Bugzilla->dbh;
    my $fname = $self->field->name;
    my $count;
    if ($self->field->type == FIELD_TYPE_MULTI_SELECT) {
        $count = $dbh->selectrow_array("SELECT COUNT(*) FROM bug_$fname
                                         WHERE value_id = ?", undef, $self->id);
    }
    else {
        $count = $dbh->selectrow_array("SELECT COUNT(*) FROM bugs 
                                         WHERE $fname = ?",
                                       undef, $self->name);
    }
    $self->{bug_count} = $count;
    return $count;
}

sub field
{
    my $invocant = shift;
    return Bugzilla->get_field($invocant->FIELD_NAME);
}

sub is_default {
    my $self = shift;
    my $name = $self->DEFAULT_MAP->{$self->field->name};
    # If it doesn't exist in DEFAULT_MAP, then there is no parameter
    # related to this field.
    return 0 unless $name;
    return ($self->name eq Bugzilla->params->{$name}) ? 1 : 0;
}

sub is_static {
    my $self = shift;
    # If we need to special-case Resolution for *anything* else, it should
    # get its own subclass.
    if ($self->field->name eq 'resolution') {
        return grep($_ eq $self->name, ('', 'FIXED', 'MOVED', 'DUPLICATE'))
               ? 1 : 0;
    }
    elsif ($self->field->custom) {
        return $self->name eq '---' ? 1 : 0;
    }
    return 0;
}

sub controls_visibility_of_fields
{
    my $self = shift;
    my $vid = $self->id;
    my $fid = $self->field->id;
    $self->{controls_visibility_of_fields} ||= [
        map { Bugzilla->get_field($_->{field_id}) }
        grep { !$_->{value_id} &&
            $_->{visibility_value_id} == $vid &&
            $_->{visibility_field_id} == $fid }
        @{Bugzilla->fieldvaluecontrol}
    ];
    return $self->{controls_visibility_of_fields};
}

sub controls_visibility_of_field_values
{
    my $self = shift;
    my $vid = $self->id;
    my $fid = $self->field->id;
    if (!$self->{controls_visibility_of_field_values})
    {
        my $r = {};
        for (@{Bugzilla->fieldvaluecontrol})
        {
            if ($_->{value_id} &&
                $_->{visibility_value_id} == $vid &&
                $_->{visibility_field_id} == $fid)
            {
                push @{$r->{$_->{field_id}}}, $_->{value_id};
            }
        }
        $self->{controls_visibility_of_field_values} = { map {
            Bugzilla->get_field($_)->name =>
                Bugzilla::Field::Choice->type(Bugzilla->get_field($_))->new_from_list($r->{$_})
        } keys %$r };
    }
    return $self->{controls_visibility_of_field_values};
}

sub visibility_values
{
    my $self = shift;
    my $f;
    if ($self->field->value_field_id && !($f = $self->{visibility_values}))
    {
        my $hash = Bugzilla->fieldvaluecontrol_hash
            ->{$self->field->value_field_id}
            ->{values}
            ->{$self->field->id}
            ->{$self->id};
        $f = $hash ? [ keys %$hash ] : [];
        if (@$f)
        {
            my $type = Bugzilla::Field::Choice->type($self->field->value_field);
            $f = $type->new_from_list($f);
        }
        $self->{visibility_values} = $f;
    }
    return $f;
}

sub has_visibility_value
{
    my $self = shift;
    my ($value, $default) = @_;
    $default = 1 if !defined $default;
    return $default if $self->name eq '---' || !$self->field->value_field_id;
    $value = $value->id if ref $value;
    my $hash = Bugzilla->fieldvaluecontrol_hash
        ->{$self->field->value_field_id}
        ->{values}
        ->{$self->field->id}
        ->{$self->id};
    return $default if !$hash || !%$hash;
    return $hash->{$value};
}

sub is_default_controlled_value
{
    my $self = shift;
    my $result = $self->has_visibility_value(@_);
    return $result unless ref $result;
    return $result->{is_default};
}

# Check visibility of field value for a bug
sub check_visibility
{
    my $self = shift;
    return 1 if $self->name eq '---';
    my $bug = shift || return 1;
    my $vf = $self->field->value_field || return 1;
    my $m = $vf->name;
    $m = blessed $bug ? $bug->$m : $bug->{$m};
    $m = ref $m ? $m->name : $m;
    my $value = Bugzilla::Field::Choice->type($vf)->new({ name => $m }) || return 1;
    return $self->has_visibility_value($value);
}

############
# Mutators #
############

sub set_is_active { $_[0]->set('isactive', $_[1]); }
*set_isactive = *set_is_active;

sub set_name      { $_[0]->set('value', $_[1]);    }
sub set_sortkey   { $_[0]->set('sortkey', $_[1]);  }

sub set_visibility_values
{
    my $self = shift;
    my ($value_ids) = @_;
    update_visibility_values($self->field, $self->id, $value_ids);
    delete $self->{visibility_values};
    return 1;
}

##############
# Validators #
##############

sub _check_isactive {
    my ($invocant, $value) = @_;
    $value = Bugzilla::Object::check_boolean($invocant, $value);
    if (!$value and ref $invocant) {
        if ($invocant->is_default) {
            my $field = $invocant->field;
            ThrowUserError('fieldvalue_is_default', 
                           { value => $invocant, field => $field,
                             param_name => $invocant->DEFAULT_MAP->{$field->name}
                           });
        }
        if ($invocant->is_static) {
            ThrowUserError('fieldvalue_not_deletable',
                           { value => $invocant, field => $invocant->field });
        }
    }
    return $value;
}

sub _check_value {
    my ($invocant, $value) = @_;

    my $field = $invocant->field;

    $value = trim($value);

    # Make sure people don't rename static values
    if (blessed($invocant) && $value ne $invocant->name 
        && $invocant->is_static) 
    {
        ThrowUserError('fieldvalue_not_editable',
                       { field => $field, old_value => $invocant });
    }

    ThrowUserError('fieldvalue_undefined') if !defined $value || $value eq "";
    ThrowUserError('fieldvalue_name_too_long', { value => $value })
        if length($value) > MAX_FIELD_VALUE_SIZE;

    my $exists = $invocant->type($field)->new({ name => $value });
    if ($exists && (!blessed($invocant) || $invocant->id != $exists->id)) {
        ThrowUserError('fieldvalue_already_exists', 
                       { field => $field, value => $exists });
    }

    return $value;
}

sub _check_sortkey {
    my ($invocant, $value) = @_;
    $value = trim($value);
    return 0 if !$value;
    # Store for the error message in case detaint_natural clears it.
    my $orig_value = $value;
    detaint_natural($value)
        || ThrowUserError('fieldvalue_sortkey_invalid',
                          { sortkey => $orig_value,
                            field   => $invocant->field });
    return $value;
}

1;

__END__

=head1 NAME

Bugzilla::Field::Choice - A legal value for a <select>-type field.

=head1 SYNOPSIS

 my $field = new Bugzilla::Field({name => 'bug_status'});

 my $choice = new Bugzilla::Field::Choice->type($field)->new(1);

 my $choices = Bugzilla::Field::Choice->type($field)->new_from_list([1,2,3]);
 my $choices = Bugzilla::Field::Choice->type($field)->get_all();
 my $choices = Bugzilla::Field::Choice->type($field->match({ sortkey => 10 }); 

=head1 DESCRIPTION

This is an implementation of L<Bugzilla::Object>, but with a twist.
You can't call any class methods (such as C<new>, C<create>, etc.) 
directly on C<Bugzilla::Field::Choice> itself. Instead, you have to
call C<Bugzilla::Field::Choice-E<gt>type($field)> to get the class
you're going to instantiate, and then you call the methods on that.

We do that because each field has its own database table for its values, so
each value type needs its own class.

See the L</SYNOPSIS> for examples of how this works.

=head1 METHODS

=head2 Class Factory

In object-oriented design, a "class factory" is a method that picks
and returns the right class for you, based on an argument that you pass.

=over

=item C<type>

Takes a single argument, which is either the name of a field from the
C<fielddefs> table, or a L<Bugzilla::Field> object representing a field.

Returns an appropriate subclass of C<Bugzilla::Field::Choice> that you
can now call class methods on (like C<new>, C<create>, C<match>, etc.)

B<NOTE>: YOU CANNOT CALL CLASS METHODS ON C<Bugzilla::Field::Choice>. You
must call C<type> to get a class you can call methods on.

=back

=head2 Accessors

These are in addition to the standard L<Bugzilla::Object> accessors.

=over

=item C<sortkey>

The key that determines the sort order of this item.

=item C<field>

The L<Bugzilla::Field> object that this field value belongs to.

=item C<controlled_values>

Tells you which values in B<other> fields appear (become visible) when this
value is set in its field.

Returns a hashref of arrayrefs. The hash keys are the names of fields,
and the values are arrays of C<Bugzilla::Field::Choice> objects,
representing values that this value controls the visibility of, for
that field.

=back<|MERGE_RESOLUTION|>--- conflicted
+++ resolved
@@ -61,16 +61,10 @@
 use constant REQUIRED_CREATE_FIELDS => qw(value);
 
 use constant VALIDATORS => {
-<<<<<<< HEAD
-    value    => \&_check_value,
-    sortkey  => \&_check_sortkey,
-    isactive => \&Bugzilla::Object::check_boolean,
-=======
     value   => \&_check_value,
     sortkey => \&_check_sortkey,
     visibility_value_id => \&_check_visibility_value_id,
     isactive => \&_check_isactive,
->>>>>>> a2a2c09c
 };
 
 use constant CLASS_MAP => {

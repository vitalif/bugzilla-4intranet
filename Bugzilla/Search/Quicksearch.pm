--- conflicted
+++ resolved
@@ -126,12 +126,6 @@
              #                               ^^^^
 );
 
-<<<<<<< HEAD
-=======
-# Quicksearch-wide globals for boolean charts.
-our ($chart, $and, $or, $fulltext, $bug_status_set);
-
->>>>>>> 275d7a9e
 sub quicksearch {
     my ($searchstring) = (@_);
     my $cgi = Bugzilla->cgi;
@@ -161,49 +155,6 @@
         scalar(@words)
           || ThrowUserError('quicksearch_unbalanced_quotes', {string => $searchstring});
 
-        # A query cannot start with AND or OR, nor can it end with AND, OR or NOT.
-        ThrowUserError('quicksearch_invalid_query')
-          if ($words[0] =~ /^(?:AND|OR)$/ || $words[$#words] =~ /^(?:AND|OR|NOT)$/);
-
-        my (@qswords, @or_group);
-        while (scalar @words) {
-            my $word = shift @words;
-            # AND is the default word separator, similar to a whitespace,
-            # but |a AND OR b| is not a valid combination.
-            if ($word eq 'AND') {
-                ThrowUserError('quicksearch_invalid_query', {operators => ['AND', 'OR']})
-                  if $words[0] eq 'OR';
-            }
-            # |a OR AND b| is not a valid combination.
-            # |a OR OR b| is equivalent to |a OR b| and so is harmless.
-            elsif ($word eq 'OR') {
-                ThrowUserError('quicksearch_invalid_query', {operators => ['OR', 'AND']})
-                  if $words[0] eq 'AND';
-            }
-            # NOT negates the following word.
-            # |NOT AND| and |NOT OR| are not valid combinations.
-            # |NOT NOT| is fine but has no effect as they cancel themselves.
-            elsif ($word eq 'NOT') {
-                $word = shift @words;
-                next if $word eq 'NOT';
-                if ($word eq 'AND' || $word eq 'OR') {
-                    ThrowUserError('quicksearch_invalid_query', {operators => ['NOT', $word]});
-                }
-                unshift(@words, "-$word");
-            }
-            else {
-                # OR groups words together, as OR has higher precedence than AND.
-                push(@or_group, $word);
-                # If the next word is not OR, then we are not in a OR group,
-                # or we are leaving it.
-                if (!defined $words[0] || $words[0] ne 'OR') {
-                    push(@qswords, join('|', @or_group));
-                    @or_group = ();
-                }
-            }
-        }
-
-<<<<<<< HEAD
         $self->{words} = [ splitString($searchstring) ];
         $self->{content} = '';
         $self->{unknown_fields} = [];
@@ -230,39 +181,10 @@
                                 $self->_default_quicksearch_word($word, $negate);
                             }
                         }
-=======
-        _handle_status_and_resolution($qswords[0]);
-        shift(@qswords) if $bug_status_set;
-
-        my (@unknownFields, %ambiguous_fields);
-        $fulltext = Bugzilla->user->setting('quicksearch_fulltext') eq 'on' ? 1 : 0;
-
-        # Loop over all main-level QuickSearch words.
-        foreach my $qsword (@qswords) {
-            my @or_operand = parse_line('\|', 1, $qsword);
-            foreach my $term (@or_operand) {
-                my $negate = substr($term, 0, 1) eq '-';
-                if ($negate) {
-                    $term = substr($term, 1);
-                }
-
-                next if _handle_special_first_chars($term, $negate);
-                next if _handle_field_names($term, $negate, \@unknownFields,
-                                            \%ambiguous_fields);
-
-                # Having ruled out the special cases, we may now split
-                # by comma, which is another legal boolean OR indicator.
-                # Remove quotes from quoted words, if any.
-                @words = parse_line(',', 0, $term);
-                foreach my $word (@words) {
-                    if (!_special_field_syntax($word, $negate)) {
-                        _default_quicksearch_word($word, $negate);
->>>>>>> 275d7a9e
                     }
                     _handle_urls($word, $negate);
                 }
             }
-<<<<<<< HEAD
             $self->{and}++;
             $self->{or} = 0;
         } # foreach (@words)
@@ -277,18 +199,6 @@
 
         $cgi->param('bug_status', keys %{$self->{states}});
         $cgi->param('resolution', keys %{$self->{resolutions}});
-=======
-            $chart++;
-            $and = 0;
-            $or = 0;
-        }
-
-        # If there is no mention of a bug status, we restrict the query
-        # to open bugs by default.
-        unless ($bug_status_set) {
-            $cgi->param('bug_status', BUG_STATE_OPEN);
-        }
->>>>>>> 275d7a9e
 
         # Inform user about any unknown fields
         if (@{$self->{unknown_fields}} || %{$self->{ambiguous_fields}}) {
@@ -371,7 +281,6 @@
     }
 }
 
-<<<<<<< HEAD
 sub _handle_status_and_resolution
 {
     my $self = shift;
@@ -385,29 +294,6 @@
             $self->{legal_statuses}, $self->{legal_resolutions}))
     {
         $self->{words}->[0] = 'status:'.$self->{words}->[0];
-=======
-sub _handle_status_and_resolution {
-    my $word = shift;
-    my $legal_statuses = get_legal_field_values('bug_status');
-    my (%states, %resolutions);
-    $bug_status_set = 1;
-
-    if ($word eq 'OPEN') {
-        $states{$_} = 1 foreach BUG_STATE_OPEN;
-    }
-    # If we want all bugs, then there is nothing to do.
-    elsif ($word ne 'ALL'
-           && !matchPrefixes(\%states, \%resolutions, $word, $legal_statuses))
-    {
-        $bug_status_set = 0;
-    }
-
-    # If we have wanted resolutions, allow closed states
-    if (keys(%resolutions)) {
-        foreach my $status (@$legal_statuses) {
-            $states{$status} = 1 unless is_open_state($status);
-        }
->>>>>>> 275d7a9e
     }
 }
 
@@ -459,7 +345,6 @@
         return 1;
     }
 
-<<<<<<< HEAD
     # generic field1,field2,field3:value1,value2 notation
     if ($or_operand =~ /^([^:]+):([^:]+)$/)
     {
@@ -536,48 +421,10 @@
             foreach my $value (@values)
             {
                 $self->addChart($translated, $operator, $value, $negate);
-=======
-    # Generic field1,field2,field3:value1,value2 notation.
-    # We have to correctly ignore commas and colons in quotes.
-    my @field_values = parse_line(':', 1, $or_operand);
-    if (scalar @field_values == 2) {
-        my @fields = parse_line(',', 1, $field_values[0]);
-        my @values = parse_line(',', 1, $field_values[1]);
-        foreach my $field (@fields) {
-            my $translated = _translate_field_name($field);
-            # Skip and record any unknown fields
-            if (!defined $translated) {
-                push(@$unknownFields, $field);
-            }
-            # If we got back an array, that means the substring is
-            # ambiguous and could match more than field name
-            elsif (ref $translated) {
-                $ambiguous_fields->{$field} = $translated;
-            }
-            else {
-                if ($translated eq 'bug_status' || $translated eq 'resolution') {
-                    $bug_status_set = 1;
-                }
-                foreach my $value (@values) {
-                    my $operator = FIELD_OPERATOR->{$translated} || 'substring';
-                    # If the string was quoted to protect some special
-                    # characters such as commas and colons, we need
-                    # to remove quotes.
-                    if ($value =~ /^(["'])(.+)\1$/) {
-                        $value = $2;
-                        $value =~ s/\\(["'])/$1/g;
-                    }
-                    addChart($translated, $operator, $value, $negate);
-                }
->>>>>>> 275d7a9e
-            }
-        }
-        return 1;
-    }
-<<<<<<< HEAD
-
-=======
->>>>>>> 275d7a9e
+            }
+        }
+        return 1;
+    }
     return 0;
 }
 
@@ -712,7 +559,6 @@
 # Helpers
 ###########################################################################
 
-<<<<<<< HEAD
 # Split string on whitespace, retaining quoted strings as one
 sub splitString
 {
@@ -749,13 +595,6 @@
     }
 
     return @parts;
-=======
-# Quote and escape a phrase appropriately for a "content matches" search.
-sub _matches_phrase {
-    my ($phrase) = @_;
-    $phrase =~ s/"/\\"/g;
-    return "\"$phrase\"";
->>>>>>> 275d7a9e
 }
 
 # Expand found prefixes to states or resolutions

--- conflicted
+++ resolved
@@ -126,11 +126,8 @@
     sortkey     => \&_check_sortkey,
     type        => \&_check_type,
     visibility_field_id => \&_check_visibility_field_id,
-<<<<<<< HEAD
     add_to_deps => \&_check_add_to_deps,
-=======
     is_mandatory => \&Bugzilla::Object::check_boolean,
->>>>>>> 2303cef9
 };
 
 use constant UPDATE_VALIDATORS => {

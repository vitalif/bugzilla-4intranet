--- conflicted
+++ resolved
@@ -1267,13 +1267,8 @@
     }
 
     if (!defined($value)
-<<<<<<< HEAD
-        || trim($value) eq ""
-        || !grep { $_ eq $value } @$legalsRef)
-=======
         or trim($value) eq ""
         or !grep { $_ eq $value } @$legalsRef)
->>>>>>> a2a2c09c
     {
         return 0 if $no_warn; # We don't want an error to be thrown; return.
         trick_taint($name);

# This Source Code Form is subject to the terms of the Mozilla Public
# License, v. 2.0. If a copy of the MPL was not distributed with this
# file, You can obtain one at http://mozilla.org/MPL/2.0/.
#
# This Source Code Form is "Incompatible With Secondary Licenses", as
# defined by the Mozilla Public License, v. 2.0.

package Bugzilla::Bug;

<<<<<<< HEAD
use utf8;
=======
use 5.10.1;
>>>>>>> 1cd8f4bd
use strict;

use Bugzilla::Attachment;
use Bugzilla::Constants;
use Bugzilla::Field;
use Bugzilla::Flag;
use Bugzilla::FlagType;
use Bugzilla::Hook;
use Bugzilla::Keyword;
use Bugzilla::Milestone;
use Bugzilla::User;
use Bugzilla::Util;
use Bugzilla::Version;
use Bugzilla::Error;
use Bugzilla::Product;
use Bugzilla::Component;
use Bugzilla::Group;
use Bugzilla::Status;
use Bugzilla::Comment;
use Bugzilla::BugUrl;

use List::MoreUtils qw(firstidx uniq part);
use List::Util qw(min max first);
use Storable qw(dclone);
use URI;
use URI::QueryParam;
use Date::Format qw(time2str);
use POSIX qw(floor);
use Scalar::Util qw(blessed);

use parent qw(Bugzilla::Object Exporter);
@Bugzilla::Bug::EXPORT = qw(
    bug_alias_to_id
    LogActivityEntry
);
@Bugzilla::Bug::EXPORT_OK = @Bugzilla::Bug::EXPORT;

#####################################################################
# Constants
#####################################################################

use constant DB_TABLE   => 'bugs';
use constant ID_FIELD   => 'bug_id';
use constant NAME_FIELD => 'alias';
use constant LIST_ORDER => ID_FIELD;
# Bugs have their own auditing table, bugs_activity.
use constant AUDIT_CREATES => 0;
use constant AUDIT_UPDATES => 0;

# This is a sub because it needs to call other subroutines.
sub DB_COLUMNS
{
    my $cache = Bugzilla->cache_fields;
    return @{$cache->{bug_columns}} if defined $cache->{bug_columns};

    my $dbh = Bugzilla->dbh;
    my @custom = grep {$_->type != FIELD_TYPE_MULTI_SELECT}
                      Bugzilla->active_custom_fields;
    my @custom_names = map {$_->name} @custom;

    my @columns = (qw(
        alias
        assigned_to
        bug_file_loc
        bug_id
        bug_severity
        bug_status
        cclist_accessible
        component_id
        delta_ts
        estimated_time
        everconfirmed
        lastdiffed
        priority
        product_id
        qa_contact
        remaining_time
        reporter_accessible
        resolution
        short_desc
        status_whiteboard
        target_milestone
        version
    ),
    # FIXME kill op_sys and rep_platform completely, make them custom fields
    (Bugzilla->params->{useopsys} ? 'op_sys' : ()),
    (Bugzilla->params->{useplatform} ? 'rep_platform' : ()),
    'reporter    AS reporter_id',
    $dbh->sql_date_format('creation_ts', '%Y.%m.%d %H:%i') . ' AS creation_ts',
    $dbh->sql_date_format('deadline', '%Y-%m-%d') . ' AS deadline',
    @custom_names);

    Bugzilla::Hook::process("bug_columns", { columns => \@columns });

    $cache->{bug_columns} = \@columns;
    return @columns;
}

sub VALIDATORS {

    my $validators = {
        alias          => \&_check_alias,
        assigned_to    => \&_check_assigned_to,
        blocked        => \&_check_dependencies,
        bug_file_loc   => \&_check_bug_file_loc,
        bug_severity   => \&_check_select_field,
        bug_status     => \&_check_bug_status,
        cc             => \&_check_cc,
        comment        => \&_check_comment,
        component      => \&_check_component,
        creation_ts    => \&_check_creation_ts,
        deadline       => \&_check_deadline,
        dependson      => \&_check_dependencies,
        dup_id         => \&_check_dup_id,
        estimated_time => \&_check_time_field,
        everconfirmed  => \&Bugzilla::Object::check_boolean,
        groups         => \&_check_groups,
        keywords       => \&_check_keywords,
        op_sys         => \&_check_select_field,
        priority       => \&_check_priority,
        product        => \&_check_product,
        qa_contact     => \&_check_qa_contact,
        remaining_time => \&_check_time_field,
        rep_platform   => \&_check_select_field,
        resolution     => \&_check_resolution,
        short_desc     => \&_check_short_desc,
        status_whiteboard => \&_check_status_whiteboard,
        target_milestone  => \&_check_target_milestone,
#        version           => \&_check_version,

        cclist_accessible   => \&Bugzilla::Object::check_boolean,
        reporter_accessible => \&Bugzilla::Object::check_boolean,
    };

    # Set up validators for custom fields.    
    foreach my $field (Bugzilla->active_custom_fields) {
        my $validator;
        if ($field->type == FIELD_TYPE_SINGLE_SELECT) {
            $validator = \&_check_select_field;
        }
        elsif ($field->type == FIELD_TYPE_MULTI_SELECT) {
            $validator = \&_check_multi_select_field;
        }
        elsif ($field->type == FIELD_TYPE_DATETIME) {
            $validator = \&_check_datetime_field;
        }
        elsif ($field->type == FIELD_TYPE_FREETEXT) {
            $validator = \&_check_freetext_field;
        }
        elsif ($field->type == FIELD_TYPE_BUG_ID) {
            $validator = \&_check_bugid_field;
        }
        elsif ($field->type == FIELD_TYPE_TEXTAREA) {
            $validator = \&_check_textarea_field;
        }
        else {
            $validator = \&_check_default_field;
        }
        $validators->{$field->name} = $validator;
    }

    return $validators;
};

sub VALIDATOR_DEPENDENCIES {
    my $cache = Bugzilla->request_cache;
    return $cache->{bug_validator_dependencies} 
        if $cache->{bug_validator_dependencies};

    my %deps = (
        assigned_to      => ['component'],
        blocked          => ['product'],
        bug_status       => ['product', 'comment', 'target_milestone'],
        cc               => ['component'],
        comment          => ['creation_ts'],
        component        => ['product'],
        dependson        => ['product'],
        dup_id           => ['bug_status', 'resolution'],
        groups           => ['product'],
        keywords         => ['product'],
        resolution       => ['bug_status', 'dependson'],
        qa_contact       => ['component'],
        target_milestone => ['product'],
        version          => ['product'],
    );

    foreach my $field (@{ Bugzilla->fields }) {
        $deps{$field->name} = [ $field->visibility_field->name ]
            if $field->{visibility_field_id};
    }

    $cache->{bug_validator_dependencies} = \%deps;
    return \%deps;
};

sub UPDATE_COLUMNS {
    my @custom = grep {$_->type != FIELD_TYPE_MULTI_SELECT}
                      Bugzilla->active_custom_fields;
    my @custom_names = map {$_->name} @custom;
    my @columns = qw(
        alias
        assigned_to
        bug_file_loc
        bug_severity
        bug_status
        cclist_accessible
        component_id
        deadline
        estimated_time
        everconfirmed
        op_sys
        priority
        product_id
        qa_contact
        remaining_time
        rep_platform
        reporter_accessible
        resolution
        short_desc
        status_whiteboard
        target_milestone
        version
    );
    push(@columns, @custom_names);
    return @columns;
};

use constant NUMERIC_COLUMNS => qw(
    estimated_time
    remaining_time
);

sub DATE_COLUMNS {
    my @fields = @{ Bugzilla->fields({ type => FIELD_TYPE_DATETIME }) };
    return map { $_->name } @fields;
}

# Used in LogActivityEntry(). Gives the max length of lines in the
# activity table.
use constant MAX_LINE_LENGTH => 254;

# This maps the names of internal Bugzilla bug fields to things that would
# make sense to somebody who's not intimately familiar with the inner workings
# of Bugzilla. (These are the field names that the WebService and email_in.pl
# use.)
use constant FIELD_MAP => {
    blocks           => 'blocked',
    cc_accessible    => 'cclist_accessible',
    commentprivacy   => 'comment_is_private',
    creation_time    => 'creation_ts',
    creator          => 'reporter',
    description      => 'comment',
    depends_on       => 'dependson',
    dupe_of          => 'dup_id',
    id               => 'bug_id',
    is_confirmed     => 'everconfirmed',
    is_cc_accessible => 'cclist_accessible',
    is_creator_accessible => 'reporter_accessible',
    last_change_time => 'delta_ts',
    platform         => 'rep_platform',
    severity         => 'bug_severity',
    status           => 'bug_status',
    summary          => 'short_desc',
    url              => 'bug_file_loc',
    whiteboard       => 'status_whiteboard',

    # These are special values for the WebService Bug.search method.
    limit            => 'LIMIT',
    offset           => 'OFFSET',
};

use constant REQUIRED_FIELD_MAP => {
    product_id   => 'product',
    component_id => 'component',
};

# Creation timestamp is here because it needs to be validated
# but it can be NULL in the database (see comments in create above)
#
# Target Milestone is here because it has a default that the validator
# creates (product.defaultmilestone) that is different from the database
# default.
#
# CC is here because it is a separate table, and has a validator-created
# default of the component initialcc.
#
# QA Contact is allowed to be NULL in the database, so it wouldn't normally
# be caught by _required_create_fields. However, it always has to be validated,
# because it has a default of the component.defaultqacontact.
#
# Groups are in a separate table, but must always be validated so that
# mandatory groups get set on bugs.
use constant EXTRA_REQUIRED_FIELDS => qw(creation_ts target_milestone cc qa_contact groups);

#####################################################################

# This and "new" catch every single way of creating a bug, so that we
# can call _create_cf_accessors.
sub _do_list_select {
    my $invocant = shift;
    $invocant->_create_cf_accessors();
    return $invocant->SUPER::_do_list_select(@_);
}

sub new {
    my $invocant = shift;
    my $class = ref($invocant) || $invocant;
    my $param = shift;

    $class->_create_cf_accessors();

    # Remove leading "#" mark if we've just been passed an id.
    if (!ref $param && $param =~ /^#(\d+)$/) {
        $param = $1;
    }

    # If we get something that looks like a word (not a number),
    # make it the "name" param.
    if (!defined $param
        || (!ref($param) && $param =~ /\D/)
        || (ref($param) && $param->{id} =~ /\D/))
    {
        if ($param) {
            $param = { name => ref($param) ? $param->{id} : $param,
                       cache => ref($param) ? $param->{cache} : 0 };
        }
        else {
            # We got something that's not a number.
            my $error_self = {};
            bless $error_self, $class;
            $error_self->{'bug_id'} = $param;
            $error_self->{'error'}  = 'InvalidBugId';
            return $error_self;
        }
    }

    unshift @_, $param;
    my $self = $class->SUPER::new(@_);

    # Bugzilla::Bug->new always returns something, but sets $self->{error}
    # if the bug wasn't found in the database.
    if (!$self) {
        my $error_self = {};
        if (ref $param) {
            $error_self->{bug_id} = $param->{name};
            $error_self->{error}  = 'InvalidBugId';
        }
        else {
            $error_self->{bug_id} = $param;
            $error_self->{error}  = 'NotFound';
        }
        bless $error_self, $class;
        return $error_self;
    }

    return $self;
}

sub cache_key {
    my $class = shift;
    my $key = $class->SUPER::cache_key(@_)
      || return;
    return $key . ',' . Bugzilla->user->id;
}

sub check {
    my $class = shift;
    my ($id, $field) = @_;

    ThrowUserError('improper_bug_id_field_value', { field => $field }) unless defined $id;

    # Bugzilla::Bug throws lots of special errors, so we don't call
    # SUPER::check, we just call our new and do our own checks.
    $id = trim($id);
    my $self = $class->new($id);

    if ($self->{error}) {
        # For error messages, use the id that was returned by new(), because
        # it's cleaned up.
        $id = $self->id;

        if ($self->{error} eq 'NotFound') {
             ThrowUserError("bug_id_does_not_exist", { bug_id => $id });
        }
        if ($self->{error} eq 'InvalidBugId') {
            ThrowUserError("improper_bug_id_field_value",
                              { bug_id => $id,
                                field  => $field });
        }
    }

    unless ($field && $field =~ /^(dependson|blocked|dup_id)$/) {
        $self->check_is_visible($id);
    }
    return $self;
}

sub check_for_edit {
    my $class = shift;
    my $bug = $class->check(@_);

    Bugzilla->user->can_edit_product($bug->product_id)
        || ThrowUserError("product_edit_denied", { product => $bug->product });

    return $bug;
}

sub check_is_visible {
    my ($self, $input_id) = @_;
    $input_id ||= $self->id;
    my $user = Bugzilla->user;

    if (!$user->can_see_bug($self->id)) {
        # The error the user sees depends on whether or not they are
        # logged in (i.e. $user->id contains the user's positive integer ID).
<<<<<<< HEAD
        my $err_args = { bug_id => $self->id };
        if ($user->id) {
            if (Bugzilla->params->{unauth_bug_details}) {
                $err_args->{product} = $self->product;
            }
            ThrowUserError("bug_access_denied", $err_args);
        } else {
            ThrowUserError("bug_access_query", $err_args);
=======
        # If we are validating an alias, then use it in the error message
        # instead of its corresponding bug ID, to not disclose it.
        if ($user->id) {
            ThrowUserError("bug_access_denied", { bug_id => $input_id });
        } else {
            ThrowUserError("bug_access_query", { bug_id => $input_id });
>>>>>>> 1cd8f4bd
        }
    }
}

sub match {
    my $class = shift;
    my ($params) = @_;

    # Allow matching certain fields by name (in addition to matching by ID).
    my %translate_fields = (
        assigned_to => 'Bugzilla::User',
        qa_contact  => 'Bugzilla::User',
        reporter    => 'Bugzilla::User',
        product     => 'Bugzilla::Product',
        component   => 'Bugzilla::Component',
    );
    my %translated;

    foreach my $field (keys %translate_fields) {
        my @ids;
        # Convert names to ids. We use "exists" everywhere since people can
        # legally specify "undef" to mean IS NULL (even though most of these
        # fields can't be NULL, people can still specify it...).
        if (exists $params->{$field}) {
            my $names = $params->{$field};
            my $type = $translate_fields{$field};
            my $param = $type eq 'Bugzilla::User' ? 'login_name' : 'name';
            # We call Bugzilla::Object::match directly to avoid the
            # Bugzilla::User::match implementation which is different.
            my $objects = Bugzilla::Object::match($type, { $param => $names });
            push(@ids, map { $_->id } @$objects);
        }
        # You can also specify ids directly as arguments to this function,
        # so include them in the list if they have been specified.
        if (exists $params->{"${field}_id"}) {
            my $current_ids = $params->{"${field}_id"};
            my @id_array = ref $current_ids ? @$current_ids : ($current_ids);
            push(@ids, @id_array);
        }
        # We do this "or" instead of a "scalar(@ids)" to handle the case
        # when people passed only invalid object names. Otherwise we'd
        # end up with a SUPER::match call with zero criteria (which dies).
        if (exists $params->{$field} or exists $params->{"${field}_id"}) {
            $translated{$field} = scalar(@ids) == 1 ? $ids[0] : \@ids;
        }
    }

    # The user fields don't have an _id on the end of them in the database,
    # but the product & component fields do, so we have to have separate
    # code to deal with the different sets of fields here.
    foreach my $field (qw(assigned_to qa_contact reporter)) {
        delete $params->{"${field}_id"};
        $params->{$field} = $translated{$field}
            if exists $translated{$field};
    }
    foreach my $field (qw(product component)) {
        delete $params->{$field};
        $params->{"${field}_id"} = $translated{$field}
            if exists $translated{$field};
    }

    return $class->SUPER::match(@_);
}

# Helps load up information for bugs for show_bug.cgi and other situations
# that will need to access info on lots of bugs.
sub preload {
    my ($class, $bugs) = @_;
    my $user = Bugzilla->user;

    # It would be faster but MUCH more complicated to select all the
    # deps for the entire list in one SQL statement. If we ever have
    # a profile that proves that that's necessary, we can switch over
    # to the more complex method.
    my @all_dep_ids;
    foreach my $bug (@$bugs) {
        push(@all_dep_ids, @{ $bug->blocked }, @{ $bug->dependson });
        push(@all_dep_ids, @{ $bug->duplicate_ids });
    }
    @all_dep_ids = uniq @all_dep_ids;
    # If we don't do this, can_see_bug will do one call per bug in
    # the dependency and duplicate lists, in Bugzilla::Template::get_bug_link.
    $user->visible_bugs(\@all_dep_ids);
}

sub possible_duplicates {
    my ($class, $params) = @_;
    my $short_desc = $params->{summary};
    my $products = $params->{products} || [];
    my $limit = $params->{limit} || MAX_POSSIBLE_DUPLICATES;
    $limit = MAX_POSSIBLE_DUPLICATES if $limit > MAX_POSSIBLE_DUPLICATES;
    $products = [$products] if !ref($products) eq 'ARRAY';

    my $orig_limit = $limit;
    detaint_natural($limit) 
        || ThrowCodeError('param_must_be_numeric', 
                          { function => 'possible_duplicates',
                            param    => $orig_limit });

    my $dbh = Bugzilla->dbh;
    my $user = Bugzilla->user;
    my @words = split(/[\b\s]+/, $short_desc || '');
    # Exclude punctuation from the array.
    @words = map { /(\w+)/; $1 } @words;
    # And make sure that each word is longer than 2 characters.
    @words = grep { defined $_ and length($_) > 2 } @words;

    return [] if !@words;

    my ($where_sql, $relevance_sql);
    if ($dbh->FULLTEXT_OR) {
        my $joined_terms = join($dbh->FULLTEXT_OR, @words);
        ($where_sql, $relevance_sql) = 
            $dbh->sql_fulltext_search('bugs_fulltext.short_desc', $joined_terms);
        $relevance_sql ||= $where_sql;
    }
    else {
        my (@where, @relevance);
        foreach my $word (@words) {
            my ($term, $rel_term) = $dbh->sql_fulltext_search(
                'bugs_fulltext.short_desc', $word);
            push(@where, $term);
            push(@relevance, $rel_term || $term);
        }

        $where_sql = join(' OR ', @where);
        $relevance_sql = join(' + ', @relevance);
    }

    my $product_ids = join(',', map { $_->id } @$products);
    my $product_sql = $product_ids ? "AND product_id IN ($product_ids)" : "";

    # Because we collapse duplicates, we want to get slightly more bugs
    # than were actually asked for.
    my $sql_limit = $limit + 5;

    my $possible_dupes = $dbh->selectall_arrayref(
        "SELECT bugs.bug_id AS bug_id, bugs.resolution AS resolution,
                ($relevance_sql) AS relevance
           FROM bugs
                INNER JOIN bugs_fulltext ON bugs.bug_id = bugs_fulltext.bug_id
          WHERE ($where_sql) $product_sql
       ORDER BY relevance DESC, bug_id DESC " .
          $dbh->sql_limit($sql_limit), {Slice=>{}});

    my @actual_dupe_ids;
    # Resolve duplicates into their ultimate target duplicates.
    foreach my $bug (@$possible_dupes) {
        my $push_id = $bug->{bug_id};
        if ($bug->{resolution} && $bug->{resolution} eq 'DUPLICATE') {
            $push_id = _resolve_ultimate_dup_id($bug->{bug_id});
        }
        push(@actual_dupe_ids, $push_id);
    }
    @actual_dupe_ids = uniq @actual_dupe_ids;
    if (scalar @actual_dupe_ids > $limit) {
        @actual_dupe_ids = @actual_dupe_ids[0..($limit-1)];
    }

    my $visible = $user->visible_bugs(\@actual_dupe_ids);
    return $class->new_from_list($visible);
}

# Docs for create() (there's no POD in this file yet, but we very
# much need this documented right now):
#
# The same as Bugzilla::Object->create. Parameters are only required
# if they say so below.
#
# Params:
#
# C<product>     - B<Required> The name of the product this bug is being
#                  filed against.
# C<component>   - B<Required> The name of the component this bug is being
#                  filed against.
#
# C<bug_severity> - B<Required> The severity for the bug, a string.
# C<creation_ts>  - B<Required> A SQL timestamp for when the bug was created.
# C<short_desc>   - B<Required> A summary for the bug.
# C<op_sys>       - The OS the bug was found against.
# C<priority>     - B<Required> The initial priority for the bug.
# C<rep_platform> - The platform the bug was found against.
# C<version>      - B<Required> The version of the product the bug was found in.
#
# C<alias>        - An alias for this bug.
# C<target_milestone> - When this bug is expected to be fixed.
# C<status_whiteboard> - A string.
# C<bug_status>   - The initial status of the bug, a string.
# C<bug_file_loc> - The URL field.
#
# C<assigned_to> - The full login name of the user who the bug is
#                  initially assigned to.
# C<qa_contact>  - The full login name of the QA Contact for this bug.
#                  Will be ignored if C<useqacontact> is off.
#
# C<estimated_time> - For time-tracking. Will be ignored if
#                     C<timetrackinggroup> is not set, or if the current
#                     user is not a member of the timetrackinggroup.
# C<work_time>      - For time-tracking. Will be ignored for the same
#                     reasons as C<estimated_time>.
# C<deadline>       - For time-tracking. Will be ignored for the same
#                     reasons as C<estimated_time>.
sub create {
    my ($class, $params) = @_;
    my $dbh = Bugzilla->dbh;

    $dbh->bz_start_transaction();

    # These fields have default values which we can use if they are undefined.
    $params->{bug_severity} = Bugzilla->params->{defaultseverity}
        if !defined $params->{bug_severity};
    $params->{priority} = Bugzilla->params->{defaultpriority}
        if !defined $params->{priority};
    $params->{op_sys} = Bugzilla->params->{defaultopsys}
        if Bugzilla->params->{useopsys} && !defined $params->{op_sys};
    $params->{rep_platform} = Bugzilla->params->{defaultplatform}
        if Bugzilla->params->{useplatform} && !defined $params->{rep_platform};
    # Make sure a comment is always defined.
    $params->{comment} = '' unless defined $params->{comment};

    $class->check_required_create_fields($params);
    $params = $class->run_create_validators($params);

    # These are not a fields in the bugs table, so we don't pass them to
    # insert_create_data.
    my $cc_ids           = delete $params->{cc};
    my $groups           = delete $params->{groups};
    my $depends_on       = delete $params->{dependson};
    my $blocked          = delete $params->{blocked};
    my $keywords         = delete $params->{keywords};
    my ($work_time, $comment, $privacy) = ($params->{work_time}, $params->{comment}, $params->{comment_is_private});
    delete $params->{work_time};
    delete $params->{comment};
    delete $params->{comment_is_private};
    delete $params->{keywords_description};

    # We don't want the bug to appear in the system until it's correctly
    # protected by groups.
    my $timestamp = delete $params->{creation_ts}; 

    my $ms_values = $class->_extract_multi_selects($params);
    my $bug = $class->insert_create_data($params);

    # CustIS Bug 38616 - CC list restriction
    if ($bug->product_obj->cc_restrict_group)
    {
        $bug->{restricted_cc} = $bug->product_obj->restrict_cc($cc_ids, 'id');
    }

    # Add the group restrictions
    my $sth_group = $dbh->prepare(
        'INSERT INTO bug_group_map (bug_id, group_id) VALUES (?, ?)');
    foreach my $group (@$groups) {
        $sth_group->execute($bug->bug_id, $group->id);
    }

    $dbh->do('UPDATE bugs SET creation_ts = ? WHERE bug_id = ?', undef,
             $timestamp, $bug->bug_id);
    # Update the bug instance as well
    $bug->{creation_ts} = $timestamp;

    # Add the CCs
    my $sth_cc = $dbh->prepare('INSERT INTO cc (bug_id, who) VALUES (?,?)');
    foreach my $user_id (@$cc_ids)
    {
        $sth_cc->execute($bug->bug_id, $user_id);
    }

    # Add in keywords
    my $sth_keyword = $dbh->prepare(
        'INSERT INTO keywords (bug_id, keywordid) VALUES (?, ?)');
    foreach my $keyword_id (map($_->id, @$keywords)) {
        $sth_keyword->execute($bug->bug_id, $keyword_id);
    }

    # Set up dependencies (blocked/dependson)
    my $sth_deps = $dbh->prepare(
        'INSERT INTO dependencies (blocked, dependson) VALUES (?, ?)');
    my $sth_bug_time = $dbh->prepare('UPDATE bugs SET delta_ts = ? WHERE bug_id = ?');

    foreach my $depends_on_id (@$depends_on) {
        $sth_deps->execute($bug->bug_id, $depends_on_id);
        # Log the reverse action on the other bug.
        LogActivityEntry($depends_on_id, 'blocked', '', $bug->bug_id,
                         $bug->{reporter_id}, $timestamp);
        $sth_bug_time->execute($timestamp, $depends_on_id);
    }
    foreach my $blocked_id (@$blocked) {
        $sth_deps->execute($blocked_id, $bug->bug_id);
        # Log the reverse action on the other bug.
        LogActivityEntry($blocked_id, 'dependson', '', $bug->bug_id,
                         $bug->{reporter_id}, $timestamp);
        $sth_bug_time->execute($timestamp, $blocked_id);
    }

    # Insert the values into the multiselect value tables
    foreach my $field (keys %$ms_values) {
        $dbh->do("DELETE FROM bug_$field where bug_id = ?",
                undef, $bug->bug_id);
        if (@{$ms_values->{$field}})
        {
            $dbh->do(
                "INSERT INTO bug_$field (bug_id, value_id) SELECT ?, id FROM $field".
                " WHERE value IN (".join(',', ('?') x @{$ms_values->{$field}}).")",
                undef, $bug->bug_id, @{$ms_values->{$field}}
            );
        }
    }

    # Comment #0 handling...

    # We now have a bug id so we can fill this out
    $comment->{'bug_id'} = $bug->id;

    # Insert the comment. We always insert a comment on bug creation,
    # but sometimes it's blank.
    Bugzilla::Comment->insert_create_data($comment);

    Bugzilla::Hook::process('bug_end_of_create', { bug => $bug,
                                                   timestamp => $timestamp,
                                                 });

    $dbh->bz_commit_transaction();

    # Because MySQL doesn't support transactions on the fulltext table,
    # we do this after we've committed the transaction. That way we're
    # sure we're inserting a good Bug ID.
    $bug->_sync_fulltext('new bug');

    return $bug;
}

sub run_create_validators {
    my $class  = shift;

    my $params = $class->SUPER::run_create_validators(@_);

    my $product = delete $params->{product};
    $params->{product_id} = $product->id;
    my $component = delete $params->{component};
    $params->{component_id} = $component->id;

    # Callers cannot set reporter, creation_ts, or delta_ts.
    $params->{reporter} = $class->_check_reporter();
    $params->{delta_ts} = $params->{creation_ts};

    if ($params->{estimated_time}) {
        $params->{remaining_time} = $params->{estimated_time};
    }

    $class->_check_strict_isolation($params->{cc}, $params->{assigned_to},
                                    $params->{qa_contact}, $product);

    # You can't set these fields.
    delete $params->{lastdiffed};
    delete $params->{bug_id};

    Bugzilla::Hook::process('bug_end_of_create_validators',
                            { params => $params });

    my @mandatory_fields = @{ Bugzilla->fields({ is_mandatory => 1,
                                                 enter_bug    => 1,
                                                 obsolete     => 0 }) };
    foreach my $field (@mandatory_fields) {
        $class->_check_field_is_mandatory($params->{$field->name}, $field,
                                          $params);
    }

    # And this is not a valid DB field, it's just used as part of 
    # _check_dependencies to avoid running it twice for both blocked 
    # and dependson.
    delete $params->{_dependencies_validated};

    return $params;
}

# Check values of the dependent fields
sub check_dependent_fields
{
    my ($validators, $params) = @_;
    my $incorrect_fields = {};
    foreach my $field_name (keys %{$validators || {}})
    {
        next if $field_name eq 'dependencies'; # this is not really a field, see add_to_deps
        my $value = $validators->{$field_name};
        my $field = Bugzilla->get_field($field_name);
        # Check field visibility
        if (!$field->check_visibility($params))
        {
            # Field is invisible and must be cleared
            if ($field->type == FIELD_TYPE_SINGLE_SELECT)
            {
                $params->{$field_name} = '---';
            }
            elsif ($field->type == FIELD_TYPE_MULTI_SELECT)
            {
                $params->{$field_name} = [];
            }
            elsif ($field->type == FIELD_TYPE_BUG_ID)
            {
                $params->{$field_name} = undef;
            }
            else
            {
                $params->{$field_name} = '';
            }
            next;
        }
        # CustIS Bug 73054, Bug 75690 (TODO maybe move to hooks)
        # Add field value to dependency tree when FIELD_TYPE_BUG_ID with add_to_deps
        # "Add to dependency tree" means add, if current bug isn't depending on / blocked by
        # added bug directly or through arbitrary number of other bugs.
        # This allows to easily view BUG_ID custom fields as the part of dependency tree,
        # without redundant dependencies.
        if ($field->type == FIELD_TYPE_BUG_ID && $field->add_to_deps &&
            $value != $params->{bug_id})
        {
            if (!$validators->{dependencies})
            {
                # Check if ValidateDependencies wasn't called yet
                ValidateDependencies($params, $params->{dependson}, $params->{blocked});
            }
            my $blk = $field->add_to_deps == BUG_ID_ADD_TO_BLOCKED;
            my $to = $blk ? 'blocked' : 'dependson';
            # Add the bug if it isn't already in dependency tree
            if (!$validators->{dependencies}->{blocked}->{$value} &&
                !$validators->{dependencies}->{dependson}->{$value})
            {
                push @{$params->{$to}}, $value;
            }
        }
        # Check field value visibility for select fields
        if (my $f = $field->value_field)
        {
            my $n = $f->name;
            $value = [ $value ] if !ref $value || blessed $value;
            foreach (@$value)
            {
                if (!ref $_ || !$_->check_visibility($params))
                {
                    # Field value is incorrect for the value of controlling field and must be modified
                    if (!$incorrect_fields->{$field_name})
                    {
                        my $controller = blessed $params ? $params->$n : $params->{$n};
                        if (!blessed $controller)
                        {
                            $controller = Bugzilla::Field::Choice->type($f)->new({ name => $controller });
                        }
                        $incorrect_fields->{$field_name} = {
                            field => $field,
                            options => [ map { $_->name } @{ $field->restricted_legal_values($controller) } ],
                            values => [],
                            value_names => [],
                            controller => $controller,
                        };
                    }
                    push @{$incorrect_fields->{$field_name}->{values}}, $_;
                    push @{$incorrect_fields->{$field_name}->{value_names}}, ref $_ ? $_->name : $_;
                }
            }
        }
    }
    # When moving bugs between products, verify groups
    my $verify_bug_groups = undef;
    if (blessed $params && $params->{product_changed})
    {
        # FIXME do not refer to cgi here?
        if (!Bugzilla->cgi->param('verify_bug_groups') &&
            Bugzilla->cgi->param('id'))
        {
            # Display group verification message only for single bug changes
            # Get the ID of groups which are no longer valid in the new product.
            my $gids = Bugzilla->dbh->selectcol_arrayref(
                'SELECT bgm.group_id
                   FROM bug_group_map AS bgm
                  WHERE bgm.bug_id=?
                    AND bgm.group_id NOT IN
                        (SELECT gcm.group_id
                           FROM group_control_map AS gcm
                           WHERE gcm.product_id = ?
                                 AND ( (gcm.membercontrol != ?
                                        AND gcm.group_id IN ('
                                        . Bugzilla->user->groups_as_string . '))
                                       OR gcm.othercontrol != ?) )',
                undef, $params->id, $params->product_obj->id, CONTROLMAPNA, CONTROLMAPNA);
            $verify_bug_groups = Bugzilla::Group->new_from_list($gids);
        }
        # Remove groups that aren't valid in the new product. This will also
        # have the side effect of removing the bug from groups that aren't
        # active anymore.
        #
        # We copy this array because the original array is modified while we're
        # working, and that confuses "foreach".
        my @current_groups = @{$params->groups_in};
        foreach my $group (@current_groups) {
            if (!grep($group->id == $_->id, @{$params->product_obj->groups_valid})) {
                $params->remove_group($group);
            }
        }
        # Make sure the bug is in all the mandatory groups for the new product.
        foreach my $group (@{$params->product_obj->groups_mandatory_for(Bugzilla->user)}) {
            $params->add_group($group);
        }
    }

    # If we're not in browser, throw an error
    if ((Bugzilla->usage_mode != USAGE_MODE_BROWSER || !blessed $params) && %$incorrect_fields)
    {
        ThrowUserError('incorrect_field_values', {
            bug_id           => blessed $params ? $params->bug_id : undef,
            incorrect_fields => [ values %$incorrect_fields ],
        });
    }

    # Else display UI for value checking
    if (Bugzilla->usage_mode == USAGE_MODE_BROWSER && (%$incorrect_fields || $verify_bug_groups) && blessed $params)
    {
        Bugzilla->template->process('bug/process/verify-field-values.html.tmpl', {
            product => $verify_bug_groups && $params->product_obj,
            old_groups => $verify_bug_groups,
            verify_bug_groups => $verify_bug_groups && 1,
            incorrect_fields => [ values %$incorrect_fields ],
            incorrect_field_descs => [ map { $_->{field}->description } values %$incorrect_fields ],
            exclude_params_re => '^(' . join('|', keys %$incorrect_fields) . ')$',
        });
        Bugzilla->dbh->rollback;
        exit;
    }

    # Clear $validators
    $_[0] = undef;
}

sub update
{
    my $self = shift;

    # First check dependent field values
    if ($self->{dependent_validators})
    {
        check_dependent_fields($self->{dependent_validators}, $self);
    }

    my $dbh = Bugzilla->dbh;
    my $user = Bugzilla->user;
    # XXX This is just a temporary hack until all updating happens
    # inside this function.
    my $delta_ts = shift || $dbh->selectrow_array('SELECT LOCALTIMESTAMP(0)');

    Bugzilla::Hook::process('bug_pre_update', { bug => $self });

    my ($changes, $old_bug) = $self->SUPER::update(@_);

    Bugzilla::Hook::process('bug_start_of_update',
        { timestamp => $delta_ts, bug => $self,
           old_bug => $old_bug, changes => $changes });

    # Certain items in $changes have to be fixed so that they hold
    # a name instead of an ID.
    foreach my $field (qw(product_id component_id)) {
        my $change = delete $changes->{$field};
        if ($change) {
            my $new_field = $field;
            $new_field =~ s/_id$//;
            $changes->{$new_field} =
                [$self->{"_old_${new_field}_name"}, $self->$new_field];
        }
    }

    foreach my $field (qw(qa_contact assigned_to))
    {
        if ($changes->{$field})
        {
            my ($from, $to) = @{ $changes->{$field} };
            if ($from)
            {
                $from = $old_bug->$field->login;
                # Add previous Assignee and QA to CC list
                $self->add_cc($from);
            }
            if ($to)
            {
                $to = $self->$field->login;
            }
            $changes->{$field} = [$from, $to];
        }
    }

    # CC
    my @old_cc = map {$_->id} @{$old_bug->cc_users};
    my @new_cc = @{$self->cc_users};

    # CustIS Bug 38616 - CC list restriction
    if ($self->product_obj->cc_restrict_group)
    {
        $self->{restricted_cc} = $self->product_obj->restrict_cc(\@new_cc);
    }

    @new_cc = map {$_->id} @new_cc;
    my ($removed_cc, $added_cc) = diff_arrays(\@old_cc, \@new_cc);

    if (scalar @$removed_cc) {
        $dbh->do('DELETE FROM cc WHERE bug_id = ? AND '
                 . $dbh->sql_in('who', $removed_cc), undef, $self->id);
    }
    foreach my $user_id (@$added_cc) {
        $dbh->do('INSERT INTO cc (bug_id, who) VALUES (?,?)',
                 undef, $self->id, $user_id);
    }
    # If any changes were found, record it in the activity log
    if (scalar @$removed_cc || scalar @$added_cc) {
        my $removed_users = Bugzilla::User->new_from_list($removed_cc);
        my $added_users   = Bugzilla::User->new_from_list($added_cc);
        my $removed_names = join(', ', (map {$_->login} @$removed_users));
        my $added_names   = join(', ', (map {$_->login} @$added_users));
        $changes->{cc} = [$removed_names, $added_names];
    }

    # Keywords
    my @old_kw_ids = map { $_->id } @{$old_bug->keyword_objects};
    my @new_kw_ids = map { $_->id } @{$self->keyword_objects};

    my ($removed_kw, $added_kw) = diff_arrays(\@old_kw_ids, \@new_kw_ids);

    if (scalar @$removed_kw) {
        $dbh->do('DELETE FROM keywords WHERE bug_id = ? AND '
                 . $dbh->sql_in('keywordid', $removed_kw), undef, $self->id);
    }
    foreach my $keyword_id (@$added_kw) {
        $dbh->do('INSERT INTO keywords (bug_id, keywordid) VALUES (?,?)',
                 undef, $self->id, $keyword_id);
    }
    # If any changes were found, record it in the activity log
    if (scalar @$removed_kw || scalar @$added_kw) {
        my $removed_keywords = Bugzilla::Keyword->new_from_list($removed_kw);
        my $added_keywords   = Bugzilla::Keyword->new_from_list($added_kw);
        my $removed_names = join(', ', (map {$_->name} @$removed_keywords));
        my $added_names   = join(', ', (map {$_->name} @$added_keywords));
        $changes->{keywords} = [$removed_names, $added_names];
    }

    # Dependencies
    foreach my $pair ([qw(dependson blocked)], [qw(blocked dependson)]) {
        my ($type, $other) = @$pair;
        my $old = $old_bug->$type;
        my $new = $self->$type;

        my ($removed, $added) = diff_arrays($old, $new);
        foreach my $removed_id (@$removed) {
            $dbh->do("DELETE FROM dependencies WHERE $type = ? AND $other = ?",
                     undef, $removed_id, $self->id);

            # Add an activity entry for the other bug.
            LogActivityEntry($removed_id, $other, $self->id, '',
                             $user->id, $delta_ts);
            # Update delta_ts on the other bug so that we trigger mid-airs.
            $dbh->do('UPDATE bugs SET delta_ts = ? WHERE bug_id = ?',
                     undef, $delta_ts, $removed_id);
        }
        foreach my $added_id (@$added) {
            $dbh->do("INSERT INTO dependencies ($type, $other) VALUES (?,?)",
                     undef, $added_id, $self->id);

            # Add an activity entry for the other bug.
            LogActivityEntry($added_id, $other, '', $self->id,
                             $user->id, $delta_ts);
            # Update delta_ts on the other bug so that we trigger mid-airs.
            $dbh->do('UPDATE bugs SET delta_ts = ? WHERE bug_id = ?',
                     undef, $delta_ts, $added_id);
        }

        if (scalar(@$removed) || scalar(@$added)) {
            $changes->{$type} = [join(', ', @$removed), join(', ', @$added)];
        }
    }

    # Groups
    my %old_groups = map {$_->id => $_} @{$old_bug->groups_in};
    my %new_groups = map {$_->id => $_} @{$self->groups_in};
    my ($removed_gr, $added_gr) = diff_arrays([keys %old_groups],
                                              [keys %new_groups]);
    if (scalar @$removed_gr || scalar @$added_gr) {
        if (@$removed_gr) {
            my $qmarks = join(',', ('?') x @$removed_gr);
            $dbh->do("DELETE FROM bug_group_map
                       WHERE bug_id = ? AND group_id IN ($qmarks)", undef,
                     $self->id, @$removed_gr);
        }
        my $sth_insert = $dbh->prepare(
            'INSERT INTO bug_group_map (bug_id, group_id) VALUES (?,?)');
        foreach my $gid (@$added_gr) {
            $sth_insert->execute($self->id, $gid);
        }
        my @removed_names = map { $old_groups{$_}->name } @$removed_gr;
        my @added_names   = map { $new_groups{$_}->name } @$added_gr;
        $changes->{'bug_group'} = [join(', ', @removed_names),
                                   join(', ', @added_names)];
    }

    # Flags
    my ($removed, $added) = Bugzilla::Flag->update_flags($self, $old_bug, $delta_ts);
    if ($removed || $added) {
        $changes->{'flagtypes.name'} = [$removed, $added];
    }

    # Comments
    foreach my $comment (@{$self->{added_comments} || []})
    {
        if (Bugzilla->cgi->param('commentsilent'))
        {
            # Log silent comments
            SilentLog($self->bug_id, $comment->{thetext});
        }
        $comment->{bug_id} = $self->bug_id;
        $comment->{who} ||= $user->id;
        $comment->{bug_when} = $delta_ts if !$comment->{bug_when} || $comment->{bug_when} gt $delta_ts;
        my $columns = join(',', keys %$comment);
        my @values  = values %$comment;
        my $qmarks  = join(',', ('?') x @values);
        $dbh->do("INSERT INTO longdescs ($columns) VALUES ($qmarks)", undef, @values);
        if (0+$comment->{work_time} != 0)
        {
            # Log worktime
            $changes->{work_time} ||= [ '', 0 ];
            $changes->{work_time}->[1] += $comment->{work_time};
        }
    }

    # Comment Privacy
    foreach my $comment_id (keys %{$self->{comment_isprivate} || {}})
    {
        $dbh->do("UPDATE longdescs SET isprivate = ? WHERE comment_id = ?",
                 undef, $self->{comment_isprivate}->{$comment_id}, $comment_id);
        # FIXME It'd be nice to track this in the bug activity.
    }

    foreach my $comment_id (keys %{$self->{comment_type} || {}})
    {
        $dbh->do("UPDATE longdescs SET type = ? WHERE comment_id = ?",
                 undef, $self->{comment_type}->{$comment_id}, $comment_id);
        # FIXME It'd be nice to track this in the bug activity.
    }


    # Save changed comments
    foreach my $edited_comment (@{$self->{edited_comments} || []})
    {
        my $c_comment = Bugzilla::Comment->new($edited_comment->{comment_id});
        if (!$c_comment->is_private || $user->is_insider)
        {
            $dbh->do("UPDATE longdescs SET thetext = ? WHERE comment_id = ?",
                     undef, $edited_comment->{thetext}, $edited_comment->{comment_id});
            $edited_comment->{bug_id} = $self->bug_id;
            $edited_comment->{who} = $user->id;
            $edited_comment->{bug_when} = $delta_ts;
            # number count of the comment
            my $comment_count = scalar Bugzilla->dbh->selectrow_array(
                'SELECT count(*) FROM longdescs WHERE bug_id = ? AND comment_id <= ? ORDER BY bug_when ASC',
                undef, $self->id, $edited_comment->{comment_id});
            $edited_comment->{comment_count} = ($comment_count-1);
            my $columns = join(',', keys %$edited_comment);
            my @values  = values %$edited_comment;
            my $qmarks  = join(',', ('?') x @values);
            $dbh->do("INSERT INTO longdescs_history ($columns) VALUES ($qmarks)", undef, @values);
        }
    }

    # Insert the values into the multiselect value tables
    my @multi_selects = grep {$_->type == FIELD_TYPE_MULTI_SELECT}
                             Bugzilla->active_custom_fields;
    foreach my $field (@multi_selects) {
        my $name = $field->name;
        my ($removed, $added) = diff_arrays($old_bug->$name, $self->$name);
        if (scalar @$removed || scalar @$added) {
            $changes->{$name} = [join(', ', @$removed), join(', ', @$added)];

            $dbh->do("DELETE FROM bug_$name where bug_id = ?",
                     undef, $self->id);
            if (@{$self->$name})
            {
                $dbh->do(
                    "INSERT INTO bug_$name (bug_id, value_id) SELECT ?, id FROM $name".
                    " WHERE value IN (".join(',', ('?') x @{$self->$name}).")",
                    undef, $self->bug_id, @{$self->$name}
                );
            }
        }
    }

    # See Also

    my ($removed_see, $added_see) =
        diff_arrays($old_bug->see_also, $self->see_also, 'name');

    $_->remove_from_db foreach @$removed_see;
    $_->insert_create_data($_) foreach @$added_see;

    # If any changes were found, record it in the activity log
    if (scalar @$removed_see || scalar @$added_see) {
        $changes->{see_also} = [join(', ', map { $_->name } @$removed_see),
                                join(', ', map { $_->name } @$added_see)];
    }

    $_->update foreach @{ $self->{_update_ref_bugs} || [] };
    delete $self->{_update_ref_bugs};

    # Log bugs_activity items
    # XXX Eventually, when bugs_activity is able to track the dupe_id,
    # this code should go below the duplicates-table-updating code below.
    foreach my $field (keys %$changes) {
        my $change = $changes->{$field};
        my $from = defined $change->[0] ? $change->[0] : '';
        my $to   = defined $change->[1] ? $change->[1] : '';
        LogActivityEntry($self->id, $field, $from, $to, Bugzilla->user->id,
                         $delta_ts);
    }

    # Check if we have to update the duplicates table and the other bug.
    my ($old_dup, $cur_dup) = ($old_bug->dup_id || 0, $self->dup_id || 0);
    if ($old_dup != $cur_dup) {
        $dbh->do("DELETE FROM duplicates WHERE dupe = ?", undef, $self->id);
        if ($cur_dup) {
            $dbh->do('INSERT INTO duplicates (dupe, dupe_of) VALUES (?,?)',
                     undef, $self->id, $cur_dup);
            if (my $update_dup = delete $self->{_dup_for_update}) {
                $update_dup->update();
            }
        }

        $changes->{'dup_id'} = [$old_dup || undef, $cur_dup || undef];
    }

    Bugzilla::Hook::process('bug_end_of_update', 
        { bug => $self, timestamp => $delta_ts, changes => $changes,
          old_bug => $old_bug });

    # If any change occurred, refresh the timestamp of the bug.
    if (scalar(keys %$changes) || $self->{added_comments}
        || $self->{comment_isprivate})
    {
        $dbh->do('UPDATE bugs SET delta_ts = ? WHERE bug_id = ?',
                 undef, ($delta_ts, $self->id));
        $self->{delta_ts} = $delta_ts;
    }

    Bugzilla::Hook::process('bug_end_of_update',
        { bug => $self, timestamp => $delta_ts, changes => $changes,
          old_bug => $old_bug });

    # The only problem with this here is that update() is often called
    # in the middle of a transaction, and if that transaction is rolled
    # back, this change will *not* be rolled back. As we expect rollbacks
    # to be extremely rare, that is OK for us.
    $self->_sync_fulltext()
        if $self->{added_comments} || $changes->{short_desc}
           || $self->{comment_isprivate} || $self->{edited_comments};

    # Remove obsolete internal variables.
    delete $self->{'_old_assigned_to'};
    delete $self->{'_old_qa_contact'};
    delete $self->{added_comments};
    delete $self->{edited_comments};

    # Also flush the visible_bugs cache for this bug as the user's
    # relationship with this bug may have changed.
    delete Bugzilla->user->{_visible_bugs_cache}->{$self->id};

    return $changes;
}

# Used by create().
# We need to handle multi-select fields differently than normal fields,
# because they're arrays and don't go into the bugs table.
sub _extract_multi_selects {
    my ($invocant, $params) = @_;

    my @multi_selects = grep {$_->type == FIELD_TYPE_MULTI_SELECT}
                             Bugzilla->active_custom_fields;
    my %ms_values;
    foreach my $field (@multi_selects) {
        my $name = $field->name;
        if (exists $params->{$name}) {
            my $array = delete($params->{$name}) || [];
            $ms_values{$name} = $array;
        }
    }
    return \%ms_values;
}

# Should be called any time you update short_desc or change a comment.
sub _sync_fulltext
{
    use utf8;
    my ($self, $new_bug) = @_;
    my $dbh = Bugzilla->dbh;
    my ($short_desc) = $dbh->selectrow_array(
        "SELECT short_desc FROM bugs WHERE bug_id=?", undef, $self->id
    );
    my ($nopriv, $priv) = ([], []);
    for (@{ $dbh->selectall_arrayref(
        "SELECT thetext, isprivate FROM longdescs WHERE bug_id=?",
        undef, $self->id
    ) || [] })
    {
        $_->[1] ? push @$priv, $_->[0] : push @$nopriv, $_->[0];
    }
    $nopriv = join "\n", @$nopriv;
    $priv = join "\n", @$priv;
    my $row = [ $short_desc, $nopriv, $priv ];
    $_ = $dbh->quote_fulltext($_) for @$row;
    ## O_o Don't know how can it be tainted here, sometimes it was. Checking if it goes away.
    #trick_taint($row);
    my $sql;
    if ($new_bug)
    {
        $sql = "INSERT INTO bugs_fulltext (bug_id, short_desc, comments, comments_private)".
            " VALUES (".join(',', $self->id, @$row).")";
    }
    else
    {
        $sql = "UPDATE bugs_fulltext SET short_desc=$row->[0],".
            " comments=$row->[1], comments_private=$row->[2] WHERE bug_id=".$self->id;
    }
    return $dbh->do($sql);
}

sub remove_from_db {
    my ($self) = @_;
    my $dbh = Bugzilla->dbh;

    ThrowCodeError("bug_error", { bug => $self }) if $self->{'error'};

    my $bug_id = $self->{'bug_id'};
    $self->SUPER::remove_from_db();
    # The bugs_fulltext table doesn't support foreign keys.
    $dbh->do("DELETE FROM bugs_fulltext WHERE bug_id = ?", undef, $bug_id);
}

#####################################################################
# Validators
#####################################################################

sub _check_alias {
   my ($invocant, $alias) = @_;
   $alias = trim($alias);
   return undef if (!$alias);

    # Make sure the alias isn't too long.
    if (length($alias) > 20) {
        ThrowUserError("alias_too_long");
    }
    # Make sure the alias isn't just a number.
    if ($alias =~ /^\d+$/) {
        ThrowUserError("alias_is_numeric", { alias => $alias });
    }
    # Make sure the alias has no commas or spaces.
    if ($alias =~ /[, ]/) {
        ThrowUserError("alias_has_comma_or_space", { alias => $alias });
    }
    # Make sure the alias is unique, or that it's already our alias.
    my $other_bug = new Bugzilla::Bug($alias);
    if (!$other_bug->{error}
        && (!ref $invocant || $other_bug->id != $invocant->id))
    {
        ThrowUserError("alias_in_use", { alias => $alias,
                                         bug_id => $other_bug->id });
    }

   return $alias;
}

sub _check_assigned_to {
    my ($invocant, $assignee, undef, $params) = @_;

    my $user = Bugzilla->user;
    my $component = blessed($invocant) ? $invocant->component_obj
                                       : $params->{component};
    # Default assignee is the component owner.
    my $id;
    # If this is a new bug, you can only set the assignee if you have editbugs.
    # If you didn't specify the assignee, we use the default assignee.
    if (!ref $invocant
        && (!$user->in_group('editbugs', $component->product_id) || !$assignee))
    {
        $id = $component->default_assignee->id;
    } else {
        if (!ref $assignee) {
            $assignee = trim($assignee);
            # When updating a bug, assigned_to can't be empty.
            ThrowUserError("reassign_to_empty") if ref $invocant && !$assignee;
            $assignee = Bugzilla::User->check($assignee);
        }
        $id = $assignee->id;
        # create() checks this another way, so we don't have to run this
        # check during create().
        $invocant->_check_strict_isolation_for_user($assignee) if ref $invocant;
    }
    return $id;
}

sub _check_bug_file_loc {
    my ($invocant, $url) = @_;
    $url = '' if !defined($url);
    $url = trim($url);
    # On bug entry, if bug_file_loc is "http://", the default, use an 
    # empty value instead. However, on bug editing people can set that
    # back if they *really* want to.
    if (!ref $invocant && $url eq 'http://') {
        $url = '';
    }
    return $url;
}

sub _check_bug_status {
    my ($invocant, $new_status, undef, $params) = @_;
    my $user = Bugzilla->user;
    my @valid_statuses;
    my $old_status; # Note that this is undef for new bugs.

    my ($product, $comment);
    if (ref $invocant) {
        @valid_statuses = @{$invocant->statuses_available};
        $product = $invocant->product_obj;
        $old_status = $invocant->status;
        my $comments = $invocant->{added_comments} || [];
        $comment = $comments->[-1];
    }
    else {
        $product = $params->{product};
        $comment = $params->{comment};
        @valid_statuses = @{ Bugzilla::Bug->statuses_available($product) };
    }

    # Check permissions for users filing new bugs.
    if (!ref $invocant) {
        if ($user->in_group('editbugs', $product->id)
            || $user->in_group('canconfirm', $product->id)) {
            # If the user with privs hasn't selected another status,
            # select the first one of the list.
            unless ($new_status) {
                if (scalar(@valid_statuses) == 1) {
                    $new_status = $valid_statuses[0];
                }
                else {
                    $new_status = ($valid_statuses[0]->name ne 'UNCONFIRMED') ?
                                  $valid_statuses[0] : $valid_statuses[1];
                }
            }
        }
        else {
            # A user with no privs cannot choose the initial status.
            # If UNCONFIRMED is valid for this product, use it; else
            # use the first bug status available.
            if (grep {$_->name eq 'UNCONFIRMED'} @valid_statuses) {
                $new_status = 'UNCONFIRMED';
            }
            else {
                $new_status = $valid_statuses[0];
            }
        }
    }

    # Time to validate the bug status.
    $new_status = Bugzilla::Status->check($new_status) unless ref($new_status);
    # We skip this check if we are changing from a status to itself.
    if ( (!$old_status || $old_status->id != $new_status->id)
          && !grep {$_->name eq $new_status->name} @valid_statuses) 
    {
        ThrowUserError('illegal_bug_status_transition',
                       { old => $old_status, new => $new_status });
    }

    # Check if a comment is required for this change.
    if ($new_status->comment_required_on_change_from($old_status)
        && !$comment->{'thetext'})
    {
        ThrowUserError('comment_required',
          { old => $old_status ? $old_status->name : undef,
            new => $new_status->name, field => 'bug_status' });
    }
    
    if (ref $invocant 
        && ($new_status->name eq 'IN_PROGRESS'
            # Backwards-compat for the old default workflow.
            or $new_status->name eq 'ASSIGNED')
        && Bugzilla->params->{"usetargetmilestone"}
        && Bugzilla->params->{"musthavemilestoneonaccept"}
        # musthavemilestoneonaccept applies only if at least two
        # target milestones are defined for the product.
        && scalar(@{ $product->milestones }) > 1
        && $invocant->target_milestone eq $product->default_milestone)
    {
        ThrowUserError("milestone_required", { bug => $invocant });
    }

    if (!blessed $invocant) {
        $params->{everconfirmed} = $new_status->name eq 'UNCONFIRMED' ? 0 : 1;
    }

    return $new_status->name;
}

sub _check_cc {
    my ($invocant, $ccs, undef, $params) = @_;
    my $component = blessed($invocant) ? $invocant->component_obj
                                       : $params->{component};
    return [map {$_->id} @{$component->initial_cc}] unless $ccs;

    # Allow comma-separated input as well as arrayrefs.
    $ccs = [split(/[,;]+/, $ccs)] if !ref $ccs;

    my %cc_ids;
    foreach my $person (@$ccs) {
        $person = trim($person);
        next unless $person;
        my $id = login_to_id($person, THROW_ERROR);
        $cc_ids{$id} = 1;
    }

    # Enforce Default CC
    $cc_ids{$_->id} = 1 foreach (@{$component->initial_cc});

    return [keys %cc_ids];
}

sub _check_comment {
    my ($invocant, $comment_txt, undef, $params) = @_;

    # Comment can be empty. We should force it to be empty if the text is undef
    if (!defined $comment_txt) {
        $comment_txt = '';
    }

    # Load up some data
    my $isprivate = delete $params->{comment_is_private};
    my $timestamp = $params->{creation_ts};

    # Create the new comment so we can check it
    my $comment = {
        thetext  => $comment_txt,
        bug_when => $timestamp,
    };

    # We don't include the "isprivate" column unless it was specified. 
    # This allows it to fall back to its database default.
    if (defined $isprivate) {
        $comment->{isprivate} = $isprivate;
    }

    # Validate comment. We have to do this special as a comment normally
    # requires a bug to be already created. For a new bug, the first comment
    # obviously can't get the bug if the bug is created after this
    # (see bug 590334)
    Bugzilla::Comment->check_required_create_fields($comment);
    $comment = Bugzilla::Comment->run_create_validators($comment,
                                                        { skip => ['bug_id'] }
    );

    return $comment; 
}

sub _check_commenton {
    my ($invocant, $new_value, $field, $params) = @_;

    my $has_comment =
        ref($invocant) ? $invocant->{added_comments}
                       : (defined $params->{comment}
                          and $params->{comment}->{thetext} ne '');

    my $is_changing = ref($invocant) ? $invocant->$field ne $new_value
                                     : $new_value ne '';

    if ($is_changing && !$has_comment) {
        my $old_value = ref($invocant) ? $invocant->$field : undef;
        ThrowUserError('comment_required',
            { field => $field, old => $old_value, new => $new_value });
    }
}

sub _check_comment_type {
    my ($invocant, $type) = @_;
    detaint_natural($type)
      || ThrowCodeError('bad_arg', { argument => 'type',
                                     function => caller });
    return $type;
}

sub _check_component {
    my ($invocant, $name, undef, $params) = @_;
    $name = trim($name);
    $name || ThrowUserError("require_component");
    my $product = blessed($invocant) ? $invocant->product_obj 
                                     : $params->{product};
    my $obj = Bugzilla::Component->check({ product => $product, name => $name });
    return $obj;
}

sub _check_creation_ts {
    return Bugzilla->dbh->selectrow_array('SELECT LOCALTIMESTAMP(0)');
}

sub _check_deadline {
    my ($invocant, $date) = @_;

    # When filing bugs, we're forgiving and just return undef if
    # the user isn't a timetracker. When updating bugs, check_can_change_field
    # controls permissions, so we don't want to check them here.
    if (!ref $invocant and !Bugzilla->user->is_timetracker) {
        return undef;
    }

    # Validate entered deadline
    $date = trim($date);
    return undef if !$date;
    validate_date($date)
        || ThrowUserError('illegal_date', { date   => $date,
                                            format => 'YYYY-MM-DD' });
    return $date;
}

# Takes two comma/space-separated strings and returns arrayrefs
# of valid bug IDs.
sub _check_dependencies {
    my ($invocant, $value, $field, $params) = @_;

    return $value if $params->{_dependencies_validated};

    if (!ref $invocant) {
        # Only editbugs users can set dependencies on bug entry.
        return ([], []) unless Bugzilla->user->in_group(
            'editbugs', $params->{product}->id);
    }

    # This is done this way so that dependson and blocked can be in
    # VALIDATORS, meaning that they can be in VALIDATOR_DEPENDENCIES,
    # which means that they can be checked in the right order during
    # bug creation.
    my $opposite = $field eq 'dependson' ? 'blocked' : 'dependson';
    my %deps_in = ($field => $value || '',
                   $opposite => $params->{$opposite} || '');

    foreach my $type (qw(dependson blocked)) {
        my @bug_ids = ref($deps_in{$type}) 
            ? @{$deps_in{$type}} 
            : split(/[\s,]+/, $deps_in{$type});
        # Eliminate nulls.
        @bug_ids = grep {$_} @bug_ids;
<<<<<<< HEAD
        # We do this up here to make sure all aliases are converted to IDs.
        @bug_ids = map { $invocant->check($_, $type)->id } @bug_ids;
=======
>>>>>>> 1cd8f4bd

        my @check_access = @bug_ids;
        # When we're updating a bug, only added or removed bug_ids are
        # checked for whether or not we can see/edit those bugs.
        if (ref $invocant) {
            my $old = $invocant->$type;
            my ($removed, $added) = diff_arrays($old, \@bug_ids);
            @check_access = (@$added, @$removed);

            # Check field permissions if we've changed anything.
            if (@check_access) {
                my $privs;
                if (!$invocant->check_can_change_field($type, 0, 1, \$privs)) {
                    ThrowUserError('illegal_change', { field => $type,
                                                       privs => $privs });
                }
            }
        }

        my $user = Bugzilla->user;
        foreach my $modified_id (@check_access) {
            my $delta_bug = $invocant->check($modified_id);
            # Under strict isolation, you can't modify a bug if you can't
            # edit it, even if you can see it.
            if (Bugzilla->params->{"strict_isolation"}) {
                if (!$user->can_edit_bug($delta_bug)) {
                    ThrowUserError("illegal_change_deps", {field => $type});
                }
            }
        }
<<<<<<< HEAD

=======
        # Replace all aliases by their corresponding bug ID.
        @bug_ids = map { $_ =~ /^(\d+)$/ ? $1 : $invocant->check($_, $type)->id } @bug_ids;
>>>>>>> 1cd8f4bd
        $deps_in{$type} = \@bug_ids;
    }

    # And finally, check for dependency loops.
    my $bug_id = ref($invocant) ? $invocant->id : 0;
    my %deps = ValidateDependencies($deps_in{dependson}, $deps_in{blocked},
                                    $bug_id);

    $params->{$opposite} = $deps{$opposite};
    $params->{_dependencies_validated} = 1;
    return $deps{$field};
}

sub _check_dup_id {
    my ($self, $dupe_of) = @_;
    my $dbh = Bugzilla->dbh;

<<<<<<< HEAD
    $dupe_of = trim($dupe_of);
=======
    # Store the bug ID/alias passed by the user for visibility checks.
    my $orig_dupe_of = $dupe_of = trim($dupe_of);
>>>>>>> 1cd8f4bd
    $dupe_of || ThrowCodeError('undefined_field', { field => 'dup_id' });
    # Validate the bug ID. The second argument will force check() to only
    # make sure that the bug exists, and convert the alias to the bug ID
    # if a string is passed. Group restrictions are checked below.
    my $dupe_of_bug = $self->check($dupe_of, 'dup_id');
    $dupe_of = $dupe_of_bug->id;

    # If the dupe is unchanged, we have nothing more to check.
    return $dupe_of if ($self->dup_id && $self->dup_id == $dupe_of);

    # If we come here, then the duplicate is new. We have to make sure
    # that we can view/change it (issue A on bug 96085).
    $dupe_of_bug->check_is_visible($orig_dupe_of);

    # Make sure a loop isn't created when marking this bug
    # as duplicate.
   _resolve_ultimate_dup_id($self->id, $dupe_of, 1);

    my $cur_dup = $self->dup_id || 0;
    if ($cur_dup != $dupe_of && Bugzilla->params->{'commentonduplicate'}
        && !$self->{added_comments})
    {
        ThrowUserError('comment_required');
    }

    # Should we add the reporter to the CC list of the new bug?
    # If he can see the bug...
    if ($self->reporter->can_see_bug($dupe_of)) {
        # We only add him if he's not the reporter of the other bug.
        $self->{_add_dup_cc} = 1
            if $dupe_of_bug->reporter->id != $self->reporter->id;
    }
    # What if the reporter currently can't see the new bug? In the browser
    # interface, we prompt the user. In other interfaces, we default to
    # not adding the user, as the safest option.
    elsif (Bugzilla->usage_mode == USAGE_MODE_BROWSER) {
        # If we've already confirmed whether the user should be added...
        my $cgi = Bugzilla->cgi;
        my $add_confirmed = $cgi->param('confirm_add_duplicate');
        if (defined $add_confirmed) {
            $self->{_add_dup_cc} = $add_confirmed;
        }
        else {
            # Note that here we don't check if he user is already the reporter
            # of the dupe_of bug, since we already checked if he can *see*
            # the bug, above. People might have reporter_accessible turned
            # off, but cclist_accessible turned on, so they might want to
            # add the reporter even though he's already the reporter of the
            # dup_of bug.
            my $vars = {};
            my $template = Bugzilla->template;
            # Ask the user what they want to do about the reporter.
            $vars->{'cclist_accessible'} = $dupe_of_bug->cclist_accessible;
            $vars->{'original_bug_id'} = $dupe_of;
            $vars->{'duplicate_bug_id'} = $self->id;
            $cgi->send_header();
            $template->process("bug/process/confirm-duplicate.html.tmpl", $vars)
              || ThrowTemplateError($template->error());
            exit;
        }
    }

    return $dupe_of;
}

sub _check_groups {
    my ($invocant, $group_names, undef, $params) = @_;

    my $bug_id = blessed($invocant) ? $invocant->id : undef;
    my $product = blessed($invocant) ? $invocant->product_obj 
                                     : $params->{product};
    my %add_groups;

    # In email or WebServices, when the "groups" item actually 
    # isn't specified, then just add the default groups.
    if (!defined $group_names) {
        my $available = $product->groups_available;
        foreach my $group (@$available) {
            $add_groups{$group->id} = $group if $group->{is_default};
        }
    }
    else {
        # Allow a comma-separated list, for email_in.pl.
        $group_names = [map { trim($_) } split(',', $group_names)]
            if !ref $group_names;

        # First check all the groups they chose to set.
        my %args = ( product => $product->name, bug_id => $bug_id, action => 'add' );
        foreach my $name (@$group_names) {
            my $group = Bugzilla::Group->check_no_disclose({ %args, name => $name });

            if (!$product->group_is_settable($group)) {
                ThrowUserError('group_restriction_not_allowed', { %args, name => $name });
            }
            $add_groups{$group->id} = $group;
        }
    }

    # Now enforce mandatory groups.
    $add_groups{$_->id} = $_ foreach @{ $product->groups_mandatory };

    my @add_groups = values %add_groups;
    return \@add_groups;
}

sub _check_keywords {
    my ($invocant, $keyword_string, $keyword_description_string, $product) = @_;
    $keyword_string = trim($keyword_string);
    return [] if !$keyword_string;

    # On creation, only editbugs users can set keywords.
    if (!ref $invocant) {
        return [] if !Bugzilla->user->in_group('editbugs', $product->id);
    }

    # CustIS Bug 66910 - Adding new keyword to DB
    my %keyword_descriptions;
    trick_taint($keyword_description_string);
    foreach my $kd (split(/\@+/, trim($keyword_description_string))) {
        my @this_kd = map { $_ = url_decode($_); Encode::_utf8_on($_); $_ } split /=+/, $kd;
        $keyword_descriptions{$this_kd[0]} = $this_kd[1];
    }

    my %keywords;
    foreach my $keyword (split(/[\s,]+/, $keyword_string)) {
        next unless $keyword;
        my $obj = new Bugzilla::Keyword({ name => $keyword });

        if (!$obj)
        {
            my $this_kd = "";
            if (exists($keyword_descriptions{$keyword}))
            {
                $this_kd = $keyword_descriptions{$keyword};
            }

            my $obj = Bugzilla::Keyword->create({
                name => $keyword,
                description => $this_kd,
            });
            $keywords{$obj->id} = $obj;
        }
        else
        {
            $keywords{$obj->id} = $obj;
        }
    }
    return [values %keywords];
}

sub _check_product {
    my ($invocant, $name) = @_;
    $name = trim($name);
    # If we're updating the bug and they haven't changed the product,
    # always allow it.
    if (ref $invocant && lc($invocant->product_obj->name) eq lc($name)) {
        return $invocant->product_obj;
    }
    # Check that the product exists and that the user
    # is allowed to enter bugs into this product.
    Bugzilla->user->can_enter_product($name, THROW_ERROR);
    # can_enter_product already does everything that check_product
    # would do for us, so we don't need to use it.
    return new Bugzilla::Product({ name => $name });
}

sub _check_priority {
    my ($invocant, $priority) = @_;
    if (!ref $invocant && !Bugzilla->params->{'letsubmitterchoosepriority'}) {
        $priority = Bugzilla->params->{'defaultpriority'};
    }
    return $invocant->_check_select_field($priority, 'priority');
}

sub _check_qa_contact {
    my ($invocant, $qa_contact, undef, $params) = @_;
    $qa_contact = trim($qa_contact) if !ref $qa_contact;
    my $component = blessed($invocant) ? $invocant->component_obj
                                       : $params->{component};
    if (!ref $invocant) {
        # Bugs get no QA Contact on creation if useqacontact is off.
        return undef if !Bugzilla->params->{useqacontact};
        # Set the default QA Contact if one isn't specified or if the
        # user doesn't have editbugs.
        if (!Bugzilla->user->in_group('editbugs', $component->product_id)
            || !$qa_contact)
        {
            return $component->default_qa_contact ? $component->default_qa_contact->id : undef;
        }
    }

    # If a QA Contact was specified or if we're updating, check
    # the QA Contact for validity.
    my $id;
    if ($qa_contact) {
        $qa_contact = Bugzilla::User->check($qa_contact) if !ref $qa_contact;
        $id = $qa_contact->id;
        # create() checks this another way, so we don't have to run this
        # check during create().
        # If there is no QA contact, this check is not required.
        $invocant->_check_strict_isolation_for_user($qa_contact)
            if (ref $invocant && $id);
    }

    # "0" always means "undef", for QA Contact.
    return $id || undef;
}

sub _check_reporter {
    my $invocant = shift;
    my $reporter;
    if (ref $invocant) {
        # You cannot change the reporter of a bug.
        $reporter = $invocant->reporter->id;
    }
    else {
        # On bug creation, the reporter is the logged in user
        # (meaning that he must be logged in first!).
        $reporter = Bugzilla->user->id;
    }
    if ($reporter && ref $invocant)
    {
        # Custis Bug 38616
        # For situations of moving external bugs into internal
        my $prod = $invocant->product_obj;
        my ($ccg) = $prod->description =~ /\[[CС]{2}:\s*([^\]]+)\s*\]/iso;
        my $user = Bugzilla::User->new($reporter);
        if ($ccg && !$user->in_group($ccg))
        {
            ThrowUserError("cc_group_restriction", { user => $user->login });
        }
    }
    return $reporter;
}

sub _check_resolution {
    my ($invocant, $resolution, undef, $params) = @_;
    $resolution = trim($resolution);
    my $status = ref($invocant) ? $invocant->status->name 
                                : $params->{bug_status};
    my $is_open = ref($invocant) ? $invocant->status->is_open 
                                 : is_open_state($status);
    return '' if $status ne 'RESOLVED';
    
    # Throw a special error for resolving bugs without a resolution
    # (or trying to change the resolution to '' on a closed bug without
    # using clear_resolution).
    ThrowUserError('missing_resolution', { status => $status })
        if !$resolution && !$is_open;
    
    # Make sure this is a valid resolution.
    $resolution = $invocant->_check_select_field($resolution, 'resolution');

    # Don't allow open bugs to have resolutions.
    ThrowUserError('resolution_not_allowed') if $is_open;
    
    # Check noresolveonopenblockers.
    my $dependson = ref($invocant) ? $invocant->dependson
                                   : ($params->{dependson} || []);
    if (Bugzilla->params->{"noresolveonopenblockers"}
        && $resolution eq 'FIXED'
        && (!ref $invocant or !$invocant->resolution 
            or $resolution ne $invocant->resolution)
        && scalar @$dependson)
    {
        my $dep_bugs = Bugzilla::Bug->new_from_list($dependson);
        my $count_open = grep { $_->isopened } @$dep_bugs;
        if ($count_open) {
            my $bug_id = ref($invocant) ? $invocant->id : undef;
            ThrowUserError("still_unresolved_bugs",
                           { bug_id => $bug_id, dep_count => $count_open });
        }
    }

    # Check if they're changing the resolution and need to comment.
    if (Bugzilla->params->{'commentonchange_resolution'}) {
        $invocant->_check_commenton($resolution, 'resolution', $params);
    }
    
    return $resolution;
}

sub _check_short_desc {
    my ($invocant, $short_desc) = @_;
    # Set the parameter to itself, but cleaned up
    $short_desc = clean_text($short_desc) if $short_desc;

    if (!defined $short_desc || $short_desc eq '') {
        ThrowUserError("require_summary");
    }
    if (length($short_desc) > MAX_FREETEXT_LENGTH) {
        ThrowUserError('freetext_too_long', 
                       { field => 'short_desc', text => $short_desc });
    }
    return $short_desc;
}

sub _check_status_whiteboard { return defined $_[1] ? $_[1] : ''; }

# Unlike other checkers, this one doesn't return anything.
sub _check_strict_isolation {
    my ($invocant, $ccs, $assignee, $qa_contact, $product) = @_;
    return unless Bugzilla->params->{'strict_isolation'};

    if (ref $invocant) {
        my $original = $invocant->new($invocant->id);

        # We only check people if they've been added. This way, if
        # strict_isolation is turned on when there are invalid users
        # on bugs, people can still add comments and so on.
        my @old_cc = map { $_->id } @{$original->cc_users};
        my @new_cc = map { $_->id } @{$invocant->cc_users};
        my ($removed, $added) = diff_arrays(\@old_cc, \@new_cc);
        $ccs = Bugzilla::User->new_from_list($added);

        $assignee = $invocant->assigned_to
            if $invocant->assigned_to->id != $original->assigned_to->id;
        if ($invocant->qa_contact
            && (!$original->qa_contact
                || $invocant->qa_contact->id != $original->qa_contact->id))
        {
            $qa_contact = $invocant->qa_contact;
        }
        $product = $invocant->product_obj;
    }

    my @related_users = @$ccs;
    push(@related_users, $assignee) if $assignee;

    if (Bugzilla->params->{'useqacontact'} && $qa_contact) {
        push(@related_users, $qa_contact);
    }

    @related_users = @{Bugzilla::User->new_from_list(\@related_users)}
        if !ref $invocant;

    # For each unique user in @related_users...(assignee and qa_contact
    # could be duplicates of users in the CC list)
    my %unique_users = map {$_->id => $_} @related_users;
    my @blocked_users;
    foreach my $id (keys %unique_users) {
        my $related_user = $unique_users{$id};
        if (!$related_user->can_edit_product($product->id) ||
            !$related_user->can_see_product($product->name)) {
            push (@blocked_users, $related_user->login);
        }
    }
    if (scalar(@blocked_users)) {
        my %vars = ( users   => \@blocked_users,
                     product => $product->name );
        if (ref $invocant) {
            $vars{'bug_id'} = $invocant->id;
        }
        else {
            $vars{'new'} = 1;
        }
        ThrowUserError("invalid_user_group", \%vars);
    }
}

# This is used by various set_ checkers, to make their code simpler.
sub _check_strict_isolation_for_user {
    my ($self, $user) = @_;
    return unless Bugzilla->params->{"strict_isolation"};
    if (!$user->can_edit_bug($self)) {
        ThrowUserError('invalid_user_group',
                       { users   => $user->login,
                         product => $self->product,
                         bug_id  => $self->id });
    }
}

sub _check_tag_name {
    my ($invocant, $tag) = @_;

    $tag = clean_text($tag);
    $tag || ThrowUserError('no_tag_to_edit');
    ThrowUserError('tag_name_too_long') if length($tag) > MAX_LEN_QUERY_NAME;
    trick_taint($tag);
    # Tags are all lowercase.
    return lc($tag);
}

sub _check_target_milestone {
    my ($invocant, $target, undef, $params) = @_;
    my $product = blessed($invocant) ? $invocant->product_obj 
                                     : $params->{product};
    $target = trim($target);
    $target = $product->default_milestone if !defined $target;
    my $object = Bugzilla::Milestone->check(
        { product => $product, name => $target });
    return $object->name;
}

sub _check_time {
    my ($invocant, $time, $field) = @_;

    my $current = 0;
    if (ref $invocant && $field ne 'work_time') {
        $current = $invocant->$field;
    }
    return $current unless Bugzilla->user->is_timetracker;

    $time = ValidateTime($time, $field);
    return $time;
}

sub _check_work_time {
    return $_[0]->_check_time($_[1], 'work_time');
}

sub _check_time_field {
    my ($invocant, $value, $field, $params) = @_;

    # When filing bugs, we're forgiving and just return 0 if
    # the user isn't a timetracker. When updating bugs, check_can_change_field
    # controls permissions, so we don't want to check them here.
    if (!ref $invocant and !Bugzilla->user->is_timetracker) {
        return 0;
    }

    # check_time is in Bugzilla::Object.
    return $invocant->check_time($value, $field, $params);
}

sub _check_version {
    my ($invocant, $version, undef, $params) = @_;
    $version = trim($version);
    my $product = blessed($invocant) ? $invocant->product_obj 
                                     : $params->{product};
    my $object = 
        Bugzilla::Version->check({ product => $product, name => $version });
    return $object->name;
}

# Custom Field Validators

sub _check_field_is_mandatory {
    my ($invocant, $value, $field, $params) = @_;

    if (!blessed($field)) {
        $field = Bugzilla::Field->new({ name => $field });
        return if !$field;
    }

    return if !$field->is_mandatory;

    return if !$field->is_visible_on_bug($params || $invocant);

    return if ($field->type == FIELD_TYPE_SINGLE_SELECT
                 && scalar @{ get_legal_field_values($field->name) } == 1);

    return if ($field->type == FIELD_TYPE_MULTI_SELECT
                 && !scalar @{ get_legal_field_values($field->name) });

    if (ref($value) eq 'ARRAY') {
        $value = join('', @$value);
    }

    $value = trim($value);
    if (!defined($value)
        or $value eq ""
        or ($value eq '---' and $field->type == FIELD_TYPE_SINGLE_SELECT)
        or ($value =~ EMPTY_DATETIME_REGEX
            and $field->type == FIELD_TYPE_DATETIME))
    {
        ThrowUserError('required_field', { field => $field });
    }
}

sub _check_datetime_field {
    my ($invocant, $date_time) = @_;

    # Empty datetimes are empty strings or strings only containing
    # 0's, whitespace, and punctuation.
    if ($date_time =~ /^[\s0[:punct:]]*$/) {
        return undef;
    }

    $date_time = trim($date_time);
    my ($date, $time) = split(' ', $date_time);
    if ($date && !validate_date($date)) {
        ThrowUserError('illegal_date', { date   => $date,
                                         format => 'YYYY-MM-DD' });
    }
    if ($time && !validate_time($time)) {
        ThrowUserError('illegal_time', { 'time' => $time,
                                         format => 'HH:MM:SS' });
    }
    return $date_time
}

sub _check_default_field { return defined $_[1] ? trim($_[1]) : ''; }

sub _check_numeric_field
{
    my ($invocant, $text) = @_;
    ($text) = $text =~ /^(-?\d+(\.\d+)?)$/so;
    return $text || 0;
}

sub _check_freetext_field {
    my ($invocant, $text, $field) = @_;

    $text = (defined $text) ? trim($text) : '';
    if (length($text) > MAX_FREETEXT_LENGTH) {
        ThrowUserError('freetext_too_long', 
                       { field => $field, text => $text });
    }
    return $text;
}

sub _check_multi_select_field {
    my ($invocant, $values, $field) = @_;

    # Allow users (mostly email_in.pl) to specify multi-selects as
    # comma-separated values.
    if (defined $values and !ref $values) {
        # We don't split on spaces because multi-select values can and often
        # do have spaces in them. (Theoretically they can have commas in them
        # too, but that's much less common and people should be able to work
        # around it pretty cleanly, if they want to use email_in.pl.)
        $values = [split(',', $values)];
    }

    return [] if !$values;
    my @checked_values;
    foreach my $value (@$values) {
        push(@checked_values, $invocant->_check_select_field($value, $field));
    }
    return \@checked_values;
}

sub _check_select_field {
    my ($invocant, $value, $field) = @_;
    my $object = Bugzilla::Field::Choice->type($field)->check($value);
    return $object->name;
}

sub _check_bugid_field
{
    my ($invocant, $value, $field) = @_;
    return undef if !$value;
    
    # check that the value is a valid, visible bug id
    my $checked_id = $invocant->check($value, $field)->id;
    
    # check for loop (can't have a loop if this is a new bug)
    if (ref $invocant) {
        _check_relationship_loop($field, $invocant->bug_id, $checked_id);
    }

    return $checked_id;
}

sub _check_textarea_field {
    my ($invocant, $text, $field) = @_;

    $text = (defined $text) ? trim($text) : '';

    # Web browsers submit newlines as \r\n.
    # Sanitize all input to match the web standard.
    # XMLRPC input could be either \n or \r\n
    $text =~ s/\r?\n/\r\n/g;

    return $text;
}

sub _check_relationship_loop {
    # Generates a dependency tree for a given bug.  Calls itself recursively
    # to generate sub-trees for the bug's dependencies.
    my ($field, $bug_id, $dep_id, $ids) = @_;

    # Don't do anything if this bug doesn't have any dependencies.
    return unless defined($dep_id);

    # Check whether we have seen this bug yet
    $ids = {} unless defined $ids;
    $ids->{$bug_id} = 1;
    if ($ids->{$dep_id}) {
        ThrowUserError("relationship_loop_single", {
            'bug_id' => $bug_id,
            'dep_id' => $dep_id,
            'field_name' => $field});
    }
    
    # Get this dependency's record from the database
    my $dbh = Bugzilla->dbh;
    my $next_dep_id = $dbh->selectrow_array(
        "SELECT $field FROM bugs WHERE bug_id = ?", undef, $dep_id);

    _check_relationship_loop($field, $dep_id, $next_dep_id, $ids);
}

#####################################################################
# Class Accessors
#####################################################################

sub fields {
    my $class = shift;

    # FIXME bugzilla.dtd should be autogenerated
    # FIXME change useplatform/useopsys/useqacontact to "field(xxx).is_obsolete"
    my @fields =
    (
        # Standard Fields
        # Keep this ordering in sync with bugzilla.dtd.
        qw(bug_id alias creation_ts short_desc delta_ts
           reporter_accessible cclist_accessible
           classification_id classification
           product component version),
        # Use platform?
        Bugzilla->params->{useplatform} ? "rep_platform" : (),
        # Use OS?
        Bugzilla->params->{useopsys} ? "op_sys" : (),
        # Standard Fields continued...
        qw(bug_status resolution dup_id see_also
           bug_file_loc status_whiteboard keywords
           priority bug_severity target_milestone
           dependson blocked everconfirmed
           reporter assigned_to cc estimated_time
           remaining_time actual_time deadline),

        # Use QA contact?
        Bugzilla->params->{useqacontact} ? "qa_contact" : (),

        # Custom Fields
        map { $_->name } Bugzilla->active_custom_fields
    );
    Bugzilla::Hook::process('bug_fields', {'fields' => \@fields} );

    return @fields;
}

#####################################################################
# Mutators
#####################################################################

# To run check_can_change_field.
sub _set_global_validator {
    my ($self, $value, $field) = @_;
    my $current = $self->$field;
    my $privs;

    if (ref $current && ref($current) ne 'ARRAY'
        && $current->isa('Bugzilla::Object')) {
        $current = $current->id ;
    }
    if (ref $value && ref($value) ne 'ARRAY'
        && $value->isa('Bugzilla::Object')) {
        $value = $value->id ;
    }
    my $can = $self->check_can_change_field($field, $current, $value, \$privs);
    if (!$can) {
        if ($field eq 'assigned_to' || $field eq 'qa_contact') {
            $value   = user_id_to_login($value);
            $current = user_id_to_login($current);
        }
        ThrowUserError('illegal_change', { field    => $field,
                                           oldvalue => $current,
                                           newvalue => $value,
                                           privs    => $privs });
    }
    $self->_check_field_is_mandatory($value, $field);
}

#################
# "Set" Methods #
#################

# Note that if you are changing multiple bugs at once, you must pass
# other_bugs to set_all in order for it to behave properly.
sub set_all {
    my $self = shift;
    my ($input_params) = @_;
    
    # Clone the data as we are going to alter it, and this would affect
    # subsequent bugs when calling set_all() again, as some fields would
    # be modified or no longer defined.
    my $params = {};
    %$params = %$input_params;

    # You cannot mark bugs as duplicate when changing several bugs at once
    # (because currently there is no way to check for duplicate loops in that
    # situation). You also cannot set the alias of several bugs at once.
    if ($params->{other_bugs} and scalar @{ $params->{other_bugs} } > 1) {
        ThrowUserError('dupe_not_allowed') if exists $params->{dup_id};
        ThrowUserError('multiple_alias_not_allowed') 
            if defined $params->{alias};
    }

    # For security purposes, and because lots of other checks depend on it,
    # we set the product first before anything else.
    my $product_changed; # Used only for strict_isolation checks.
    if (exists $params->{'product'}) {
        $product_changed = $self->_set_product($params->{'product'}, $params);
    }

    # strict_isolation checks mean that we should set the groups
    # immediately after changing the product.
    $self->_add_remove($params, 'groups');

    if (exists $params->{'dependson'} or exists $params->{'blocked'}) {
        my %set_deps;
        foreach my $name (qw(dependson blocked)) {
            my @dep_ids = @{ $self->$name };
            # If only one of the two fields was passed in, then we need to
            # retain the current value for the other one.
            if (!exists $params->{$name}) {
                $set_deps{$name} = \@dep_ids;
                next;
            }

            # Explicitly setting them to a particular value overrides
            # add/remove.
            if (exists $params->{$name}->{set}) {
                $set_deps{$name} = $params->{$name}->{set};
                next;
            }

            foreach my $add (@{ $params->{$name}->{add} || [] }) {
                push(@dep_ids, $add) if !grep($_ == $add, @dep_ids);
            }
            foreach my $remove (@{ $params->{$name}->{remove} || [] }) {
                @dep_ids = grep($_ != $remove, @dep_ids);
            }
            $set_deps{$name} = \@dep_ids;
        }

        $self->set_dependencies($set_deps{'dependson'}, $set_deps{'blocked'});
    }

    if (exists $params->{'keywords'}) {
        # Sorting makes the order "add, remove, set", just like for other
        # fields.
        foreach my $action (sort keys %{ $params->{'keywords'} }) {
            $self->modify_keywords($params->{'keywords'}->{$action}, $action);
        }
    }

    if (exists $params->{'comment'} or exists $params->{'work_time'}) {
        # Add a comment as needed to each bug. This is done early because
        # there are lots of things that want to check if we added a comment.
        $self->add_comment($params->{'comment'}->{'body'},
            { isprivate => $params->{'comment'}->{'is_private'},
              work_time => $params->{'work_time'} });
    }

    my %normal_set_all;
    foreach my $name (keys %$params) {
        # These are handled separately below.
        if ($self->can("set_$name")) {
            $normal_set_all{$name} = $params->{$name};
        }
    }
    $self->SUPER::set_all(\%normal_set_all);

    $self->reset_assigned_to if $params->{'reset_assigned_to'};
    $self->reset_qa_contact  if $params->{'reset_qa_contact'};

    $self->_add_remove($params, 'see_also');

    # And set custom fields.
    my @custom_fields = Bugzilla->active_custom_fields;
    foreach my $field (@custom_fields) {
        my $fname = $field->name;
        if (exists $params->{$fname}) {
            $self->set_custom_field($field, $params->{$fname});
        }
    }

    $self->_add_remove($params, 'cc');

    # Theoretically you could move a product without ever specifying
    # a new assignee or qa_contact, or adding/removing any CCs. So,
    # we have to check that the current assignee, qa, and CCs are still
    # valid if we've switched products, under strict_isolation. We can only
    # do that here, because if they *did* change the assignee, qa, or CC,
    # then we don't want to check the original ones, only the new ones. 
    $self->_check_strict_isolation() if $product_changed;
}

# Helper for set_all that helps with fields that have an "add/remove"
# pattern instead of a "set_" pattern.
sub _add_remove {
    my ($self, $params, $name) = @_;
    my @add    = @{ $params->{$name}->{add}    || [] };
    my @remove = @{ $params->{$name}->{remove} || [] };
    $name =~ s/s$//;
    my $add_method = "add_$name";
    my $remove_method = "remove_$name";
    $self->$add_method($_) foreach @add;
    $self->$remove_method($_) foreach @remove;
}

sub set_alias { $_[0]->set('alias', $_[1]); }
sub set_assigned_to {
    my ($self, $value) = @_;
    $self->set('assigned_to', $value);
    # Store the old assignee. check_can_change_field() needs it.
    $self->{'_old_assigned_to'} = $self->{'assigned_to_obj'}->id;
    delete $self->{'assigned_to_obj'};
}
sub reset_assigned_to {
    my $self = shift;
    my $comp = $self->component_obj;
    $self->set_assigned_to($comp->default_assignee);
}
sub set_cclist_accessible { $_[0]->set('cclist_accessible', $_[1]); }
sub set_comment_is_private {
    my ($self, $comment_id, $isprivate) = @_;

    # We also allow people to pass in a hash of comment ids to update.
    if (ref $comment_id) {
        while (my ($id, $is) = each %$comment_id) {
            $self->set_comment_is_private($id, $is);
        }
        return;
    }

    my ($comment) = grep($comment_id == $_->id, @{ $self->comments });
    ThrowUserError('comment_invalid_isprivate', { id => $comment_id })
        if !$comment;

    $isprivate = $isprivate ? 1 : 0;
    if ($isprivate != $comment->is_private) {
        ThrowUserError('user_not_insider') if !Bugzilla->user->is_insider;
        $self->{comment_isprivate} ||= [];
        $comment->set_is_private($isprivate);
        push @{$self->{comment_is_private}}, $comment;
    }
}
sub set_comment_worktimeonly
{
    my ($self, $comment_id, $type) = @_;
    my ($comment) = grep $comment_id == $_->id, @{ $self->comments };
    if (!$comment || $comment->type != CMT_NORMAL && $comment->type != CMT_WORKTIME ||
        $comment->who != Bugzilla->user->id && !Bugzilla->user->in_group('worktimeadmin'))
    {
        ThrowUserError('comment_invalid_worktimeonly', { id => $comment_id })
    }
    $type = $type ? CMT_WORKTIME : CMT_NORMAL;
    if ($type != $comment->type)
    {
        $self->{comment_type}->{$comment_id} = $type;
    }
}
sub set_component  {
    my ($self, $name) = @_;
    my $old_comp  = $self->component_obj;
    my $component = $self->_check_component($name);
    if ($component && $old_comp->id != $component->id) {
        $self->{component_id}  = $component->id;
        $self->{component}     = $component->name;
        $self->{component_obj} = $component;
        # For update()
        $self->{_old_component_name} = $old_comp->name;
        # Add in the Default CC of the new Component;
        foreach my $cc (@{$component->initial_cc}) {
            $self->add_cc($cc);
        }
    }
}
sub set_custom_field {
    my ($self, $field, $value) = @_;

    if (ref $value eq 'ARRAY' && $field->type != FIELD_TYPE_MULTI_SELECT) {
        $value = $value->[0];
    }
    ThrowCodeError('field_not_custom', { field => $field }) if !$field->custom;
    $self->set($field->name, $value);
}
sub set_deadline { $_[0]->set('deadline', $_[1]); }
sub set_dependencies {
    my ($self, $dependson, $blocked) = @_;
    my %extra = ( blocked => $blocked );
    $dependson = $self->_check_dependencies($dependson, 'dependson', \%extra);
    $blocked = $extra{blocked};
    # These may already be detainted, but all setters are supposed to
    # detaint their input if they've run a validator (just as though
    # we had used Bugzilla::Object::set), so we do that here.
    detaint_natural($_) foreach (@$dependson, @$blocked);
    $self->{'dependson'} = $dependson;
    $self->{'blocked'}   = $blocked;
    delete $self->{depends_on_obj};
    delete $self->{blocks_obj};
}
sub _clear_dup_id { $_[0]->{dup_id} = undef; }
sub set_dup_id {
    my ($self, $dup_id) = @_;
    my $old = $self->dup_id || 0;
    $self->set('dup_id', $dup_id);
    my $new = $self->dup_id;
    return if $old == $new;

    # Make sure that we have the DUPLICATE resolution. This is needed
    # if somebody calls set_dup_id without calling set_bug_status or
    # set_resolution.
    if ($self->resolution ne 'DUPLICATE') {
        # Even if the current status is VERIFIED, we change it back to
        # RESOLVED (or whatever the duplicate_or_move_bug_status is) here,
        # because that's the same thing the UI does when you click on the
        # "Mark as Duplicate" link. If people really want to retain their
        # current status, they can use set_bug_status and set the DUPLICATE
        # resolution before getting here.
        $self->set_bug_status(
            Bugzilla->params->{'duplicate_or_move_bug_status'},
            { resolution => 'DUPLICATE' });
    }
    
    # Update the other bug.
    my $dupe_of = new Bugzilla::Bug($self->dup_id);
    if (delete $self->{_add_dup_cc}) {
        $dupe_of->add_cc($self->reporter);
    }
    $dupe_of->add_comment("", { type       => CMT_HAS_DUPE,
                                extra_data => $self->id });
    $self->{_dup_for_update} = $dupe_of;

    # Now make sure that we add a duplicate comment on *this* bug.
    # (Change an existing comment into a dup comment, if there is one,
    # or add an empty dup comment.)
    my @normal = grep { !defined $_->{type} || $_->{type} == CMT_NORMAL }
        @{ $self->{added_comments} || [] };
    if (@normal) {
        # Turn the last one into a dup comment.
        $normal[-1]->{type} = CMT_DUPE_OF;
        $normal[-1]->{extra_data} = $self->dup_id;
    }
    else {
        $self->add_comment('', { type       => CMT_DUPE_OF,
                                 extra_data => $self->dup_id });
    }
}
sub set_estimated_time { $_[0]->set('estimated_time', $_[1]); }
sub _set_everconfirmed { $_[0]->set('everconfirmed', $_[1]); }
sub set_flags {
    my ($self, $flags, $new_flags) = @_;

    Bugzilla::Flag->set_flag($self, $_) foreach (@$flags, @$new_flags);
}
sub set_op_sys         { $_[0]->set('op_sys',        $_[1]); }
sub set_platform       { $_[0]->set('rep_platform',  $_[1]); }
sub set_priority       { $_[0]->set('priority',      $_[1]); }
# For security reasons, you have to use set_all to change the product.
# See the strict_isolation check in set_all for an explanation.
sub _set_product {
    my ($self, $name, $params) = @_;
    my $old_product = $self->product_obj;
    my $product = $self->_check_product($name);
    
    my $product_changed = 0;
    if ($old_product->id != $product->id) {
        $self->{product_id}  = $product->id;
        $self->{product}     = $product->name;
        $self->{product_obj} = $product;
        # For update()
        $self->{_old_product_name} = $old_product->name;
        # Delete fields that depend upon the old Product value.
        delete $self->{choices};
        $product_changed = 1;
    }

    $params ||= {};
    # We delete these so that they're not set again later in set_all.
    my $comp_name = delete $params->{component} || $self->component;
    my $vers_name = delete $params->{version}   || $self->version;
    my $tm_name   = delete $params->{target_milestone};
    # This way, if usetargetmilestone is off and we've changed products,
    # set_target_milestone will reset our target_milestone to
    # $product->default_milestone. But if we haven't changed products,
    # we don't reset anything.
    if (!defined $tm_name
        && (Bugzilla->params->{'usetargetmilestone'} || !$product_changed))
    {
        $tm_name = $self->target_milestone;
    }

    if ($product_changed && Bugzilla->usage_mode == USAGE_MODE_BROWSER) {
        # Try to set each value with the new product.
        # Have to set error_mode because Throw*Error calls exit() otherwise.
        my $old_error_mode = Bugzilla->error_mode;
        Bugzilla->error_mode(ERROR_MODE_DIE);
        my $component_ok = eval { $self->set_component($comp_name);      1; };
        my $version_ok   = eval { $self->set_version($vers_name);        1; };
        my $milestone_ok = 1;
        # Reporters can move bugs between products but not set the TM.
        if ($self->check_can_change_field('target_milestone', 0, 1)) {
            $milestone_ok = eval { $self->set_target_milestone($tm_name); 1; };
        }
        else {
            # Have to set this directly to bypass the validators.
            $self->{target_milestone} = $product->default_milestone;
        }
        # If there were any errors thrown, make sure we don't mess up any
        # other part of Bugzilla that checks $@.
        undef $@;
        Bugzilla->error_mode($old_error_mode);
        
        my $verified = $params->{product_change_confirmed};
        my %vars;
        if (!$verified || !$component_ok || !$version_ok || !$milestone_ok) {
            $vars{defaults} = {
                # Note that because of the eval { set } above, these are
                # already set correctly if they're valid, otherwise they're
                # set to some invalid value which the template will ignore.
                component => $self->component,
                version   => $self->version,
                milestone => $milestone_ok ? $self->target_milestone
                                           : $product->default_milestone
            };
            $vars{components} = [map { $_->name } @{$product->components}];
            $vars{milestones} = [map { $_->name } @{$product->milestones}];
            $vars{versions}   = [map { $_->name } @{$product->versions}];
        }

        if (!$verified) {
            $vars{verify_bug_groups} = 1;
            my $dbh = Bugzilla->dbh;
            my @idlist = ($self->id);
            push(@idlist, map {$_->id} @{ $params->{other_bugs} })
                if $params->{other_bugs};
            # Get the ID of groups which are no longer valid in the new product.
            my $gids = $dbh->selectcol_arrayref(
                'SELECT bgm.group_id
                   FROM bug_group_map AS bgm
                  WHERE bgm.bug_id IN (' . join(',', ('?') x @idlist) . ')
                    AND bgm.group_id NOT IN
                        (SELECT gcm.group_id
                           FROM group_control_map AS gcm
                           WHERE gcm.product_id = ?
                                 AND ( (gcm.membercontrol != ?
                                        AND gcm.group_id IN ('
                                        . Bugzilla->user->groups_as_string . '))
                                       OR gcm.othercontrol != ?) )',
                undef, (@idlist, $product->id, CONTROLMAPNA, CONTROLMAPNA));
            $vars{'old_groups'} = Bugzilla::Group->new_from_list($gids);            
        }
        
        if (%vars) {
            $vars{product} = $product;
            $vars{bug} = $self;
            my $template = Bugzilla->template;
            $template->process("bug/process/verify-new-product.html.tmpl",
                \%vars) || ThrowTemplateError($template->error());
            exit;
        }
    }
    else {
        # When we're not in the browser (or we didn't change the product), we
        # just die if any of these are invalid.
        $self->set_component($comp_name);
        $self->set_version($vers_name);
        if ($product_changed 
            and !$self->check_can_change_field('target_milestone', 0, 1)) 
        {
            # Have to set this directly to bypass the validators.
            $self->{target_milestone} = $product->default_milestone;
        }
        else {
            $self->set_target_milestone($tm_name);
        }
    }

    if ($product_changed) {
        # Remove groups that can't be set in the new product.
        # We copy this array because the original array is modified while we're
        # working, and that confuses "foreach".
        my @current_groups = @{$self->groups_in};
        foreach my $group (@current_groups) {
            if (!$product->group_is_valid($group)) {
                $self->remove_group($group);
            }
        }

        # Make sure the bug is in all the mandatory groups for the new product.
        foreach my $group (@{$product->groups_mandatory}) {
            $self->add_group($group);
        }
    }
    
    return $product_changed;
}

sub set_qa_contact {
    my ($self, $value) = @_;
    $self->set('qa_contact', $value);
    # Store the old QA contact. check_can_change_field() needs it.
    if ($self->{'qa_contact_obj'}) {
        $self->{'_old_qa_contact'} = $self->{'qa_contact_obj'}->id;
    }
    delete $self->{'qa_contact_obj'};
}
sub reset_qa_contact {
    my $self = shift;
    my $comp = $self->component_obj;
    $self->set_qa_contact($comp->default_qa_contact);
}
sub set_remaining_time { $_[0]->set('remaining_time', $_[1]); }
# Used only when closing a bug or moving between closed states.
# sub _zero_remaining_time { $_[0]->{'remaining_time'} = 0; }
sub _zero_remaining_time { }
sub set_reporter_accessible { $_[0]->set('reporter_accessible', $_[1]); }
sub set_resolution {
    my ($self, $value, $params) = @_;

    my $old_res = $self->resolution;
    $self->set('resolution', $value);
    delete $self->{choices};
    my $new_res = $self->resolution;

    if ($new_res ne $old_res) {
        # Clear the dup_id if we're leaving the dup resolution.
        if ($old_res eq 'DUPLICATE') {
            $self->_clear_dup_id();
        }
        # Duplicates should have no remaining time left.
        elsif ($new_res eq 'DUPLICATE' && $self->remaining_time != 0) {
            $self->_zero_remaining_time();
        }
    }

    # We don't check if we're entering or leaving the dup resolution here,
    # because we could be moving from being a dup of one bug to being a dup
    # of another, theoretically. Note that this code block will also run
    # when going between different closed states.
    if ($self->resolution eq 'DUPLICATE') {
        if (my $dup_id = $params->{dup_id}) {
            $self->set_dup_id($dup_id);
        }
        elsif (!$self->dup_id) {
            ThrowUserError('dupe_id_required');
        }
    }

    # This method has handled dup_id, so set_all doesn't have to worry
    # about it now.
    delete $params->{dup_id};
}
sub clear_resolution {
    my $self = shift;
    if (!$self->status->is_open) {
        ThrowUserError('resolution_cant_clear', { bug_id => $self->id });
    }
    $self->{'resolution'} = '';
    $self->_clear_dup_id;
}
sub set_severity       { $_[0]->set('bug_severity',  $_[1]); }
sub set_bug_status {
    my ($self, $status, $params) = @_;
    my $old_status = $self->status;
    $self->{'bug_status'} = $status;
    delete $self->{'status'};
    delete $self->{'statuses_available'};
    delete $self->{'choices'};
    my $new_status = $self->status;

    if ($new_status->is_open) {
        # Check for the everconfirmed transition
        $self->_set_everconfirmed($new_status->name eq 'UNCONFIRMED' ? 0 : 1);
        $self->clear_resolution();
        # Calling clear_resolution handled the "resolution" and "dup_id"
        # setting, so set_all doesn't have to worry about them.
        delete $params->{resolution};
        delete $params->{dup_id};
    }
    else {
        # We do this here so that we can make sure closed statuses have
        # resolutions.
        my $resolution = $self->resolution;
        # We need to check "defined" to prevent people from passing
        # a blank resolution in the WebService, which would otherwise fail
        # silently.
        if (defined $params->{resolution}) {
            $resolution = delete $params->{resolution};
        }
        $self->set_resolution($resolution, $params);

        # Changing between closed statuses zeros the remaining time.
        if ($new_status->id != $old_status->id && $self->remaining_time != 0) {
            $self->_zero_remaining_time();
        }
    }
}
sub set_status_whiteboard { $_[0]->set('status_whiteboard', $_[1]); }
sub set_summary           { $_[0]->set('short_desc',        $_[1]); }
sub set_target_milestone  { $_[0]->set('target_milestone',  $_[1]); }
sub set_url               { $_[0]->set('bug_file_loc',      $_[1]); }
sub set_version           { $_[0]->set('version',           $_[1]); }
sub depscompletedpercent  { $_[0]->checkdepsinfo; $_[0]->{depscompletedpercent}; }
sub lastchangeddeps       { $_[0]->checkdepsinfo; $_[0]->{lastchangeddeps}; }

sub checkdepsinfo
{
    my $self = shift;
    my $dep = $self->dependson;
    return if defined $self->{lastchangeddeps} || !$dep || !@$dep;
    my $where = "bug_id IN (" . join(",", ("?") x @$dep) . ")";
    my ($last, $rem) = Bugzilla->dbh->selectrow_array(
        "SELECT MAX(delta_ts), SUM(remaining_time)" .
        " FROM bugs WHERE $where", undef, @$dep
    );
    my ($work) = Bugzilla->dbh->selectrow_array(
        "SELECT SUM(work_time) FROM longdescs WHERE $where",
        undef, @$dep
    );
    $self->{lastchangeddeps} = $last;
    $self->{depscompletedpercent} = int(100*$work/($work+$rem || 1));
}

########################
# "Add/Remove" Methods #
########################

# These are in alphabetical order by field name.

# Accepts a User object or a username. Adds the user only if they
# don't already exist as a CC on the bug.
sub add_cc {
    my ($self, $user_or_name) = @_;
    return if !$user_or_name;
    my $user = ref $user_or_name ? $user_or_name
                                 : Bugzilla::User->check($user_or_name);
    $self->_check_strict_isolation_for_user($user);
    my $cc_users = $self->cc_users;
    push(@$cc_users, $user) if !grep($_->id == $user->id, @$cc_users);
}

# Accepts a User object or a username. Removes the User if they exist
# in the list, but doesn't throw an error if they don't exist.
sub remove_cc {
    my ($self, $user_or_name) = @_;
    my $user = ref $user_or_name ? $user_or_name
                                 : Bugzilla::User->check($user_or_name);
    my $currentUser = Bugzilla->user;
    if (!$self->user->{'canedit'} && $user->id != $currentUser->id) {
        ThrowUserError('cc_remove_denied');
    }
    my $cc_users = $self->cc_users;
    @$cc_users = grep { $_->id != $user->id } @$cc_users;
}

# $bug->add_comment("comment", {isprivate => 1, work_time => 10.5,
#                               type => CMT_NORMAL, extra_data => $data});
sub add_comment {
    my ($self, $comment, $params) = @_;

    $params ||= {};
    if (exists $params->{work_time}) {
        $params->{work_time} = $self->_check_work_time($params->{work_time});
        if ($comment eq '' && $params->{work_time} != 0 &&
            (!exists $params->{type} ||
            $params->{type} != CMT_WORKTIME &&
            $params->{type} != CMT_BACKDATED_WORKTIME))
        {
            ThrowUserError('comment_required');
        }
    }
    if (exists $params->{type}) {
        $params->{type} = $self->_check_comment_type($params->{type});
    }
    # XXX We really should check extra_data, too.

    # Fill out info that doesn't change and callers may not pass in
    $params->{'bug_id'}  = $self;
    $params->{'thetext'} = defined($comment) ? $comment : '';

    # Validate all the entered data
    Bugzilla::Comment->check_required_create_fields($params);
    $params = Bugzilla::Comment->run_create_validators($params);

    # This makes it so we won't create new comments when there is nothing
    # to add 
    if ($params->{'thetext'} eq ''
        && !($params->{type} || abs($params->{work_time} || 0)))
    {
        return;
    }

    # If the user has explicitly set remaining_time, this will be overridden
    # later in set_all. But if they haven't, this keeps remaining_time
    # up-to-date.
    if ($params->{work_time}) {
        $self->set_remaining_time(max($self->remaining_time - $params->{work_time}, 0));
    }

    $self->{added_comments} ||= [];

    push(@{$self->{added_comments}}, $params);
}

# Edit comment checker
sub edit_comment {
    my ($self, $comment_id, $comment) = @_;

    my $db_comment = Bugzilla::Comment->new($comment_id);
    my $old_comment = $self->_check_comment($db_comment->body);
    $comment = $self->_check_comment($comment);
    $self->{edited_comments} ||= [];

    if ($old_comment ne $comment) {
        push(@{$self->{edited_comments}}, {
            comment_id => $comment_id,
            oldthetext => $old_comment->{thetext},
            thetext => $comment->{thetext}
        });
    }
}

# There was a lot of duplicate code when I wrote this as three separate
# functions, so I just combined them all into one. This is also easier for
# process_bug to use.
sub modify_keywords {
    my ($self, $keywords, $keywords_description, $action) = @_;

    $action ||= 'set';
    if (!grep($action eq $_, qw(add remove set))) {
        $action = 'set';
    }

    $keywords = $self->_check_keywords($keywords, $keywords_description);

    my (@result, $any_changes);
    if ($action eq 'set') {
        @result = @$keywords;
        # Check if anything was added or removed.
        my @old_ids = map { $_->id } @{$self->keyword_objects};
        my @new_ids = map { $_->id } @result;
        my ($removed, $added) = diff_arrays(\@old_ids, \@new_ids);
        $any_changes = scalar @$removed || scalar @$added;
    }
    else {
        # We're adding or deleting specific keywords.
        my %keys = map {$_->id => $_} @{$self->keyword_objects};
        if ($action eq 'add') {
            $keys{$_->id} = $_ foreach @$keywords;
        }
        else {
            delete $keys{$_->id} foreach @$keywords;
        }
        @result = values %keys;
        $any_changes = scalar @$keywords;
    }
    # Make sure we retain the sort order.
    @result = sort {lc($a->name) cmp lc($b->name)} @result;

    if ($any_changes) {
        my $privs;
        my $new = join(', ', (map {$_->name} @result));
        my $check = $self->check_can_change_field('keywords', 0, 1, \$privs)
            || ThrowUserError('illegal_change', { field    => 'keywords',
                                                  oldvalue => $self->keywords,
                                                  newvalue => $new,
                                                  privs    => $privs });
    }

    $self->{'keyword_objects'} = \@result;
}

sub add_group {
    my ($self, $group) = @_;

    # If the user enters "FoO" but the DB has "Foo", $group->name would
    # return "Foo" and thus revealing the existence of the group name.
    # So we have to store and pass the name as entered by the user to
    # the error message, if we have it.
    my $group_name = blessed($group) ? $group->name : $group;
    my $args = { name => $group_name, product => $self->product,
                 bug_id => $self->id, action => 'add' };

    $group = Bugzilla::Group->check_no_disclose($args) if !blessed $group;

    # If the bug is already in this group, then there is nothing to do.
    return if $self->in_group($group);


    # Make sure that bugs in this product can actually be restricted
    # to this group by the current user.
    $self->product_obj->group_is_settable($group)
         || ThrowUserError('group_restriction_not_allowed', $args);

    # OtherControl people can add groups only during a product change,
    # and only when the group is not NA for them.
    if (!Bugzilla->user->in_group($group->name)) {
        my $controls = $self->product_obj->group_controls->{$group->id};
        if (!$self->{_old_product_name}
            || $controls->{othercontrol} == CONTROLMAPNA)
        {
            ThrowUserError('group_restriction_not_allowed', $args);
        }
    }

    my $current_groups = $self->groups_in;
    push(@$current_groups, $group);
}

sub remove_group {
    my ($self, $group) = @_;

    # See add_group() for the reason why we store the user input.
    my $group_name = blessed($group) ? $group->name : $group;
    my $args = { name => $group_name, product => $self->product,
                 bug_id => $self->id, action => 'remove' };

    $group = Bugzilla::Group->check_no_disclose($args) if !blessed $group;

    # If the bug isn't in this group, then either the name is misspelled,
    # or the group really doesn't exist. Let the user know about this problem.
    $self->in_group($group) || ThrowUserError('group_invalid_removal', $args);

    # Check if this is a valid group for this product. You can *always*
    # remove a group that is not valid for this product (set_product does this).
    # This particularly happens when we're moving a bug to a new product.
    # You still have to be a member of an inactive group to remove it.
    if ($self->product_obj->group_is_valid($group)) {
        my $controls = $self->product_obj->group_controls->{$group->id};

        # Nobody can ever remove a Mandatory group, unless it became inactive.
        if ($controls->{membercontrol} == CONTROLMAPMANDATORY && $group->is_active) {
            ThrowUserError('group_invalid_removal', $args);
        }

        # OtherControl people can remove groups only during a product change,
        # and only when they are non-Mandatory and non-NA.
        if (!Bugzilla->user->in_group($group->name)) {
            if (!$self->{_old_product_name}
                || $controls->{othercontrol} == CONTROLMAPMANDATORY
                || $controls->{othercontrol} == CONTROLMAPNA)
            {
                ThrowUserError('group_invalid_removal', $args);
            }
        }
    }

    my $current_groups = $self->groups_in;
    @$current_groups = grep { $_->id != $group->id } @$current_groups;
}

sub add_see_also {
    my ($self, $input, $skip_recursion) = @_;

    # This is needed by xt/search.t.
    $input = $input->name if blessed($input);

    $input = trim($input);
    return if !$input;

    my ($class, $uri) = Bugzilla::BugUrl->class_for($input);

    my $params = { value => $uri, bug_id => $self, class => $class };
    $class->check_required_create_fields($params);

    my $field_values = $class->run_create_validators($params);
    my $value = $field_values->{value}->as_string;
    trick_taint($value);
    $field_values->{value} = $value;

    # We only add the new URI if it hasn't been added yet. URIs are
    # case-sensitive, but most of our DBs are case-insensitive, so we do
    # this check case-insensitively.
    if (!grep { lc($_->name) eq lc($value) } @{ $self->see_also }) {
        my $privs;
        my $can = $self->check_can_change_field('see_also', '', $value, \$privs);
        if (!$can) {
            ThrowUserError('illegal_change', { field    => 'see_also',
                                               newvalue => $value,
                                               privs    => $privs });
        }
        # If this is a link to a local bug then save the
        # ref bug id for sending changes email.
        my $ref_bug = delete $field_values->{ref_bug};
        if ($class->isa('Bugzilla::BugUrl::Bugzilla::Local')
            and !$skip_recursion
            and $ref_bug->check_can_change_field('see_also', '', $self->id, \$privs))
        {
            $ref_bug->add_see_also($self->id, 'skip_recursion');
            push @{ $self->{_update_ref_bugs} }, $ref_bug;
            push @{ $self->{see_also_changes} }, $ref_bug->id;
        }
        push @{ $self->{see_also} }, bless ($field_values, $class);
    }
}

sub remove_see_also {
    my ($self, $url, $skip_recursion) = @_;
    my $see_also = $self->see_also;

    # This is needed by xt/search.t.
    $url = $url->name if blessed($url);

    my ($removed_bug_url, $new_see_also) =
        part { lc($_->name) ne lc($url) } @$see_also;

    my $privs;
    my $can = $self->check_can_change_field('see_also', $see_also, $new_see_also, \$privs);
    if (!$can) {
        ThrowUserError('illegal_change', { field    => 'see_also',
                                           oldvalue => $url,
                                           privs    => $privs });
    }

    # Since we remove also the url from the referenced bug,
    # we need to notify changes for that bug too.
    $removed_bug_url = $removed_bug_url->[0];
    if (!$skip_recursion and $removed_bug_url
        and $removed_bug_url->isa('Bugzilla::BugUrl::Bugzilla::Local')
        and $removed_bug_url->ref_bug_url)
    {
        my $ref_bug
            = Bugzilla::Bug->check($removed_bug_url->ref_bug_url->bug_id);

        if (Bugzilla->user->can_edit_product($ref_bug->product_id)
            and $ref_bug->check_can_change_field('see_also', $self->id, '', \$privs))
        {
            my $self_url = $removed_bug_url->local_uri($self->id);
            $ref_bug->remove_see_also($self_url, 'skip_recursion');
            push @{ $self->{_update_ref_bugs} }, $ref_bug;
            push @{ $self->{see_also_changes} }, $ref_bug->id;
        }
    }

    $self->{see_also} = $new_see_also || [];
}

sub add_tag {
    my ($self, $tag) = @_;
    my $dbh = Bugzilla->dbh;
    my $user = Bugzilla->user;
    $tag = $self->_check_tag_name($tag);

    my $tag_id = $user->tags->{$tag}->{id};
    # If this tag doesn't exist for this user yet, create it.
    if (!$tag_id) {
        $dbh->do('INSERT INTO tag (user_id, name) VALUES (?, ?)',
                  undef, ($user->id, $tag));

        $tag_id = $dbh->selectrow_array('SELECT id FROM tag
                                         WHERE name = ? AND user_id = ?',
                                         undef, ($tag, $user->id));
        # The list has changed.
        delete $user->{tags};
    }
    # Do nothing if this tag is already set for this bug.
    return if grep { $_ eq $tag } @{$self->tags};

    # Increment the counter. Do it before the SQL call below,
    # to not count the tag twice.
    $user->tags->{$tag}->{bug_count}++;

    $dbh->do('INSERT INTO bug_tag (bug_id, tag_id) VALUES (?, ?)',
              undef, ($self->id, $tag_id));

    push(@{$self->{tags}}, $tag);
}

sub remove_tag {
    my ($self, $tag) = @_;
    my $dbh = Bugzilla->dbh;
    my $user = Bugzilla->user;
    $tag = $self->_check_tag_name($tag);

    my $tag_id = exists $user->tags->{$tag} ? $user->tags->{$tag}->{id} : undef;
    # Do nothing if the user doesn't use this tag, or didn't set it for this bug.
    return unless ($tag_id && grep { $_ eq $tag } @{$self->tags});

    $dbh->do('DELETE FROM bug_tag WHERE bug_id = ? AND tag_id = ?',
              undef, ($self->id, $tag_id));

    $self->{tags} = [grep { $_ ne $tag } @{$self->tags}];

    # Decrement the counter, and delete the tag if no bugs are using it anymore.
    if (!--$user->tags->{$tag}->{bug_count}) {
        $dbh->do('DELETE FROM tag WHERE name = ? AND user_id = ?',
                  undef, ($tag, $user->id));

        # The list has changed.
        delete $user->{tags};
    }
}

sub tags {
    my $self = shift;
    my $dbh = Bugzilla->dbh;
    my $user = Bugzilla->user;

    # This method doesn't support several users using the same bug object.
    if (!exists $self->{tags}) {
        $self->{tags} = $dbh->selectcol_arrayref(
            'SELECT name FROM bug_tag
             INNER JOIN tag ON tag.id = bug_tag.tag_id
             WHERE bug_id = ? AND user_id = ?',
             undef, ($self->id, $user->id));
    }
    return $self->{tags};
}

#####################################################################
# Simple Accessors
#####################################################################

# These are accessors that don't need to access the database.
# Keep them in alphabetical order.

sub alias               { return $_[0]->{alias}               }
sub bug_file_loc        { return $_[0]->{bug_file_loc}        }
sub bug_id              { return $_[0]->{bug_id}              }
sub bug_severity        { return $_[0]->{bug_severity}        }
sub bug_status          { return $_[0]->{bug_status}          }
sub cclist_accessible   { return $_[0]->{cclist_accessible}   }
sub component_id        { return $_[0]->{component_id}        }
sub creation_ts         { return $_[0]->{creation_ts}         }
sub estimated_time      { return $_[0]->{estimated_time}      }
sub deadline            { return $_[0]->{deadline}            }
sub delta_ts            { return $_[0]->{delta_ts}            }
sub error               { return $_[0]->{error}               }
sub everconfirmed       { return $_[0]->{everconfirmed}       }
sub lastdiffed          { return $_[0]->{lastdiffed}          }
sub op_sys              { return $_[0]->{op_sys}              }
sub priority            { return $_[0]->{priority}            }
sub product_id          { return $_[0]->{product_id}          }
sub remaining_time      { return $_[0]->{remaining_time}      }
sub reporter_accessible { return $_[0]->{reporter_accessible} }
sub rep_platform        { return $_[0]->{rep_platform}        }
sub resolution          { return $_[0]->{resolution}          }
sub short_desc          { return $_[0]->{short_desc}          }
sub status_whiteboard   { return $_[0]->{status_whiteboard}   }
sub target_milestone    { return $_[0]->{target_milestone}    }
sub version             { return $_[0]->{version}             }

#####################################################################
# Complex Accessors
#####################################################################

# These are accessors that have to access the database for additional
# information about a bug.

# These subs are in alphabetical order, as much as possible.
# If you add a new sub, please try to keep it in alphabetical order
# with the other ones.

# Note: If you add a new method, remember that you must check the error
# state of the bug before returning any data. If $self->{error} is
# defined, then return something empty. Otherwise you risk potential
# security holes.

sub dup_id {
    my ($self) = @_;
    return $self->{'dup_id'} if exists $self->{'dup_id'};

    $self->{'dup_id'} = undef;
    return if $self->{'error'};

    if ($self->{'resolution'} eq 'DUPLICATE') {
        my $dbh = Bugzilla->dbh;
        $self->{'dup_id'} =
          $dbh->selectrow_array(q{SELECT dupe_of
                                  FROM duplicates
                                  WHERE dupe = ?},
                                undef,
                                $self->{'bug_id'});
    }
    return $self->{'dup_id'};
}

sub _resolve_ultimate_dup_id {
    my ($bug_id, $dupe_of, $loops_are_an_error) = @_;
    my $dbh = Bugzilla->dbh;
    my $sth = $dbh->prepare('SELECT dupe_of FROM duplicates WHERE dupe = ?');

    my $this_dup = $dupe_of || $dbh->selectrow_array($sth, undef, $bug_id);
    my $last_dup = $bug_id;

    my %dupes;
    while ($this_dup) {
        if ($this_dup == $bug_id) {
            if ($loops_are_an_error) {
                ThrowUserError('dupe_loop_detected', { bug_id  => $bug_id,
                                                       dupe_of => $dupe_of });
            }
            else {
                return $last_dup;
            }
        }
        # If $dupes{$this_dup} is already set to 1, then a loop
        # already exists which does not involve this bug.
        # As the user is not responsible for this loop, do not
        # prevent him from marking this bug as a duplicate.
        return $last_dup if exists $dupes{$this_dup};
        $dupes{$this_dup} = 1;
        $last_dup = $this_dup;
        $this_dup = $dbh->selectrow_array($sth, undef, $this_dup);
    }

    return $last_dup;
}

sub actual_time {
    my ($self) = @_;
    return $self->{'actual_time'} if exists $self->{'actual_time'};

    if ( $self->{'error'} || !Bugzilla->user->is_timetracker ) {
        $self->{'actual_time'} = undef;
        return $self->{'actual_time'};
    }

    my $sth = Bugzilla->dbh->prepare("SELECT SUM(work_time)
                                      FROM longdescs
                                      WHERE longdescs.bug_id=?");
    $sth->execute($self->{bug_id});
    $self->{'actual_time'} = $sth->fetchrow_array();
    return $self->{'actual_time'};
}

sub any_flags_requesteeble {
    my ($self) = @_;
    return $self->{'any_flags_requesteeble'}
        if exists $self->{'any_flags_requesteeble'};
    return 0 if $self->{'error'};

    my $any_flags_requesteeble =
      grep { $_->is_requestable && $_->is_requesteeble } @{$self->flag_types};
    # Useful in case a flagtype is no longer requestable but a requestee
    # has been set before we turned off that bit.
    $any_flags_requesteeble ||= grep { $_->requestee_id } @{$self->flags};
    $self->{'any_flags_requesteeble'} = $any_flags_requesteeble;

    return $self->{'any_flags_requesteeble'};
}

sub attachments {
    my ($self) = @_;
    return $self->{'attachments'} if exists $self->{'attachments'};
    return [] if $self->{'error'};

    $self->{'attachments'} =
        Bugzilla::Attachment->get_attachments_by_bug($self, {preload => 1});
    return $self->{'attachments'};
}

sub assigned_to {
    my ($self) = @_;
    return $self->{'assigned_to_obj'} if exists $self->{'assigned_to_obj'};
    $self->{'assigned_to'} = 0 if $self->{'error'};
    $self->{'assigned_to_obj'} ||= new Bugzilla::User({ id => $self->{'assigned_to'}, cache => 1 });
    return $self->{'assigned_to_obj'};
}

sub blocked {
    my ($self) = @_;
    return $self->{'blocked'} if exists $self->{'blocked'};
    return [] if $self->{'error'};
    $self->{'blocked'} = EmitDependList("dependson", "blocked", $self->bug_id);
    return $self->{'blocked'};
}

sub blocks_obj {
    my ($self) = @_;
    $self->{blocks_obj} ||= $self->_bugs_in_order($self->blocked);
    return $self->{blocks_obj};
}

sub bug_group {
    my ($self) = @_;
    return join(', ', (map { $_->name } @{$self->groups_in}));
}

sub related_bugs {
    my ($self, $relationship) = @_;
    return [] if $self->{'error'};

    my $field_name = $relationship->name;
    $self->{'related_bugs'}->{$field_name} ||= $self->match({$field_name => $self->id});
    return $self->{'related_bugs'}->{$field_name}; 
}

sub cc {
    my ($self) = @_;
    return $self->{'cc'} if exists $self->{'cc'};
    return [] if $self->{'error'};

    my $dbh = Bugzilla->dbh;
    $self->{'cc'} = $dbh->selectcol_arrayref(
        q{SELECT profiles.login_name FROM cc, profiles
           WHERE bug_id = ?
             AND cc.who = profiles.userid
        ORDER BY profiles.login_name},
      undef, $self->bug_id);

    return $self->{'cc'};
}

# XXX Eventually this will become the standard "cc" method used everywhere.
sub cc_users {
    my $self = shift;
    return $self->{'cc_users'} if exists $self->{'cc_users'};
    return [] if $self->{'error'};

    my $dbh = Bugzilla->dbh;
    my $cc_ids = $dbh->selectcol_arrayref(
        'SELECT who FROM cc WHERE bug_id = ?', undef, $self->id);
    $self->{'cc_users'} = Bugzilla::User->new_from_list($cc_ids);
    return $self->{'cc_users'};
}

sub component {
    my ($self) = @_;
    return $self->{component} if exists $self->{component};
    return '' if $self->{error};
    ($self->{component}) = Bugzilla->dbh->selectrow_array(
        'SELECT name FROM components WHERE id = ?',
        undef, $self->{component_id});
    return $self->{component};
}

# XXX Eventually this will replace component()
sub component_obj {
    my ($self) = @_;
    return $self->{component_obj} if defined $self->{component_obj};
    return {} if $self->{error};
    $self->{component_obj} =
        new Bugzilla::Component({ id => $self->{component_id}, cache => 1 });
    return $self->{component_obj};
}

sub classification_id {
    my ($self) = @_;
    return $self->{classification_id} if exists $self->{classification_id};
    return 0 if $self->{error};
    ($self->{classification_id}) = Bugzilla->dbh->selectrow_array(
        'SELECT classification_id FROM products WHERE id = ?',
        undef, $self->{product_id});
    return $self->{classification_id};
}

sub classification {
    my ($self) = @_;
    return $self->{classification} if exists $self->{classification};
    return '' if $self->{error};
    ($self->{classification}) = Bugzilla->dbh->selectrow_array(
        'SELECT name FROM classifications WHERE id = ?',
        undef, $self->classification_id);
    return $self->{classification};
}

sub default_bug_status {
    my $class = shift;
    # XXX This should just call new_bug_statuses when the UI accepts closed
    # bug statuses instead of accepting them as a parameter.
    my @statuses = @_;

    my $status;
    if (scalar(@statuses) == 1) {
        $status = $statuses[0]->name;
    }
    else {
        $status = ($statuses[0]->name ne 'UNCONFIRMED')
                  ? $statuses[0]->name : $statuses[1]->name;
    }

    return $status;
}

sub dependson {
    my ($self) = @_;
    return $self->{'dependson'} if exists $self->{'dependson'};
    return [] if $self->{'error'};
    $self->{'dependson'} =
        EmitDependList("blocked", "dependson", $self->bug_id);
    return $self->{'dependson'};
}

sub depends_on_obj {
    my ($self) = @_;
    $self->{depends_on_obj} ||= $self->_bugs_in_order($self->dependson);
    return $self->{depends_on_obj};
}

sub duplicates {
    my $self = shift;
    return $self->{duplicates} if exists $self->{duplicates};
    return [] if $self->{error};
    $self->{duplicates} = Bugzilla::Bug->new_from_list($self->duplicate_ids);
    return $self->{duplicates};
}

sub duplicate_ids {
    my $self = shift;
    return $self->{duplicate_ids} if exists $self->{duplicate_ids};
    return [] if $self->{error};

    my $dbh = Bugzilla->dbh;
    $self->{duplicate_ids} =
      $dbh->selectcol_arrayref('SELECT dupe FROM duplicates WHERE dupe_of = ?',
                               undef, $self->id);
    return $self->{duplicate_ids};
}

sub flag_types {
    my ($self) = @_;
    return $self->{'flag_types'} if exists $self->{'flag_types'};
    return [] if $self->{'error'};

    my $vars = { target_type  => 'bug',
                 product_id   => $self->{product_id},
                 component_id => $self->{component_id},
                 bug_id       => $self->bug_id,
                 bug_obj      => $self,
               };

    $self->{'flag_types'} = Bugzilla::Flag->_flag_types($vars);

    return $self->{'flag_types'};
}

sub flags {
    my $self = shift;

    # Don't cache it as it must be in sync with ->flag_types.
    $self->{flags} = [map { @{$_->{flags}} } @{$self->flag_types}];
    return $self->{flags};
}

sub isopened {
    my $self = shift;
    return is_open_state($self->{bug_status}) ? 1 : 0;
}

sub keywords {
    my ($self) = @_;
    return join(', ', (map { $_->name } @{$self->keyword_objects}));
}

# XXX At some point, this should probably replace the normal "keywords" sub.
sub keyword_objects {
    my $self = shift;
    return $self->{'keyword_objects'} if defined $self->{'keyword_objects'};
    return [] if $self->{'error'};

    my $dbh = Bugzilla->dbh;
    my $ids = $dbh->selectcol_arrayref(
         "SELECT keywordid FROM keywords WHERE bug_id = ?", undef, $self->id);
    $self->{'keyword_objects'} = Bugzilla::Keyword->new_from_list($ids);
    return $self->{'keyword_objects'};
}

sub comments {
    my ($self, $params) = @_;
    return [] if $self->{'error'};
    $params ||= {};

    if (!defined $self->{'comments'}) {
        $self->{'comments'} = Bugzilla::Comment->match({ bug_id => $self->id });
        my $count = 0;
        foreach my $comment (@{ $self->{'comments'} }) {
            $comment->{count} = $count++ if $comment->type != CMT_BACKDATED_WORKTIME;
            $comment->{bug} = $self;
        }
        Bugzilla::Comment->preload($self->{'comments'});
    }
    my @comments = @{ $self->{'comments'} };

    my $order = $params->{order} 
        || Bugzilla->user->setting('comment_sort_order');
    if ($order ne 'oldest_to_newest') {
        @comments = reverse @comments;
        if ($order eq 'newest_to_oldest_desc_first') {
            unshift(@comments, pop @comments);
        }
    }

    if ($params->{after}) {
        my $from = datetime_from($params->{after});
        @comments = grep { datetime_from($_->creation_ts) > $from } @comments;
    }
    elsif ($params->{start_at}) {
        splice(@comments, 0, $params->{start_at});
    }
    if ($params->{to}) {
        my $to = datetime_from($params->{to});
        @comments = grep { datetime_from($_->creation_ts) <= $to } @comments;
    }
    return \@comments;
}

sub new_bug_statuses {
    my ($class, $product) = @_;
    my $user = Bugzilla->user;

    # Construct the list of allowable statuses.
    my @statuses = @{ Bugzilla::Bug->statuses_available($product) };

    # If the user has no privs...
    unless ($user->in_group('editbugs', $product->id)
            || $user->in_group('canconfirm', $product->id))
    {
        # ... use UNCONFIRMED if available, else use the first status of the list.
        my ($unconfirmed) = grep { $_->name eq 'UNCONFIRMED' } @statuses;
    
        # Because of an apparent Perl bug, "$unconfirmed || $statuses[0]" doesn't
        # work, so we're using an "?:" operator. See bug 603314 for details.
        @statuses = ($unconfirmed ? $unconfirmed : $statuses[0]);
    }

    return \@statuses;
}

# This is needed by xt/search.t.
sub percentage_complete {
    my $self = shift;
    return undef if $self->{'error'} || !Bugzilla->user->is_timetracker;
    my $remaining = $self->remaining_time;
    my $actual    = $self->actual_time;
    my $total = $remaining + $actual;
    return undef if $total == 0;
    # Search.pm truncates this value to an integer, so we want to as well,
    # since this is mostly used in a test where its value needs to be
    # identical to what the database will return.
    return int(100 * ($actual / $total));
}

sub product {
    my ($self) = @_;
    return $self->{product} if exists $self->{product};
    return '' if $self->{error};
    ($self->{product}) = Bugzilla->dbh->selectrow_array(
        'SELECT name FROM products WHERE id = ?',
        undef, $self->{product_id});
    return $self->{product};
}

# XXX This should eventually replace the "product" subroutine.
sub product_obj {
    my $self = shift;
    return {} if $self->{error};
    $self->{product_obj} ||=
        new Bugzilla::Product({ id => $self->{product_id}, cache => 1 });
    return $self->{product_obj};
}

sub qa_contact {
    my ($self) = @_;
    return $self->{'qa_contact_obj'} if exists $self->{'qa_contact_obj'};
    return undef if $self->{'error'};

    if (Bugzilla->params->{'useqacontact'} && $self->{'qa_contact'}) {
        $self->{'qa_contact_obj'} = new Bugzilla::User({ id => $self->{'qa_contact'}, cache => 1 });
    } else {
<<<<<<< HEAD
        # XXX - This is somewhat inconsistent with the assignee/reporter
        # methods, which will return an empty User if they get a 0.
        # However, we're keeping it this way now, for backwards-compatibility.
=======
>>>>>>> 1cd8f4bd
        $self->{'qa_contact_obj'} = undef;
    }
    return $self->{'qa_contact_obj'};
}

sub reporter {
    my ($self) = @_;
    return $self->{'reporter'} if exists $self->{'reporter'};
    $self->{'reporter_id'} = 0 if $self->{'error'};
    $self->{'reporter'} = new Bugzilla::User({ id => $self->{'reporter_id'}, cache => 1 });
    return $self->{'reporter'};
}

sub see_also {
    my ($self) = @_;
    return [] if $self->{'error'};
    if (!exists $self->{see_also}) {
        my $ids = Bugzilla->dbh->selectcol_arrayref(
            'SELECT id FROM bug_see_also WHERE bug_id = ?',
            undef, $self->id);

        my $bug_urls = Bugzilla::BugUrl->new_from_list($ids);

        $self->{see_also} = $bug_urls;
    }
    return $self->{see_also};
}

sub status {
    my $self = shift;
    return undef if $self->{'error'};

    $self->{'status'} ||= new Bugzilla::Status({name => $self->{'bug_status'}});
    return $self->{'status'};
}

sub statuses_available {
    my ($invocant, $product) = @_;

    my @statuses;

    if (ref $invocant) {
      return [] if $invocant->{'error'};

      return $invocant->{'statuses_available'}
          if defined $invocant->{'statuses_available'};

        @statuses = @{ $invocant->status->can_change_to };
        $product = $invocant->product_obj;
    } else {
        @statuses = @{ Bugzilla::Status->can_change_to };
    }

    # UNCONFIRMED is only a valid status if it is enabled in this product.
    if (!$product->allows_unconfirmed) {
        @statuses = grep { $_->name ne 'UNCONFIRMED' } @statuses;
    }

    if (ref $invocant) {
        my $available = $invocant->_refine_available_statuses(@statuses);
        $invocant->{'statuses_available'} = $available;
        return $available;
    }

    return \@statuses;
}

sub _refine_available_statuses {
    my $self = shift;
    my @statuses = @_;

    my @available;
    foreach my $status (@statuses) {
        # Make sure this is a legal status transition
        next if !$self->check_can_change_field(
                     'bug_status', $self->status->name, $status->name);
        push(@available, $status);
    }

    # If this bug has an inactive status set, it should still be in the list.
    if (!grep($_->name eq $self->status->name, @available)) {
        unshift(@available, $self->status);
    }
    
    return \@available;
}

sub show_attachment_flags {
    my ($self) = @_;
    return $self->{'show_attachment_flags'}
        if exists $self->{'show_attachment_flags'};
    return 0 if $self->{'error'};

    # The number of types of flags that can be set on attachments to this bug
    # and the number of flags on those attachments.  One of these counts must be
    # greater than zero in order for the "flags" column to appear in the table
    # of attachments.
    my $num_attachment_flag_types = Bugzilla::FlagType::count(
        { 'target_type'  => 'attachment',
          'product_id'   => $self->{'product_id'},
          'component_id' => $self->{'component_id'} });
    my $num_attachment_flags = Bugzilla::Flag->count(
        { 'target_type'  => 'attachment',
          'bug_id'       => $self->bug_id });

    $self->{'show_attachment_flags'} =
        ($num_attachment_flag_types || $num_attachment_flags);

    return $self->{'show_attachment_flags'};
}

sub groups {
    my $self = shift;
    return $self->{'groups'} if exists $self->{'groups'};
    return [] if $self->{'error'};

    my $dbh = Bugzilla->dbh;
    my @groups;

    # Some of this stuff needs to go into Bugzilla::User

    # For every group, we need to know if there is ANY bug_group_map
    # record putting the current bug in that group and if there is ANY
    # user_group_map record putting the user in that group.
    # The LEFT JOINs are checking for record existence.
    #
    my $grouplist = Bugzilla->user->groups_as_string;
    my $sth = $dbh->prepare(
             "SELECT DISTINCT groups.id, name, description," .
             " CASE WHEN bug_group_map.group_id IS NOT NULL" .
             " THEN 1 ELSE 0 END," .
             " CASE WHEN groups.id IN($grouplist) THEN 1 ELSE 0 END," .
             " isactive, membercontrol, othercontrol" .
             " FROM groups" .
             " LEFT JOIN bug_group_map" .
             " ON bug_group_map.group_id = groups.id" .
             " AND bug_id = ?" .
             " LEFT JOIN group_control_map" .
             " ON group_control_map.group_id = groups.id" .
             " AND group_control_map.product_id = ? " .
             " WHERE isbuggroup = 1" .
             " ORDER BY description");
    $sth->execute($self->{'bug_id'},
                  $self->{'product_id'});

    while (my ($groupid, $name, $description, $ison, $ingroup, $isactive,
            $membercontrol, $othercontrol) = $sth->fetchrow_array()) {

        $membercontrol ||= 0;

        # For product groups, we only want to use the group if either
        # (1) The bit is set and not required, or
        # (2) The group is Shown or Default for members and
        #     the user is a member of the group.
        if ($ison ||
            ($isactive && $ingroup
                       && (($membercontrol == CONTROLMAPDEFAULT)
                           || ($membercontrol == CONTROLMAPSHOWN))
            ))
        {
            my $ismandatory = $isactive
              && ($membercontrol == CONTROLMAPMANDATORY);

            push (@groups, { "bit" => $groupid,
                             "name" => $name,
                             "ison" => $ison,
                             "ingroup" => $ingroup,
                             "mandatory" => $ismandatory,
                             "description" => $description });
        }
    }

    $self->{'groups'} = \@groups;

    return $self->{'groups'};
}

sub groups_in {
    my $self = shift;
    return $self->{'groups_in'} if exists $self->{'groups_in'};
    return [] if $self->{'error'};
    my $group_ids = Bugzilla->dbh->selectcol_arrayref(
        'SELECT group_id FROM bug_group_map WHERE bug_id = ?',
        undef, $self->id);
    $self->{'groups_in'} = Bugzilla::Group->new_from_list($group_ids);
    return $self->{'groups_in'};
}

sub in_group {
    my ($self, $group) = @_;
    return grep($_->id == $group->id, @{$self->groups_in}) ? 1 : 0;
}

sub user {
    my $self = shift;
    return $self->{'user'} if exists $self->{'user'};
    return {} if $self->{'error'};

    my $user = Bugzilla->user;
    my $prod_id = $self->{'product_id'};

    my $editbugs = $user->in_group('editbugs', $prod_id);
    my $is_reporter = $user->id == $self->{reporter_id} ? 1 : 0;
    my $is_assignee = $user->id == $self->{'assigned_to'} ? 1 : 0;
    my $is_qa_contact = Bugzilla->params->{'useqacontact'}
                        && $self->{'qa_contact'}
                        && $user->id == $self->{'qa_contact'} ? 1 : 0;

    my $canedit = $editbugs || $is_assignee || $is_qa_contact;
    my $canconfirm = $editbugs || $user->in_group('canconfirm', $prod_id);
    my $has_any_role = $is_reporter || $is_assignee || $is_qa_contact;

    $self->{'user'} = {canconfirm => $canconfirm,
                       canedit    => $canedit,
                       isreporter => $is_reporter,
                       has_any_role => $has_any_role};
    return $self->{'user'};
}

# This is intended to get values that can be selected by the user in the
# UI. It should not be used for security or validation purposes.
sub choices {
    my $self = shift;
    return $self->{choices} if exists $self->{'choices'};
    return {} if $self->{'error'};
    my $user = Bugzilla->user;

    my @products = @{ $user->get_enterable_products };
    # The current product is part of the popup, even if new bugs are no longer
    # allowed for that product
    if (!grep($_->name eq $self->product_obj->name, @products)) {
        unshift(@products, $self->product_obj);
    }
    my %class_ids = map { $_->classification_id => 1 } @products;
    my $classifications = 
        Bugzilla::Classification->new_from_list([keys %class_ids]);

    my %choices = (
        bug_status => $self->statuses_available,
        classification => $classifications,
        product    => \@products,
        component  => $self->product_obj->active_components,
        version    => $self->product_obj->versions,
        target_milestone => $self->product_obj->milestones,
    );

    my $resolution_field = Bugzilla->get_field('resolution');
    # Don't include the empty resolution in drop-downs.
    my @resolutions = grep($_->name, @{ $resolution_field->legal_values });
    $choices{'resolution'} = \@resolutions;

    $self->{'choices'} = \%choices;
    return $self->{'choices'};
}

# Convenience Function. If you need speed, use this. If you need
# other Bug fields in addition to this, just create a new Bug with
# the alias.
# Queries the database for the bug with a given alias, and returns
# the ID of the bug if it exists or the undefined value if it doesn't.
sub bug_alias_to_id {
    my ($alias) = @_;
    my $dbh = Bugzilla->dbh;
    trick_taint($alias);
    return $dbh->selectrow_array(
        "SELECT bug_id FROM bugs WHERE alias = ?", undef, $alias);
}

sub get_test_case_count {
    my $self = shift;
    my $dbh = Bugzilla->dbh;
    my $row_count = $dbh->selectall_arrayref(
        "SELECT DISTINCT case_id FROM test_case_bugs WHERE bug_id = ?",
        undef, $self->bug_id);
    return scalar @$row_count;
}

sub getAccessUserList {
    my $self = shift;
    my $dbh = Bugzilla->dbh;

    my @user_ids;
    push (@user_ids, $self->assigned_to->id);
    push (@user_ids, $self->qa_contact->id) if $self->qa_contact;
    if ($self->reporter_accessible) {
        push (@user_ids, $self->reporter->id);
    }
    if ($self->cclist_accessible) {
        my $cc_list = $dbh->selectall_arrayref("SELECT cc.who FROM cc cc WHERE cc.bug_id = ?", undef, $self->bug_id);
        foreach my $cc_item (@$cc_list) {
            push (@user_ids, $cc_item->[0]);
        }
    }

    my $user_ids_group = {};
    foreach my $group (@{$self->groups}) {
        my @childgroups = @{Bugzilla::Group->flatten_group_membership($group->{'bit'})};
        my $group_users = $dbh->selectall_arrayref("SELECT DISTINCT user_id FROM user_group_map WHERE isbless = 0 AND group_id IN (".join(",", @childgroups).")");
        foreach my $users (@$group_users) {
            $user_ids_group->{$users->[0]}++;
        }
    }

    my $count_groups = scalar @{$self->groups};
    push (@user_ids, grep { $user_ids_group->{$_} == $count_groups } keys %$user_ids_group);

    return $dbh->selectall_arrayref("
        SELECT p.userid, p.login_name, p.realname
        FROM profiles p
        WHERE p.disabledtext = '' AND p.disable_mail = 0 AND p.userid in (".join(",", @user_ids).")
        ORDER BY p.realname");
}

#####################################################################
# Subroutines
#####################################################################

<<<<<<< HEAD
# NB // Vitaliy Filippov <vitalif@mail.ru> 2010-02-01 19:23
# editable_bug_fields() is one more example of incorrect and unused generalization.
# It does not represent which fields from the bugs table are handled by process_bug.cgi,
# because process_bug.cgi itself does not use it at any point. In fact, it was used only
# in 2 places: 1) the field list for boolean charts 2) in BugMail.pm to avoid 'SELECT *'.
# Both of them are not related to "editable" at all.
=======
# Represents which fields from the bugs table are handled by process_bug.cgi.
sub editable_bug_fields {
    my @fields = Bugzilla->dbh->bz_table_columns('bugs');
    # Obsolete custom fields are not editable.
    my @obsolete_fields = @{ Bugzilla->fields({obsolete => 1, custom => 1}) };
    @obsolete_fields = map { $_->name } @obsolete_fields;
    foreach my $remove ("bug_id", "reporter", "creation_ts", "delta_ts", 
                        "lastdiffed", @obsolete_fields) 
    {
        my $location = firstidx { $_ eq $remove } @fields;
        # Custom multi-select fields are not stored in the bugs table.
        splice(@fields, $location, 1) if ($location > -1);
    }
    return @fields;
}
>>>>>>> 1cd8f4bd

# XXX - When Bug::update() will be implemented, we should make this routine
#       a private method.
# Join with bug_status and bugs tables to show bugs with open statuses first,
# and then the others
sub EmitDependList {
    my ($myfield, $targetfield, $bug_id) = (@_);
    my $dbh = Bugzilla->dbh;
    my $list_ref = $dbh->selectcol_arrayref(
        "SELECT $targetfield
           FROM dependencies
     INNER JOIN bugs ON dependencies.$targetfield = bugs.bug_id
     INNER JOIN bug_status ON bugs.bug_status = bug_status.value
          WHERE $myfield = ?
       ORDER BY is_open DESC, $targetfield",
        undef, $bug_id);
    return $list_ref;
}

sub ValidateTime
{
    my ($time, $field) = @_;

    $time =~ tr/,/./;
    $time = trim($time) || 0;

    if ($time =~ /^(-?)(\d+):(\d+)$/so)
    {
        # HH:MM
        $time = $1 . ($2 + $3/60 + ($4||0)/3600);
        $time = floor($time*100+0.5)/100;
    }
    elsif ($time =~ /^(-?\d+(?:\.\d+)?)d$/so)
    {
        # days
        $time = $1 * 8;
    }

    # regexp verifies one or more digits, optionally followed by a period and
    # zero or more digits, OR we have a period followed by one or more digits
    # (allow negatives, though, so people can back out errors in time reporting)
    if ($time !~ /^-?(?:\d+(?:\.\d*)?|\.\d+)$/so) {
        ThrowUserError("number_not_numeric",
                       {field => "$field", num => "$time"});
    }

    # Only the "work_time" field is allowed to contain a negative value.
    if ($time < 0 && $field ne "work_time") {
        ThrowUserError("number_too_small",
                       {field => "$field", num => "$time", min_num => "0"});
    }

    if ($time > 99999.99) {
        ThrowUserError("number_too_large",
                       {field => "$field", num => "$time", max_num => "99999.99"});
    }

    return $time;
}

# Creates a lot of bug objects in the same order as the input array.
sub _bugs_in_order {
    my ($self, $bug_ids) = @_;
    my $bugs = $self->new_from_list($bug_ids);
    my %bug_map = map { $_->id => $_ } @$bugs;
    my @result = map { $bug_map{$_} } @$bug_ids;
    return \@result;
}

# Get the activity of a bug, starting from $starttime (if given).
# This routine assumes Bugzilla::Bug->check has been previously called.
sub get_activity {
    my ($self, $attach_id, $starttime) = @_;
    my $dbh = Bugzilla->dbh;
    my $user = Bugzilla->user;

    # Arguments passed to the SQL query.
    my @args = ($self->id);

    # Only consider changes since $starttime, if given.
    my $datepart = "";
    if (defined $starttime) {
        trick_taint($starttime);
        push (@args, $starttime);
        $datepart = "AND bugs_activity.bug_when > ?";
    }

    my $attachpart = "";
    if ($attach_id) {
        push(@args, $attach_id);
        $attachpart = "AND bugs_activity.attach_id = ?";
    }

    # Only includes attachments the user is allowed to see.
    my $suppjoins = "";
    my $suppwhere = "";
    if (!$user->is_insider) {
        $suppjoins = "LEFT JOIN attachments 
                   ON attachments.attach_id = bugs_activity.attach_id";
        $suppwhere = "AND COALESCE(attachments.isprivate, 0) = 0";
    }
    # For UNION longdescs_history
    push (@args, $self->id);

    my $query = "SELECT fielddefs.name, bugs_activity.attach_id, " .
        $dbh->sql_date_format('bugs_activity.bug_when', '%Y.%m.%d %H:%i:%s') .
            " bug_when, bugs_activity.removed, bugs_activity.added, profiles.login_name, null as comment_id, null as comment_count
        FROM bugs_activity
            $suppjoins
        LEFT JOIN fielddefs
            ON bugs_activity.fieldid = fielddefs.id
        INNER JOIN profiles
            ON profiles.userid = bugs_activity.who
<<<<<<< HEAD
        WHERE bugs_activity.bug_id = ?
            $datepart
            $attachpart
            $suppwhere
        UNION SELECT
            'longdesc', null, DATE_FORMAT(lh.bug_when, '%Y.%m.%d %H:%i:%s') bug_when, lh.oldthetext removed, lh.thetext added, profile1.login_name, lh.comment_id, lh.comment_count
        FROM longdescs_history lh
        INNER JOIN profiles profile1
            ON profile1.userid = lh.who
        WHERE lh.bug_id = ?
        ORDER BY bug_when
      ";
=======
         WHERE bugs_activity.bug_id = ?
               $datepart
               $attachpart
               $suppwhere
      ORDER BY bugs_activity.bug_when, bugs_activity.id";
>>>>>>> 1cd8f4bd

    my $list = $dbh->selectall_arrayref($query, undef, @args);

    my @operations;
    my $operation = {};
    my $changes = [];
    my $incomplete_data = 0;

    foreach my $entry (@$list) {
        my ($fieldname, $attachid, $when, $removed, $added, $who, $comment_id, $comment_count) = @$entry;
        my %change;
        my $activity_visible = 1;

        # check if the user should see this field's activity
        if (grep { $fieldname eq $_ } TIMETRACKING_FIELDS) {
            $activity_visible = $user->is_timetracker;
        }
        elsif ($fieldname eq 'longdescs.isprivate'
               && !$user->is_insider && $added)
        { 
            $activity_visible = 0;
        } 
        else {
            $activity_visible = 1;
        }

        if ($activity_visible) {
            # Check for the results of an old Bugzilla data corruption bug
            if (($added eq '?' && $removed eq '?')
                || ($added =~ /^\? / || $removed =~ /^\? /)) {
                $incomplete_data = 1;
            }

            # An operation, done by 'who' at time 'when', has a number of
            # 'changes' associated with it.
            # If this is the start of a new operation, store the data from the
            # previous one, and set up the new one.
            if ($operation->{'who'}
                && ($who ne $operation->{'who'}
                    || $when ne $operation->{'when'}))
            {
                $operation->{'changes'} = $changes;
                push (@operations, $operation);

                # Create new empty anonymous data structures.
                $operation = {};
                $changes = [];
            }

            # If this is the same field as the previous item, then concatenate
            # the data into the same change.
            if ($operation->{'who'} && $who eq $operation->{'who'}
                && $when eq $operation->{'when'}
                && $fieldname eq $operation->{'fieldname'}
                && ($attachid || 0) == ($operation->{'attachid'} || 0))
            {
                my $old_change = pop @$changes;
                $removed = _join_activity_entries($fieldname, $old_change->{'removed'}, $removed);
                $added = _join_activity_entries($fieldname, $old_change->{'added'}, $added);
            }
            $operation->{'who'} = $who;
            $operation->{'when'} = $when;
            $operation->{'fieldname'} = $change{'fieldname'} = $fieldname;
            $operation->{'attachid'} = $change{'attachid'} = $attachid;
            $change{'removed'} = $removed;
            $change{'added'} = $added;

            if ($comment_id) {
                $change{'comment'} = Bugzilla::Comment->new($comment_id);
            }

            push (@$changes, \%change);
        }
    }

    if ($operation->{'who'}) {
        $operation->{'changes'} = $changes;
        push (@operations, $operation);
    }

    return(\@operations, $incomplete_data);
}

<<<<<<< HEAD
# Write into additional log file for silent comments
sub SilentLog
{
    my ($bugid, $comment) = @_;
    my $datadir = bz_locations()->{datadir};
    my $fd;
    if (-w "$datadir/silentlog")
    {
        my $mesg = "";
        $comment =~ s/\r*\n+/|/gso;
        $mesg .= "Silent comment> " . time2str("%D %H:%M:%S ", time());
        $mesg .= " Bug $bugid User: " . Bugzilla->user->login;
        $mesg .= " (".remote_ip().") ";
        $mesg .= " // $comment ";
        if (open $fd, ">>$datadir/silentlog")
        {
            print $fd "$mesg\n";
            close $fd;
        }
    }
=======
sub _join_activity_entries {
    my ($field, $current_change, $new_change) = @_;
    # We need to insert characters as these were removed by old
    # LogActivityEntry code.

    return $new_change if $current_change eq '';

    # Buglists and see_also need the comma restored
    if ($field eq 'dependson' || $field eq 'blocked' || $field eq 'see_also') {
        if (substr($new_change, 0, 1) eq ',' || substr($new_change, 0, 1) eq ' ') {
            return $current_change . $new_change;
        } else {
            return $current_change . ', ' . $new_change;
        }
    }

    # Assume bug_file_loc contain a single url, don't insert a delimiter
    if ($field eq 'bug_file_loc') {
        return $current_change . $new_change;
    }

    # All other fields get a space
    if (substr($new_change, 0, 1) eq ' ') {
        return $current_change . $new_change;
    } else {
        return $current_change . ' ' . $new_change;
    }
>>>>>>> 1cd8f4bd
}

# Update the bugs_activity table to reflect changes made in bugs.
sub LogActivityEntry {
    my ($i, $col, $removed, $added, $whoid, $timestamp, $comment_id) = @_;
    my $fieldid = Bugzilla->get_field($col);
    my $dbh = Bugzilla->dbh;
    # in the case of CCs, deps, and keywords, there's a possibility that someone
    # might try to add or remove a lot of them at once, which might take more
    # space than the activity table allows.  We'll solve this by splitting it
    # into multiple entries if it's too long.
    while ($removed || $added)
    {
        my ($removestr, $addstr) = ($removed, $added);
        if (length($removestr) > MAX_LINE_LENGTH) {
            my $commaposition = find_wrap_point($removed, MAX_LINE_LENGTH);
            $removestr = substr($removed, 0, $commaposition);
            $removed = substr($removed, $commaposition);
        } else {
            $removed = ""; # no more entries
        }
        if (length($addstr) > MAX_LINE_LENGTH) {
            my $commaposition = find_wrap_point($added, MAX_LINE_LENGTH);
            $addstr = substr($added, 0, $commaposition);
            $added = substr($added, $commaposition);
        } else {
            $added = ""; # no more entries
        }
        trick_taint($addstr);
        trick_taint($removestr);
        $dbh->do("INSERT INTO bugs_activity
                  (bug_id, who, bug_when, fieldid, removed, added, comment_id)
                  VALUES (?, ?, ?, ?, ?, ?, ?)",
                  undef, ($i, $whoid, $timestamp, $fieldid->{'id'}, $removestr, $addstr, $comment_id));
    }
}

# Convert WebService API and email_in.pl field names to internal DB field
# names.
sub map_fields {
    my ($params, $except) = @_; 

    my %field_values;
    foreach my $field (keys %$params) {
        # Don't allow setting private fields via email_in or the WebService.
        next if $field =~ /^_/;
        my $field_name;
        if ($except->{$field}) {
           $field_name = $field;
        }
        else {
            $field_name = FIELD_MAP->{$field} || $field;
        }
        $field_values{$field_name} = $params->{$field};
    }
    return \%field_values;
}

################################################################################
# check_can_change_field() defines what users are allowed to change. You
# can add code here for site-specific policy changes, according to the
# instructions given in the Bugzilla Guide and below. Note that you may also
# have to update the Bugzilla::Bug::user() function to give people access to the
# options that they are permitted to change.
#
# check_can_change_field() returns true if the user is allowed to change this
# field, and false if they are not.
#
# The parameters to this method are as follows:
# $field    - name of the field in the bugs table the user is trying to change
# $oldvalue - what they are changing it from
# $newvalue - what they are changing it to
# $PrivilegesRequired - return the reason of the failure, if any
################################################################################
sub check_can_change_field {
    my $self = shift;
    my ($field, $oldvalue, $newvalue, $PrivilegesRequired) = (@_);
    my $user = Bugzilla->user;

    $oldvalue = defined($oldvalue) ? $oldvalue : '';
    $newvalue = defined($newvalue) ? $newvalue : '';

    # Return true if they haven't changed this field at all.
    if ($oldvalue eq $newvalue) {
        return 1;
    } elsif (ref($newvalue) eq 'ARRAY' && ref($oldvalue) eq 'ARRAY') {
        my ($removed, $added) = diff_arrays($oldvalue, $newvalue);
        return 1 if !scalar(@$removed) && !scalar(@$added);
    } elsif (trim($oldvalue) eq trim($newvalue)) {
        return 1;
    # numeric fields need to be compared using ==
    } elsif (($field eq 'estimated_time' || $field eq 'remaining_time' 
              || $field eq 'work_time')
             && $oldvalue == $newvalue)
    {
        return 1;
    }

    my @priv_results;
    Bugzilla::Hook::process('bug_check_can_change_field',
        { bug => $self, field => $field, 
          new_value => $newvalue, old_value => $oldvalue, 
          priv_results => \@priv_results });
    if (my $priv_required = first { $_ > 0 } @priv_results) {
        $$PrivilegesRequired = $priv_required;
        return 0;
    }
    my $allow_found = first { $_ == 0 } @priv_results;
    if (defined $allow_found) {
        return 1;
    }

    # Allow anyone to change comments.
    if ($field =~ /^longdesc/) {
        return 1;
    }

    # If the user isn't allowed to change a field, we must tell him who can.
    # We store the required permission set into the $PrivilegesRequired
    # variable which gets passed to the error template.
    #
    # $PrivilegesRequired = PRIVILEGES_REQUIRED_NONE : no privileges required;
    # $PrivilegesRequired = PRIVILEGES_REQUIRED_REPORTER : the reporter, assignee or an empowered user;
    # $PrivilegesRequired = PRIVILEGES_REQUIRED_ASSIGNEE : the assignee or an empowered user;
    # $PrivilegesRequired = PRIVILEGES_REQUIRED_EMPOWERED : an empowered user.

    # Only users in the time-tracking group can change time-tracking fields,
    # including the deadline.
    if (grep { $_ eq $field } (TIMETRACKING_FIELDS, 'deadline')) {
        if (!$user->is_timetracker) {
            $$PrivilegesRequired = PRIVILEGES_REQUIRED_EMPOWERED;
            return 0;
        }
    }

    # Allow anyone with (product-specific) "editbugs" privs to change anything.
    if ($user->in_group('editbugs', $self->{'product_id'})) {
        return 1;
    }

    # *Only* users with (product-specific) "canconfirm" privs can confirm bugs.
    if ($self->_changes_everconfirmed($field, $oldvalue, $newvalue)) {
        $$PrivilegesRequired = PRIVILEGES_REQUIRED_EMPOWERED;
        return $user->in_group('canconfirm', $self->{'product_id'});
    }

    # Make sure that a valid bug ID has been given.
    if (!$self->{'error'}) {
        # Allow the assignee to change anything else.
        if ($self->{'assigned_to'} == $user->id
            || $self->{'_old_assigned_to'} && $self->{'_old_assigned_to'} == $user->id)
        {
            return 1;
        }

        # Allow the QA contact to change anything else.
        if (Bugzilla->params->{'useqacontact'}
            && (($self->{'qa_contact'} && $self->{'qa_contact'} == $user->id)
                || ($self->{'_old_qa_contact'} && $self->{'_old_qa_contact'} == $user->id)))
        {
            return 1;
        }
    }

    # At this point, the user is either the reporter or an
    # unprivileged user. We first check for fields the reporter
    # is not allowed to change.

    # The reporter may not:
    # - reassign bugs, unless the bugs are assigned to him;
    #   in that case we will have already returned 1 above
    #   when checking for the assignee of the bug.
    if ($field eq 'assigned_to') {
        $$PrivilegesRequired = PRIVILEGES_REQUIRED_ASSIGNEE;
        return 0;
    }
    # - change the QA contact
    if ($field eq 'qa_contact') {
        $$PrivilegesRequired = PRIVILEGES_REQUIRED_ASSIGNEE;
        return 0;
    }
    # - change the target milestone
    if ($field eq 'target_milestone') {
        $$PrivilegesRequired = PRIVILEGES_REQUIRED_ASSIGNEE;
        return 0;
    }
    # - change the priority (unless he could have set it originally)
    if ($field eq 'priority'
        && !Bugzilla->params->{'letsubmitterchoosepriority'})
    {
        $$PrivilegesRequired = PRIVILEGES_REQUIRED_ASSIGNEE;
        return 0;
    }
    # - unconfirm bugs (confirming them is handled above)
    if ($field eq 'everconfirmed') {
        $$PrivilegesRequired = PRIVILEGES_REQUIRED_ASSIGNEE;
        return 0;
    }
    # - change the status from one open state to another
    if ($field eq 'bug_status'
        && is_open_state($oldvalue) && is_open_state($newvalue))
    {
       $$PrivilegesRequired = PRIVILEGES_REQUIRED_ASSIGNEE;
       return 0;
    }

    # The reporter is allowed to change anything else.
    if (!$self->{'error'} && $self->{'reporter_id'} == $user->id) {
        return 1;
    }

    # If we haven't returned by this point, then the user doesn't
    # have the necessary permissions to change this field.
    $$PrivilegesRequired = PRIVILEGES_REQUIRED_REPORTER;
    return 0;
}

# A helper for check_can_change_field
sub _changes_everconfirmed {
    my ($self, $field, $old, $new) = @_;
    return 1 if $field eq 'everconfirmed';
    if ($field eq 'bug_status') {
        if ($self->everconfirmed) {
            # Moving a confirmed bug to UNCONFIRMED will change everconfirmed.
            return 1 if $new eq 'UNCONFIRMED';
        }
        else {
            # Moving an unconfirmed bug to an open state that isn't
            # UNCONFIRMED will confirm the bug.
            return 1 if (is_open_state($new) and $new ne 'UNCONFIRMED');
        }
    }
    return 0;
}

#
# Field Validation
#

# Validate and return a hash of dependencies
sub ValidateDependencies {
    my $fields = {};
    # These can be arrayrefs or they can be strings.
    $fields->{'dependson'} = shift;
    $fields->{'blocked'} = shift;
    my $id = shift || 0;

    unless (defined($fields->{'dependson'})
            || defined($fields->{'blocked'}))
    {
        return;
    }

    my $dbh = Bugzilla->dbh;
    my %deps;
    my %deptree;
    foreach my $pair (["blocked", "dependson"], ["dependson", "blocked"]) {
        my ($me, $target) = @{$pair};
        $deptree{$target} = [];
        $deps{$target} = [];
        next unless $fields->{$target};

        my %seen;
        my $target_array = ref($fields->{$target}) ? $fields->{$target}
                           : [split(/[\s,]+/, $fields->{$target})];
        foreach my $i (@$target_array) {
            if ($id == $i) {
                ThrowUserError("dependency_loop_single");
            }
            if (!exists $seen{$i}) {
                push(@{$deptree{$target}}, $i);
                $seen{$i} = 1;
            }
        }
        # populate $deps{$target} as first-level deps only.
        # and find remainder of dependency tree in $deptree{$target}
        @{$deps{$target}} = @{$deptree{$target}};
        my @stack = @{$deps{$target}};
        while (@stack) {
            my $i = shift @stack;
            my $dep_list =
                $dbh->selectcol_arrayref("SELECT $target
                                          FROM dependencies
                                          WHERE $me = ?", undef, $i);
            foreach my $t (@$dep_list) {
                # ignore any _current_ dependencies involving this bug,
                # as they will be overwritten with data from the form.
                if ($t != $id && !exists $seen{$t}) {
                    push(@{$deptree{$target}}, $t);
                    push @stack, $t;
                    $seen{$t} = 1;
                }
            }
        }
    }

    my @deps   = @{$deptree{'dependson'}};
    my @blocks = @{$deptree{'blocked'}};
    my %union = ();
    my %isect = ();
    foreach my $b (@deps, @blocks) { $union{$b}++ && $isect{$b}++ }
    my @isect = keys %isect;
    if (scalar(@isect) > 0) {
        ThrowUserError("dependency_loop_multi", {'deps' => \@isect});
    }
    return %deps;
}

#####################################################################
# Custom Field Accessors
#####################################################################

sub _create_cf_accessors {
    my ($invocant) = @_;
    my $class = ref($invocant) || $invocant;
    return if Bugzilla->request_cache->{"${class}_cf_accessors_created"};

    my $fields = Bugzilla->fields({ custom => 1 });
    foreach my $field (@$fields) {
        my $accessor = $class->_accessor_for($field);
        my $name = "${class}::" . $field->name;
        {
            no strict 'refs';
            next if defined *{$name};
            *{$name} = $accessor;
        }
    }

    Bugzilla->request_cache->{"${class}_cf_accessors_created"} = 1;
}

sub _accessor_for {
    my ($class, $field) = @_;
    if ($field->type == FIELD_TYPE_MULTI_SELECT) {
        return $class->_multi_select_accessor($field->name);
    }
    return $class->_cf_accessor($field->name);
}

sub _cf_accessor {
    my ($class, $field) = @_;
    my $accessor = sub {
        my ($self) = @_;
        return $self->{$field};
    };
    return $accessor;
}

sub _multi_select_accessor {
    my ($class, $field) = @_;
    my $accessor = sub {
        my ($self) = @_;
        $self->{$field} ||= Bugzilla->dbh->selectcol_arrayref(
            "SELECT value FROM bug_$field WHERE bug_id = ? ORDER BY value",
            undef, $self->id);
        return $self->{$field};
    };
    return $accessor;
}

1;

=head1 B<Methods in need of POD>

=over

=item remove_cc

=item add_see_also

=item choices

=item keywords

=item blocked

=item qa_contact

=item add_comment

=item bug_severity

=item dup_id

=item set_priority

=item any_flags_requesteeble

=item set_bug_status

=item estimated_time

=item set_platform

=item statuses_available

=item set_custom_field

=item remove_see_also

=item remove_from_db

=item product_obj

=item reporter_accessible

=item set_summary

=item LogActivityEntry

=item set_assigned_to

=item add_group

=item bug_file_loc

=item DATE_COLUMNS

=item set_component

=item delta_ts

=item set_resolution

=item version

=item deadline

=item fields

=item dependson

=item check_can_change_field

=item update

=item set_op_sys

=item cache_key

=item bug_group

=item comments

=item map_fields

=item assigned_to

=item user

=item ValidateDependencies

=item short_desc

=item duplicate_ids

=item isopened

=item remaining_time

=item set_deadline

=item preload

=item groups_in

=item clear_resolution

=item set_estimated_time

=item in_group

=item status

=item get_activity

=item reporter

=item rep_platform

=item DB_COLUMNS

=item flag_types

=item bug_status

=item attachments

=item flags

=item set_flags

=item actual_time

=item component

=item UPDATE_COLUMNS

=item set_cclist_accessible

=item product

=item VALIDATORS

=item show_attachment_flags

=item set_comment_is_private

=item set_severity

=item send_changes

=item add_tag

=item bug_id

=item reset_qa_contact

=item remove_group

=item set_alias

=item set_dup_id

=item set_target_milestone

=item cc_users

=item everconfirmed

=item check_is_visible

=item check_for_edit

=item match

=item VALIDATOR_DEPENDENCIES

=item possible_duplicates

=item set_url

=item add_cc

=item blocks_obj

=item set_status_whiteboard

=item product_id

=item error

=item reset_assigned_to

=item status_whiteboard

=item create

=item set_all

=item set_reporter_accessible

=item classification_id

=item tags

=item modify_keywords

=item priority

=item keyword_objects

=item set_dependencies

=item depends_on_obj

=item cclist_accessible

=item cc

=item duplicates

=item component_obj

=item see_also

=item groups

=item default_bug_status

=item related_bugs

=item editable_bug_fields

=item resolution

=item lastdiffed

=item classification

=item alias

=item op_sys

=item remove_tag

=item percentage_complete

=item EmitDependList

=item bug_alias_to_id

=item set_qa_contact

=item creation_ts

=item set_version

=item component_id

=item new_bug_statuses

=item set_remaining_time

=item target_milestone

=back<|MERGE_RESOLUTION|>--- conflicted
+++ resolved
@@ -7,11 +7,7 @@
 
 package Bugzilla::Bug;
 
-<<<<<<< HEAD
-use utf8;
-=======
 use 5.10.1;
->>>>>>> 1cd8f4bd
 use strict;
 
 use Bugzilla::Attachment;
@@ -427,23 +423,12 @@
     if (!$user->can_see_bug($self->id)) {
         # The error the user sees depends on whether or not they are
         # logged in (i.e. $user->id contains the user's positive integer ID).
-<<<<<<< HEAD
-        my $err_args = { bug_id => $self->id };
-        if ($user->id) {
-            if (Bugzilla->params->{unauth_bug_details}) {
-                $err_args->{product} = $self->product;
-            }
-            ThrowUserError("bug_access_denied", $err_args);
-        } else {
-            ThrowUserError("bug_access_query", $err_args);
-=======
         # If we are validating an alias, then use it in the error message
         # instead of its corresponding bug ID, to not disclose it.
         if ($user->id) {
             ThrowUserError("bug_access_denied", { bug_id => $input_id });
         } else {
             ThrowUserError("bug_access_query", { bug_id => $input_id });
->>>>>>> 1cd8f4bd
         }
     }
 }
@@ -1691,11 +1676,6 @@
             : split(/[\s,]+/, $deps_in{$type});
         # Eliminate nulls.
         @bug_ids = grep {$_} @bug_ids;
-<<<<<<< HEAD
-        # We do this up here to make sure all aliases are converted to IDs.
-        @bug_ids = map { $invocant->check($_, $type)->id } @bug_ids;
-=======
->>>>>>> 1cd8f4bd
 
         my @check_access = @bug_ids;
         # When we're updating a bug, only added or removed bug_ids are
@@ -1726,12 +1706,8 @@
                 }
             }
         }
-<<<<<<< HEAD
-
-=======
         # Replace all aliases by their corresponding bug ID.
         @bug_ids = map { $_ =~ /^(\d+)$/ ? $1 : $invocant->check($_, $type)->id } @bug_ids;
->>>>>>> 1cd8f4bd
         $deps_in{$type} = \@bug_ids;
     }
 
@@ -1749,12 +1725,8 @@
     my ($self, $dupe_of) = @_;
     my $dbh = Bugzilla->dbh;
 
-<<<<<<< HEAD
-    $dupe_of = trim($dupe_of);
-=======
     # Store the bug ID/alias passed by the user for visibility checks.
     my $orig_dupe_of = $dupe_of = trim($dupe_of);
->>>>>>> 1cd8f4bd
     $dupe_of || ThrowCodeError('undefined_field', { field => 'dup_id' });
     # Validate the bug ID. The second argument will force check() to only
     # make sure that the bug exists, and convert the alias to the bug ID
@@ -3802,12 +3774,6 @@
     if (Bugzilla->params->{'useqacontact'} && $self->{'qa_contact'}) {
         $self->{'qa_contact_obj'} = new Bugzilla::User({ id => $self->{'qa_contact'}, cache => 1 });
     } else {
-<<<<<<< HEAD
-        # XXX - This is somewhat inconsistent with the assignee/reporter
-        # methods, which will return an empty User if they get a 0.
-        # However, we're keeping it this way now, for backwards-compatibility.
-=======
->>>>>>> 1cd8f4bd
         $self->{'qa_contact_obj'} = undef;
     }
     return $self->{'qa_contact_obj'};
@@ -4125,30 +4091,12 @@
 # Subroutines
 #####################################################################
 
-<<<<<<< HEAD
 # NB // Vitaliy Filippov <vitalif@mail.ru> 2010-02-01 19:23
 # editable_bug_fields() is one more example of incorrect and unused generalization.
 # It does not represent which fields from the bugs table are handled by process_bug.cgi,
 # because process_bug.cgi itself does not use it at any point. In fact, it was used only
 # in 2 places: 1) the field list for boolean charts 2) in BugMail.pm to avoid 'SELECT *'.
 # Both of them are not related to "editable" at all.
-=======
-# Represents which fields from the bugs table are handled by process_bug.cgi.
-sub editable_bug_fields {
-    my @fields = Bugzilla->dbh->bz_table_columns('bugs');
-    # Obsolete custom fields are not editable.
-    my @obsolete_fields = @{ Bugzilla->fields({obsolete => 1, custom => 1}) };
-    @obsolete_fields = map { $_->name } @obsolete_fields;
-    foreach my $remove ("bug_id", "reporter", "creation_ts", "delta_ts", 
-                        "lastdiffed", @obsolete_fields) 
-    {
-        my $location = firstidx { $_ eq $remove } @fields;
-        # Custom multi-select fields are not stored in the bugs table.
-        splice(@fields, $location, 1) if ($location > -1);
-    }
-    return @fields;
-}
->>>>>>> 1cd8f4bd
 
 # XXX - When Bug::update() will be implemented, we should make this routine
 #       a private method.
@@ -4262,7 +4210,6 @@
             ON bugs_activity.fieldid = fielddefs.id
         INNER JOIN profiles
             ON profiles.userid = bugs_activity.who
-<<<<<<< HEAD
         WHERE bugs_activity.bug_id = ?
             $datepart
             $attachpart
@@ -4275,13 +4222,6 @@
         WHERE lh.bug_id = ?
         ORDER BY bug_when
       ";
-=======
-         WHERE bugs_activity.bug_id = ?
-               $datepart
-               $attachpart
-               $suppwhere
-      ORDER BY bugs_activity.bug_when, bugs_activity.id";
->>>>>>> 1cd8f4bd
 
     my $list = $dbh->selectall_arrayref($query, undef, @args);
 
@@ -4365,7 +4305,6 @@
     return(\@operations, $incomplete_data);
 }
 
-<<<<<<< HEAD
 # Write into additional log file for silent comments
 sub SilentLog
 {
@@ -4386,7 +4325,8 @@
             close $fd;
         }
     }
-=======
+}
+
 sub _join_activity_entries {
     my ($field, $current_change, $new_change) = @_;
     # We need to insert characters as these were removed by old
@@ -4414,7 +4354,6 @@
     } else {
         return $current_change . ' ' . $new_change;
     }
->>>>>>> 1cd8f4bd
 }
 
 # Update the bugs_activity table to reflect changes made in bugs.

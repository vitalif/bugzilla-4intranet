# -*- Mode: perl; indent-tabs-mode: nil -*-
#
# The contents of this file are subject to the Mozilla Public
# License Version 1.1 (the "License"); you may not use this file
# except in compliance with the License. You may obtain a copy of
# the License at http://www.mozilla.org/MPL/
#
# Software distributed under the License is distributed on an "AS
# IS" basis, WITHOUT WARRANTY OF ANY KIND, either express or
# implied. See the License for the specific language governing
# rights and limitations under the License.
#
# The Original Code is the Bugzilla Bug Tracking System.
#
# The Initial Developer of the Original Code is Netscape Communications
# Corporation. Portions created by Netscape are
# Copyright (C) 1998 Netscape Communications Corporation. All
# Rights Reserved.
#
# Contributor(s): Dawn Endico    <endico@mozilla.org>
#                 Terry Weissman <terry@mozilla.org>
#                 Chris Yeh      <cyeh@bluemartini.com>
#                 Bradley Baetz  <bbaetz@acm.org>
#                 Dave Miller    <justdave@bugzilla.org>
#                 Max Kanat-Alexander <mkanat@bugzilla.org>
#                 Frédéric Buclin <LpSolit@gmail.com>
#                 Lance Larsh <lance.larsh@oracle.com>
#                 Elliotte Martin <elliotte_martin@yahoo.com>

package Bugzilla::Bug;

use utf8;
use strict;

use Bugzilla::Attachment;
use Bugzilla::Constants;
use Bugzilla::Field;
use Bugzilla::Flag;
use Bugzilla::FlagType;
use Bugzilla::FlagType::UserList;
use Bugzilla::Hook;
use Bugzilla::Keyword;
use Bugzilla::Milestone;
use Bugzilla::User;
use Bugzilla::Util;
use Bugzilla::Version;
use Bugzilla::Error;
use Bugzilla::Product;
use Bugzilla::Component;
use Bugzilla::Group;
use Bugzilla::Status;
use Bugzilla::Comment;

use List::MoreUtils qw(firstidx);
use List::Util qw(min first);
use Storable qw(dclone);
use URI;
use URI::QueryParam;
<<<<<<< HEAD
use Date::Format qw(time2str);
use POSIX qw(floor);
=======
>>>>>>> 2303cef9
use Scalar::Util qw(blessed);

use base qw(Bugzilla::Object Exporter);
@Bugzilla::Bug::EXPORT = qw(
    bug_alias_to_id
    LogActivityEntry
    editable_bug_fields
);
@Bugzilla::Bug::EXPORT_OK = @Bugzilla::Bug::EXPORT;

#####################################################################
# Constants
#####################################################################

use constant DB_TABLE   => 'bugs';
use constant ID_FIELD   => 'bug_id';
use constant NAME_FIELD => 'alias';
use constant LIST_ORDER => ID_FIELD;

# This is a sub because it needs to call other subroutines.
sub DB_COLUMNS
{
    my $cache = Bugzilla->cache_fields;
    return @{$cache->{bug_columns}} if defined $cache->{bug_columns};

    my $dbh = Bugzilla->dbh;
    my @custom = grep {$_->type != FIELD_TYPE_MULTI_SELECT}
                      Bugzilla->active_custom_fields;
    my @custom_names = map {$_->name} @custom;

    my @columns = (qw(
        alias
        assigned_to
        bug_file_loc
        bug_id
        bug_severity
        bug_status
        cclist_accessible
        component_id
        delta_ts
        estimated_time
        everconfirmed
        lastdiffed
        op_sys
        priority
        product_id
        qa_contact
        remaining_time
        reporter_accessible
        resolution
        short_desc
        status_whiteboard
        target_milestone
        version
    ),
    # FIXME kill op_sys and rep_platform completely, make them custom fields
    (Bugzilla->params->{useopsys} ? 'op_sys' : ()),
    (Bugzilla->params->{useplatform} ? 'rep_platform' : ()),
    'reporter    AS reporter_id',
    $dbh->sql_date_format('creation_ts', '%Y.%m.%d %H:%i') . ' AS creation_ts',
    $dbh->sql_date_format('deadline', '%Y-%m-%d') . ' AS deadline',
    @custom_names);

    Bugzilla::Hook::process("bug_columns", { columns => \@columns });

    $cache->{bug_columns} = \@columns;
    return @columns;
}

use constant REQUIRED_CREATE_FIELDS => qw(
    component
    product
    short_desc
    version
);

our $CUSTOM_FIELD_VALIDATORS = {
    FIELD_TYPE_UNKNOWN()        => \&_check_default_field,
    FIELD_TYPE_FREETEXT()       => \&_check_freetext_field,
    FIELD_TYPE_EXTURL()         => \&_check_freetext_field,
    FIELD_TYPE_SINGLE_SELECT()  => \&_check_select_field,
    FIELD_TYPE_MULTI_SELECT()   => \&_check_multi_select_field,
    FIELD_TYPE_TEXTAREA()       => \&_check_default_field,
    FIELD_TYPE_DATETIME()       => \&_check_datetime_field,
    FIELD_TYPE_BUG_ID()         => \&_check_bugid_field,
    FIELD_TYPE_BUG_URLS()       => \&_check_default_field,
    FIELD_TYPE_NUMERIC()        => \&_check_numeric_field,
};

# There are also other, more complex validators that are called
# from run_create_validators.
sub VALIDATORS {
    my $cache = Bugzilla->cache_fields;
    return $cache->{bug_validators} if defined $cache->{bug_validators};

    my $validators = {
        alias          => \&_check_alias,
        bug_file_loc   => \&_check_bug_file_loc,
        bug_severity   => \&_check_select_field,
        comment        => \&_check_comment,
        commentprivacy => \&_check_commentprivacy,
        deadline       => \&_check_deadline,
        estimated_time => \&_check_estimated_time,
        priority       => \&_check_priority,
        product        => \&_check_product,
        remaining_time => \&_check_remaining_time,
        short_desc     => \&_check_short_desc,
        status_whiteboard => \&_check_status_whiteboard,
    };

    $validators->{op_sys} = \&_check_select_field if Bugzilla->params->{useopsys};
    $validators->{rep_platform} = \&_check_select_field if Bugzilla->params->{useplatform};

    # Set up validators for custom fields.
    foreach my $field (Bugzilla->active_custom_fields) {
        $validators->{$field->name} = $CUSTOM_FIELD_VALIDATORS->{$field->type};
    }

    return $validators;
};

use constant UPDATE_VALIDATORS => {
    reporter            => \&_check_reporter,
    assigned_to         => \&_check_assigned_to,
    bug_status          => \&_check_bug_status,
    cclist_accessible   => \&Bugzilla::Object::check_boolean,
    dup_id              => \&_check_dup_id,
    everconfirmed       => \&Bugzilla::Object::check_boolean,
    qa_contact          => \&_check_qa_contact,
    reporter_accessible => \&Bugzilla::Object::check_boolean,
    resolution          => \&_check_resolution,
    target_milestone    => \&_check_target_milestone,
    version             => \&_check_version,
};

sub UPDATE_COLUMNS {
    my @custom = grep {$_->type != FIELD_TYPE_MULTI_SELECT}
                      Bugzilla->active_custom_fields;
    my @custom_names = map {$_->name} @custom;
    my @columns = qw(
        alias
        assigned_to
        bug_file_loc
        bug_severity
        bug_status
        cclist_accessible
        component_id
        deadline
        estimated_time
        everconfirmed
        priority
        product_id
        qa_contact
        remaining_time
        reporter_accessible
        resolution
        short_desc
        status_whiteboard
        target_milestone
        version
    );
    push @columns, 'op_sys' if Bugzilla->params->{useopsys};
    push @columns, 'rep_platform' if Bugzilla->params->{useplatform};
    push @columns, @custom_names;
    return @columns;
};

use constant NUMERIC_COLUMNS => qw(
    estimated_time
    remaining_time
);

sub DATE_COLUMNS {
    my @fields = Bugzilla->get_fields({ type => FIELD_TYPE_DATETIME });
    return map { $_->name } @fields;
}

# This is used by add_comment to know what we validate before putting in
# the DB.
use constant UPDATE_COMMENT_COLUMNS => qw(
    thetext
    work_time
    type
    extra_data
    isprivate
);

# Used in LogActivityEntry(). Gives the max length of lines in the
# activity table.
use constant MAX_LINE_LENGTH => 254;

# This maps the names of internal Bugzilla bug fields to things that would
# make sense to somebody who's not intimately familiar with the inner workings
# of Bugzilla. (These are the field names that the WebService and email_in.pl
# use.)
use constant FIELD_MAP => {
    creation_time    => 'creation_ts',
    description      => 'comment',
    id               => 'bug_id',
    last_change_time => 'delta_ts',
    platform         => 'rep_platform',
    severity         => 'bug_severity',
    status           => 'bug_status',
    summary          => 'short_desc',
    url              => 'bug_file_loc',
    whiteboard       => 'status_whiteboard',

    # These are special values for the WebService Bug.search method.
    limit            => 'LIMIT',
    offset           => 'OFFSET',
};

#####################################################################

sub new {
    my $invocant = shift;
    my $class = ref($invocant) || $invocant;
    my $param = shift;

    # Remove leading "#" mark if we've just been passed an id.
    if (!ref $param && $param =~ /^#(\d+)$/) {
        $param = $1;
    }

    # If we get something that looks like a word (not a number),
    # make it the "name" param.
    if (!defined $param || (!ref($param) && $param !~ /^\d+$/)) {
        # But only if aliases are enabled.
        if (Bugzilla->params->{'usebugaliases'} && $param) {
            $param = { name => $param };
        }
        else {
            # Aliases are off, and we got something that's not a number.
            my $error_self = {};
            bless $error_self, $class;
            $error_self->{'bug_id'} = $param;
            $error_self->{'error'}  = 'InvalidBugId';
            return $error_self;
        }
    }

    unshift @_, $param;
    my $self = $class->SUPER::new(@_);

    # Bugzilla::Bug->new always returns something, but sets $self->{error}
    # if the bug wasn't found in the database.
    if (!$self) {
        my $error_self = {};
        if (ref $param) {
            $error_self->{bug_id} = $param->{name};
            $error_self->{error}  = 'InvalidBugId';
        }
        else {
            $error_self->{bug_id} = $param;
            $error_self->{error}  = 'NotFound';
        }
        bless $error_self, $class;
        return $error_self;
    }

    return $self;
}

sub check {
    my $class = shift;
    my ($id, $field) = @_;

    ThrowUserError('improper_bug_id_field_value', { field => $field }) unless defined $id;

    # Bugzilla::Bug throws lots of special errors, so we don't call
    # SUPER::check, we just call our new and do our own checks.
    my $self = $class->new(trim($id));
    # For error messages, use the id that was returned by new(), because
    # it's cleaned up.
    $id = $self->id;

    if ($self->{error}) {
        if ($self->{error} eq 'NotFound') {
             ThrowUserError("bug_id_does_not_exist", { bug_id => $id });
        }
        if ($self->{error} eq 'InvalidBugId') {
            ThrowUserError("improper_bug_id_field_value",
                              { bug_id => $id,
                                field  => $field });
        }
    }

    unless ($field && $field =~ /^(dependson|blocked|dup_id)$/) {
        $self->check_is_visible;
    }
    return $self;
}

sub check_is_visible {
    my $self = shift;
    my $user = Bugzilla->user;

    if (!$user->can_see_bug($self->id)) {
        # The error the user sees depends on whether or not they are
        # logged in (i.e. $user->id contains the user's positive integer ID).
        my $err_args = { bug_id => $self->id };
        if ($user->id) {
            if (Bugzilla->params->{unauth_bug_details}) {
                $err_args->{product} = $self->product;
            }
            ThrowUserError("bug_access_denied", $err_args);
        } else {
            ThrowUserError("bug_access_query", $err_args);
        }
    }
}

sub match {
    my $class = shift;
    my ($params) = @_;

    # Allow matching certain fields by name (in addition to matching by ID).
    my %translate_fields = (
        assigned_to => 'Bugzilla::User',
        qa_contact  => 'Bugzilla::User',
        reporter    => 'Bugzilla::User',
        product     => 'Bugzilla::Product',
        component   => 'Bugzilla::Component',
    );
    my %translated;

    foreach my $field (keys %translate_fields) {
        my @ids;
        # Convert names to ids. We use "exists" everywhere since people can
        # legally specify "undef" to mean IS NULL (even though most of these
        # fields can't be NULL, people can still specify it...).
        if (exists $params->{$field}) {
            my $names = $params->{$field};
            my $type = $translate_fields{$field};
            my $param = $type eq 'Bugzilla::User' ? 'login_name' : 'name';
            # We call Bugzilla::Object::match directly to avoid the
            # Bugzilla::User::match implementation which is different.
            my $objects = Bugzilla::Object::match($type, { $param => $names });
            push(@ids, map { $_->id } @$objects);
        }
        # You can also specify ids directly as arguments to this function,
        # so include them in the list if they have been specified.
        if (exists $params->{"${field}_id"}) {
            my $current_ids = $params->{"${field}_id"};
            my @id_array = ref $current_ids ? @$current_ids : ($current_ids);
            push(@ids, @id_array);
        }
        # We do this "or" instead of a "scalar(@ids)" to handle the case
        # when people passed only invalid object names. Otherwise we'd
        # end up with a SUPER::match call with zero criteria (which dies).
        if (exists $params->{$field} or exists $params->{"${field}_id"}) {
            $translated{$field} = scalar(@ids) == 1 ? $ids[0] : \@ids;
        }
    }

    # The user fields don't have an _id on the end of them in the database,
    # but the product & component fields do, so we have to have separate
    # code to deal with the different sets of fields here.
    foreach my $field (qw(assigned_to qa_contact reporter)) {
        delete $params->{"${field}_id"};
        $params->{$field} = $translated{$field}
            if exists $translated{$field};
    }
    foreach my $field (qw(product component)) {
        delete $params->{$field};
        $params->{"${field}_id"} = $translated{$field}
            if exists $translated{$field};
    }

    return $class->SUPER::match(@_);
}

# Docs for create() (there's no POD in this file yet, but we very
# much need this documented right now):
#
# The same as Bugzilla::Object->create. Parameters are only required
# if they say so below.
#
# Params:
#
# C<product>     - B<Required> The name of the product this bug is being
#                  filed against.
# C<component>   - B<Required> The name of the component this bug is being
#                  filed against.
#
# C<bug_severity> - B<Required> The severity for the bug, a string.
# C<creation_ts>  - B<Required> A SQL timestamp for when the bug was created.
# C<short_desc>   - B<Required> A summary for the bug.
# C<op_sys>       - The OS the bug was found against.
# C<priority>     - B<Required> The initial priority for the bug.
# C<rep_platform> - The platform the bug was found against.
# C<version>      - B<Required> The version of the product the bug was found in.
#
# C<alias>        - An alias for this bug. Will be ignored if C<usebugaliases>
#                   is off.
# C<target_milestone> - When this bug is expected to be fixed.
# C<status_whiteboard> - A string.
# C<bug_status>   - The initial status of the bug, a string.
# C<bug_file_loc> - The URL field.
#
# C<assigned_to> - The full login name of the user who the bug is
#                  initially assigned to.
# C<qa_contact>  - The full login name of the QA Contact for this bug.
#                  Will be ignored if C<useqacontact> is off.
#
# C<estimated_time> - For time-tracking. Will be ignored if
#                     C<timetrackinggroup> is not set, or if the current
#                     user is not a member of the timetrackinggroup.
# C<work_time>      - For time-tracking. Will be ignored for the same
#                     reasons as C<estimated_time>.
# C<deadline>       - For time-tracking. Will be ignored for the same
#                     reasons as C<estimated_time>.
sub create {
    my ($class, $params) = @_;
    my $dbh = Bugzilla->dbh;

    $dbh->bz_start_transaction();

    # These fields have default values which we can use if they are undefined.
    $params->{bug_severity} = Bugzilla->params->{defaultseverity}
        if !defined $params->{bug_severity};
    $params->{priority} = Bugzilla->params->{defaultpriority}
        if !defined $params->{priority};
    $params->{op_sys} = Bugzilla->params->{defaultopsys}
        if Bugzilla->params->{useopsys} && !defined $params->{op_sys};
    $params->{rep_platform} = Bugzilla->params->{defaultplatform}
        if Bugzilla->params->{useplatform} && !defined $params->{rep_platform};
    # Make sure a comment is always defined.
    $params->{comment} = '' unless defined $params->{comment};

    $class->check_required_create_fields($params);
    $params = $class->run_create_validators($params);

    # These are not a fields in the bugs table, so we don't pass them to
    # insert_create_data.
    my $cc_ids     = delete $params->{cc};
    my $groups     = delete $params->{groups};
    my $depends_on = delete $params->{dependson};
    my $blocked    = delete $params->{blocked};
    my ($work_time, $comment, $privacy) = ($params->{work_time}, $params->{comment}, $params->{commentprivacy});
    delete $params->{work_time};
    delete $params->{comment};
    delete $params->{commentprivacy};

    # Set up the keyword cache for bug creation.
    my $keywords = $params->{keywords};
    delete $params->{keywords};
    
    # We don't want the bug to appear in the system until it's correctly
    # protected by groups.
    my $timestamp = delete $params->{creation_ts};

    my $ms_values = $class->_extract_multi_selects($params);
    my $bug = $class->insert_create_data($params);

    # CustIS Bug 38616 - CC list restriction
    if ($bug->product_obj->cc_restrict_group)
    {
        $bug->{restricted_cc} = $bug->product_obj->restrict_cc($cc_ids, 'id');
    }

    # Add the group restrictions
    my $sth_group = $dbh->prepare(
        'INSERT INTO bug_group_map (bug_id, group_id) VALUES (?, ?)');
    foreach my $group (@$groups) {
        $sth_group->execute($bug->bug_id, $group->id);
    }

    $dbh->do('UPDATE bugs SET creation_ts = ? WHERE bug_id = ?', undef,
             $timestamp, $bug->bug_id);
    # Update the bug instance as well
    $bug->{creation_ts} = $timestamp;

    # Add the CCs
    my $sth_cc = $dbh->prepare('INSERT INTO cc (bug_id, who) VALUES (?,?)');
    foreach my $user_id (@$cc_ids)
    {
        $sth_cc->execute($bug->bug_id, $user_id);
    }

    # Add in keywords
    my $sth_keyword = $dbh->prepare(
        'INSERT INTO keywords (bug_id, keywordid) VALUES (?, ?)');
    foreach my $keyword_id (map($_->id, @$keywords)) {
        $sth_keyword->execute($bug->bug_id, $keyword_id);
    }

    # Set up dependencies (blocked/dependson)
    my $sth_deps = $dbh->prepare(
        'INSERT INTO dependencies (blocked, dependson) VALUES (?, ?)');
    my $sth_bug_time = $dbh->prepare('UPDATE bugs SET delta_ts = ? WHERE bug_id = ?');

    foreach my $depends_on_id (@$depends_on) {
        $sth_deps->execute($bug->bug_id, $depends_on_id);
        # Log the reverse action on the other bug.
        LogActivityEntry($depends_on_id, 'blocked', '', $bug->bug_id,
                         $bug->{reporter_id}, $timestamp);
        $sth_bug_time->execute($timestamp, $depends_on_id);
    }
    foreach my $blocked_id (@$blocked) {
        $sth_deps->execute($blocked_id, $bug->bug_id);
        # Log the reverse action on the other bug.
        LogActivityEntry($blocked_id, 'dependson', '', $bug->bug_id,
                         $bug->{reporter_id}, $timestamp);
        $sth_bug_time->execute($timestamp, $blocked_id);
    }

    # Insert the values into the multiselect value tables
    foreach my $field (keys %$ms_values) {
        $dbh->do("DELETE FROM bug_$field where bug_id = ?",
                undef, $bug->bug_id);
        if (@{$ms_values->{$field}})
        {
            $dbh->do(
                "INSERT INTO bug_$field (bug_id, value_id) SELECT ?, id FROM $field".
                " WHERE value IN (".join(',', ('?') x @{$ms_values->{$field}}).")",
                undef, $bug->bug_id, @{$ms_values->{$field}}
            );
        }
    }

    # And insert the comment. We always insert a comment on bug creation,
    # but sometimes it's blank.
    my @columns = qw(bug_id who bug_when thetext work_time);
    my @values = ($bug->bug_id, $bug->{reporter_id}, $timestamp, $comment, $work_time);
    # We don't include the "isprivate" column unless it was specified.
    # This allows it to fall back to its database default.
    if (defined $privacy) {
        push(@columns, 'isprivate');
        push(@values, $privacy);
    }
    my $qmarks = "?," x @columns;
    chop($qmarks);
    $dbh->do('INSERT INTO longdescs (' . join(',', @columns)  . ")
                   VALUES ($qmarks)", undef, @values);

    Bugzilla::Hook::process('bug_end_of_create', { bug => $bug,
                                                   timestamp => $timestamp,
                                                 });

    $dbh->bz_commit_transaction();

    # Because MySQL doesn't support transactions on the fulltext table,
    # we do this after we've committed the transaction. That way we're
    # sure we're inserting a good Bug ID.
    $bug->_sync_fulltext('new bug');

    return $bug;
}

my $dependent_validators;
sub run_create_validators
{
    my $class  = shift;
    my $params = $class->SUPER::run_create_validators(@_);

    my $product = $params->{product};
    $params->{product_id} = $product->id;

    ($params->{bug_status}, $params->{everconfirmed})
        = $class->_check_bug_status($params->{bug_status}, $product,
                                    $params->{comment}, $params->{assigned_to});

    if ($params->{bug_status} eq 'RESOLVED')
    {
        check_field('resolution', trim($params->{resolution}));
    }

    $params->{target_milestone} = $class->_check_target_milestone(
        $params->{target_milestone}, $product);

    $params->{version} = $class->_check_version($params->{version}, $product);

    $params->{keywords} = $class->_check_keywords($params->{keywords}, $params->{keywords_description}, $product);

    $params->{groups} = $class->_check_groups($params->{groups}, $product);

    my $component = $class->_check_component($params->{component}, $product);

    if ($component)
    {
        $params->{component_id} = $component->id;
        $params->{assigned_to} =
            $class->_check_assigned_to($params->{assigned_to}, $component);
        $params->{qa_contact} =
            $class->_check_qa_contact($params->{qa_contact}, $component);
        $params->{cc} = $class->_check_cc($component, $params->{cc});
    }

    # Callers cannot set reporter, creation_ts, or delta_ts.
    $params->{reporter} = $class->_check_reporter($params->{reporter});
    $params->{creation_ts} =
        Bugzilla->dbh->selectrow_array('SELECT LOCALTIMESTAMP(0)');
    $params->{delta_ts} = $params->{creation_ts};

    if ($params->{estimated_time}) {
        $params->{remaining_time} = $params->{estimated_time};
    }

    $params->{work_time} = $class->_check_time($params->{work_time}, 'work_time');

    $class->_check_strict_isolation($params->{cc}, $params->{assigned_to},
                                    $params->{qa_contact}, $product);

    ($params->{dependson}, $params->{blocked}) =
        $class->_check_dependencies($params->{dependson}, $params->{blocked},
                                    $product);

    # You can't set these fields on bug creation (or sometimes ever).
    delete $params->{resolution};
    delete $params->{lastdiffed};
    delete $params->{resolution} if $params->{bug_status} ne 'RESOLVED';

    # Check dependent field values and die on errors
    check_dependent_fields($dependent_validators, $params);

    # These are converted into IDs
    delete $params->{product};
    delete $params->{component};

    # used for keywords only
    delete $params->{keywords_description};

    Bugzilla::Hook::process('bug_end_of_create_validators',
                            { params => $params });

    my @mandatory_fields = Bugzilla->get_fields({ is_mandatory => 1,
                                                  enter_bug    => 1,
                                                  obsolete     => 0 });
    foreach my $field (@mandatory_fields) {
        $class->_check_field_is_mandatory($params->{$field->name}, $field,
                                          $params);
    }

    return $params;
}

# Check values of the dependent fields
sub check_dependent_fields
{
    my ($validators, $params) = @_;
    my $incorrect_fields = {};
    foreach my $field_name (keys %{$validators || {}})
    {
        next if $field_name eq 'dependencies'; # this is not really a field, see add_to_deps
        my $value = $validators->{$field_name};
        my $field = Bugzilla->get_field($field_name);
        # Check field visibility
        if (!$field->check_visibility($params))
        {
            # Field is invisible and must be cleared
            if ($field->type == FIELD_TYPE_SINGLE_SELECT)
            {
                $params->{$field_name} = '---';
            }
            elsif ($field->type == FIELD_TYPE_MULTI_SELECT)
            {
                $params->{$field_name} = [];
            }
            elsif ($field->type == FIELD_TYPE_BUG_ID)
            {
                $params->{$field_name} = undef;
            }
            else
            {
                $params->{$field_name} = '';
            }
            next;
        }
        # CustIS Bug 73054, Bug 75690 (TODO maybe move to hooks)
        # Add field value to dependency tree when FIELD_TYPE_BUG_ID with add_to_deps
        # "Add to dependency tree" means add, if current bug isn't depending on / blocked by
        # added bug directly or through arbitrary number of other bugs.
        # This allows to easily view BUG_ID custom fields as the part of dependency tree,
        # without redundant dependencies.
        if ($field->type == FIELD_TYPE_BUG_ID && $field->add_to_deps &&
            $value != $params->{bug_id})
        {
            if (!$validators->{dependencies})
            {
                # Check if ValidateDependencies wasn't called yet
                ValidateDependencies($params, $params->{dependson}, $params->{blocked});
            }
            my $blk = $field->add_to_deps == BUG_ID_ADD_TO_BLOCKED;
            my $to = $blk ? 'blocked' : 'dependson';
            # Add the bug if it isn't already in dependency tree
            if (!$validators->{dependencies}->{blocked}->{$value} &&
                !$validators->{dependencies}->{dependson}->{$value})
            {
                push @{$params->{$to}}, $value;
            }
        }
        # Check field value visibility for select fields
        if (my $f = $field->value_field)
        {
            my $n = $f->name;
            $value = [ $value ] if !ref $value || blessed $value;
            foreach (@$value)
            {
                if (!ref $_ || !$_->check_visibility($params))
                {
                    # Field value is incorrect for the value of controlling field and must be modified
                    if (!$incorrect_fields->{$field_name})
                    {
                        my $controller = blessed $params ? $params->$n : $params->{$n};
                        if (!blessed $controller)
                        {
                            $controller = Bugzilla::Field::Choice->type($f)->new({ name => $controller });
                        }
                        $incorrect_fields->{$field_name} = {
                            field => $field,
                            options => [ map { $_->name } @{ $field->restricted_legal_values($controller) } ],
                            values => [],
                            value_names => [],
                            controller => $controller,
                        };
                    }
                    push @{$incorrect_fields->{$field_name}->{values}}, $_;
                    push @{$incorrect_fields->{$field_name}->{value_names}}, ref $_ ? $_->name : $_;
                }
            }
        }
    }
    # When moving bugs between products, verify groups
    my $verify_bug_groups = undef;
    if (blessed $params && $params->{product_changed})
    {
        # FIXME do not refer to cgi here?
        if (!Bugzilla->cgi->param('verify_bug_groups') &&
            Bugzilla->cgi->param('id'))
        {
            # Display group verification message only for single bug changes
            # Get the ID of groups which are no longer valid in the new product.
            my $gids = Bugzilla->dbh->selectcol_arrayref(
                'SELECT bgm.group_id
                   FROM bug_group_map AS bgm
                  WHERE bgm.bug_id=?
                    AND bgm.group_id NOT IN
                        (SELECT gcm.group_id
                           FROM group_control_map AS gcm
                           WHERE gcm.product_id = ?
                                 AND ( (gcm.membercontrol != ?
                                        AND gcm.group_id IN ('
                                        . Bugzilla->user->groups_as_string . '))
                                       OR gcm.othercontrol != ?) )',
                undef, $params->id, $params->product_obj->id, CONTROLMAPNA, CONTROLMAPNA);
            $verify_bug_groups = Bugzilla::Group->new_from_list($gids);
        }
        # Remove groups that aren't valid in the new product. This will also
        # have the side effect of removing the bug from groups that aren't
        # active anymore.
        #
        # We copy this array because the original array is modified while we're
        # working, and that confuses "foreach".
        my @current_groups = @{$params->groups_in};
        foreach my $group (@current_groups) {
            if (!grep($group->id == $_->id, @{$params->product_obj->groups_valid})) {
                $params->remove_group($group);
            }
        }
        # Make sure the bug is in all the mandatory groups for the new product.
        foreach my $group (@{$params->product_obj->groups_mandatory_for(Bugzilla->user)}) {
            $params->add_group($group);
        }
    }

    # If we're not in browser, throw an error
    if ((Bugzilla->usage_mode != USAGE_MODE_BROWSER || !blessed $params) && %$incorrect_fields)
    {
        ThrowUserError('incorrect_field_values', {
            bug_id           => blessed $params ? $params->bug_id : undef,
            incorrect_fields => [ values %$incorrect_fields ],
        });
    }

    # Else display UI for value checking
    if (Bugzilla->usage_mode == USAGE_MODE_BROWSER && (%$incorrect_fields || $verify_bug_groups) && blessed $params)
    {
        Bugzilla->template->process('bug/process/verify-field-values.html.tmpl', {
            product => $verify_bug_groups && $params->product_obj,
            old_groups => $verify_bug_groups,
            verify_bug_groups => $verify_bug_groups && 1,
            incorrect_fields => [ values %$incorrect_fields ],
            incorrect_field_descs => [ map { $_->{field}->description } values %$incorrect_fields ],
            exclude_params_re => '^(' . join('|', keys %$incorrect_fields) . ')$',
        });
        Bugzilla->dbh->rollback;
        exit;
    }

    # Clear $validators
    $_[0] = undef;
}

sub update
{
    my $self = shift;

    # First check dependent field values
    if ($self->{dependent_validators})
    {
        check_dependent_fields($self->{dependent_validators}, $self);
    }

    my $dbh = Bugzilla->dbh;
    my $user = Bugzilla->user;
    # XXX This is just a temporary hack until all updating happens
    # inside this function.
    my $delta_ts = shift || $dbh->selectrow_array('SELECT LOCALTIMESTAMP(0)');

    Bugzilla::Hook::process('bug_pre_update', { bug => $self });

    my ($changes, $old_bug) = $self->SUPER::update(@_);

    # Certain items in $changes have to be fixed so that they hold
    # a name instead of an ID.
    foreach my $field (qw(product_id component_id)) {
        my $change = delete $changes->{$field};
        if ($change) {
            my $new_field = $field;
            $new_field =~ s/_id$//;
            $changes->{$new_field} =
                [$self->{"_old_${new_field}_name"}, $self->$new_field];
        }
    }

    foreach my $field (qw(qa_contact assigned_to))
    {
        if ($changes->{$field})
        {
            my ($from, $to) = @{ $changes->{$field} };
            if ($from)
            {
                $from = $old_bug->$field->login;
                # Add previous Assignee and QA to CC list
                $self->add_cc($from);
            }
            if ($to)
            {
                $to = $self->$field->login;
            }
            $changes->{$field} = [$from, $to];
        }
    }

    # CC
    my @old_cc = map {$_->id} @{$old_bug->cc_users};
    my @new_cc = @{$self->cc_users};

    # CustIS Bug 38616 - CC list restriction
    if ($self->product_obj->cc_restrict_group)
    {
        $self->{restricted_cc} = $self->product_obj->restrict_cc(\@new_cc);
    }

    @new_cc = map {$_->id} @new_cc;
    my ($removed_cc, $added_cc) = diff_arrays(\@old_cc, \@new_cc);

    if (scalar @$removed_cc) {
        $dbh->do('DELETE FROM cc WHERE bug_id = ? AND '
                 . $dbh->sql_in('who', $removed_cc), undef, $self->id);
    }
    foreach my $user_id (@$added_cc) {
        $dbh->do('INSERT INTO cc (bug_id, who) VALUES (?,?)',
                 undef, $self->id, $user_id);
    }
    # If any changes were found, record it in the activity log
    if (scalar @$removed_cc || scalar @$added_cc) {
        my $removed_users = Bugzilla::User->new_from_list($removed_cc);
        my $added_users   = Bugzilla::User->new_from_list($added_cc);
        my $removed_names = join(', ', (map {$_->login} @$removed_users));
        my $added_names   = join(', ', (map {$_->login} @$added_users));
        $changes->{cc} = [$removed_names, $added_names];
    }

    # Keywords
    my @old_kw_ids = map { $_->id } @{$old_bug->keyword_objects};
    my @new_kw_ids = map { $_->id } @{$self->keyword_objects};

    my ($removed_kw, $added_kw) = diff_arrays(\@old_kw_ids, \@new_kw_ids);

    if (scalar @$removed_kw) {
        $dbh->do('DELETE FROM keywords WHERE bug_id = ? AND '
                 . $dbh->sql_in('keywordid', $removed_kw), undef, $self->id);
    }
    foreach my $keyword_id (@$added_kw) {
        $dbh->do('INSERT INTO keywords (bug_id, keywordid) VALUES (?,?)',
                 undef, $self->id, $keyword_id);
    }
    # If any changes were found, record it in the activity log
    if (scalar @$removed_kw || scalar @$added_kw) {
        my $removed_keywords = Bugzilla::Keyword->new_from_list($removed_kw);
        my $added_keywords   = Bugzilla::Keyword->new_from_list($added_kw);
        my $removed_names = join(', ', (map {$_->name} @$removed_keywords));
        my $added_names   = join(', ', (map {$_->name} @$added_keywords));
        $changes->{keywords} = [$removed_names, $added_names];
    }

    # Dependencies
    foreach my $pair ([qw(dependson blocked)], [qw(blocked dependson)]) {
        my ($type, $other) = @$pair;
        my $old = $old_bug->$type;
        my $new = $self->$type;

        my ($removed, $added) = diff_arrays($old, $new);
        foreach my $removed_id (@$removed) {
            $dbh->do("DELETE FROM dependencies WHERE $type = ? AND $other = ?",
                     undef, $removed_id, $self->id);

            # Add an activity entry for the other bug.
            LogActivityEntry($removed_id, $other, $self->id, '',
                             $user->id, $delta_ts);
            # Update delta_ts on the other bug so that we trigger mid-airs.
            $dbh->do('UPDATE bugs SET delta_ts = ? WHERE bug_id = ?',
                     undef, $delta_ts, $removed_id);
        }
        foreach my $added_id (@$added) {
            $dbh->do("INSERT INTO dependencies ($type, $other) VALUES (?,?)",
                     undef, $added_id, $self->id);

            # Add an activity entry for the other bug.
            LogActivityEntry($added_id, $other, '', $self->id,
                             $user->id, $delta_ts);
            # Update delta_ts on the other bug so that we trigger mid-airs.
            $dbh->do('UPDATE bugs SET delta_ts = ? WHERE bug_id = ?',
                     undef, $delta_ts, $added_id);
        }

        if (scalar(@$removed) || scalar(@$added)) {
            $changes->{$type} = [join(', ', @$removed), join(', ', @$added)];
        }
    }

    # Groups
    my %old_groups = map {$_->id => $_} @{$old_bug->groups_in};
    my %new_groups = map {$_->id => $_} @{$self->groups_in};
    my ($removed_gr, $added_gr) = diff_arrays([keys %old_groups],
                                              [keys %new_groups]);
    if (scalar @$removed_gr || scalar @$added_gr) {
        if (@$removed_gr) {
            my $qmarks = join(',', ('?') x @$removed_gr);
            $dbh->do("DELETE FROM bug_group_map
                       WHERE bug_id = ? AND group_id IN ($qmarks)", undef,
                     $self->id, @$removed_gr);
        }
        my $sth_insert = $dbh->prepare(
            'INSERT INTO bug_group_map (bug_id, group_id) VALUES (?,?)');
        foreach my $gid (@$added_gr) {
            $sth_insert->execute($self->id, $gid);
        }
        my @removed_names = map { $old_groups{$_}->name } @$removed_gr;
        my @added_names   = map { $new_groups{$_}->name } @$added_gr;
        $changes->{'bug_group'} = [join(', ', @removed_names),
                                   join(', ', @added_names)];
    }

    # Flags
    my ($removed, $added) = Bugzilla::Flag->update_flags($self, $old_bug, $delta_ts);
    if ($removed || $added) {
        $changes->{'flagtypes.name'} = [$removed, $added];
    }

    # Comments
    foreach my $comment (@{$self->{added_comments} || []})
    {
        if (Bugzilla->cgi->param('commentsilent'))
        {
            # Log silent comments
            SilentLog($self->bug_id, $comment->{thetext});
        }
        $comment->{bug_id} = $self->bug_id;
        $comment->{who} ||= $user->id;
        $comment->{bug_when} = $delta_ts if !$comment->{bug_when} || $comment->{bug_when} gt $delta_ts;
        my $columns = join(',', keys %$comment);
        my @values  = values %$comment;
        my $qmarks  = join(',', ('?') x @values);
        $dbh->do("INSERT INTO longdescs ($columns) VALUES ($qmarks)", undef, @values);
        if (0+$comment->{work_time} != 0)
        {
            # Log worktime
            $changes->{work_time} ||= [ '', 0 ];
            $changes->{work_time}->[1] += $comment->{work_time};
        }
    }

    # Comment Privacy
    foreach my $comment_id (keys %{$self->{comment_isprivate} || {}})
    {
        $dbh->do("UPDATE longdescs SET isprivate = ? WHERE comment_id = ?",
                 undef, $self->{comment_isprivate}->{$comment_id}, $comment_id);
        # FIXME It'd be nice to track this in the bug activity.
    }

    foreach my $comment_id (keys %{$self->{comment_type} || {}})
    {
        $dbh->do("UPDATE longdescs SET type = ? WHERE comment_id = ?",
                 undef, $self->{comment_type}->{$comment_id}, $comment_id);
        # FIXME It'd be nice to track this in the bug activity.
    }

    # Save changed comments
    foreach my $edited_comment (@{$self->{edited_comments} || []})
    {
        my $c_comment = Bugzilla::Comment->new($edited_comment->{comment_id});
        if (!$c_comment->is_private || $user->is_insider)
        {
            $dbh->do("UPDATE longdescs SET thetext = ? WHERE comment_id = ?",
                     undef, $edited_comment->{thetext}, $edited_comment->{comment_id});
            $edited_comment->{bug_id} = $self->bug_id;
            $edited_comment->{who} = $user->id;
            $edited_comment->{bug_when} = $delta_ts;
            # number count of the comment
            my $comment_count = scalar Bugzilla->dbh->selectrow_array(
                'SELECT count(*) FROM longdescs WHERE bug_id = ? AND comment_id <= ? ORDER BY bug_when ASC',
                undef, $self->id, $edited_comment->{comment_id});
            $edited_comment->{comment_count} = ($comment_count-1);
            my $columns = join(',', keys %$edited_comment);
            my @values  = values %$edited_comment;
            my $qmarks  = join(',', ('?') x @values);
            $dbh->do("INSERT INTO longdescs_history ($columns) VALUES ($qmarks)", undef, @values);
        }
    }

    # Insert the values into the multiselect value tables
    my @multi_selects = grep {$_->type == FIELD_TYPE_MULTI_SELECT}
                             Bugzilla->active_custom_fields;
    foreach my $field (@multi_selects) {
        my $name = $field->name;
        my ($removed, $added) = diff_arrays($old_bug->$name, $self->$name);
        if (scalar @$removed || scalar @$added) {
            $changes->{$name} = [join(', ', @$removed), join(', ', @$added)];

            $dbh->do("DELETE FROM bug_$name where bug_id = ?",
                     undef, $self->id);
            if (@{$self->$name})
            {
                $dbh->do(
                    "INSERT INTO bug_$name (bug_id, value_id) SELECT ?, id FROM $name".
                    " WHERE value IN (".join(',', ('?') x @{$self->$name}).")",
                    undef, $self->bug_id, @{$self->$name}
                );
            }
        }
    }

    # See Also
    my ($removed_see, $added_see) =
        diff_arrays($old_bug->see_also, $self->see_also);

    if (scalar @$removed_see) {
        $dbh->do('DELETE FROM bug_see_also WHERE bug_id = ? AND '
                 . $dbh->sql_in('value', [('?') x @$removed_see]),
                  undef, $self->id, @$removed_see);
    }
    foreach my $url (@$added_see) {
        $dbh->do('INSERT INTO bug_see_also (bug_id, value) VALUES (?,?)',
                 undef, $self->id, $url);
    }
    # If any changes were found, record it in the activity log
    if (scalar @$removed_see || scalar @$added_see) {
        $changes->{see_also} = [join(', ', @$removed_see),
                                join(', ', @$added_see)];
    }

    # Log bugs_activity items
    # XXX Eventually, when bugs_activity is able to track the dupe_id,
    # this code should go below the duplicates-table-updating code below.
    foreach my $field (keys %$changes) {
        my $change = $changes->{$field};
        my $from = defined $change->[0] ? $change->[0] : '';
        my $to   = defined $change->[1] ? $change->[1] : '';
        LogActivityEntry($self->id, $field, $from, $to, Bugzilla->user->id,
                         $delta_ts);
    }

    # Check if we have to update the duplicates table and the other bug.
    my ($old_dup, $cur_dup) = ($old_bug->dup_id || 0, $self->dup_id || 0);
    if ($old_dup != $cur_dup) {
        $dbh->do("DELETE FROM duplicates WHERE dupe = ?", undef, $self->id);
        if ($cur_dup) {
            $dbh->do('INSERT INTO duplicates (dupe, dupe_of) VALUES (?,?)',
                     undef, $self->id, $cur_dup);
            if (my $update_dup = delete $self->{_dup_for_update}) {
                $update_dup->update();
            }
        }

        $changes->{'dup_id'} = [$old_dup || undef, $cur_dup || undef];
    }

    Bugzilla::Hook::process('bug_end_of_update', 
        { bug => $self, timestamp => $delta_ts, changes => $changes,
          old_bug => $old_bug });

    # If any change occurred, refresh the timestamp of the bug.
    if (scalar(keys %$changes) || $self->{added_comments}) {
        $dbh->do('UPDATE bugs SET delta_ts = ? WHERE bug_id = ?',
                 undef, ($delta_ts, $self->id));
        $self->{delta_ts} = $delta_ts;
    }

    Bugzilla::Hook::process('bug_end_of_update',
        { bug => $self, timestamp => $delta_ts, changes => $changes,
          old_bug => $old_bug });

    # The only problem with this here is that update() is often called
    # in the middle of a transaction, and if that transaction is rolled
    # back, this change will *not* be rolled back. As we expect rollbacks
    # to be extremely rare, that is OK for us.
    $self->_sync_fulltext()
        if $self->{added_comments} || $changes->{short_desc}
           || $self->{comment_isprivate} || $self->{edited_comments};

    # Remove obsolete internal variables.
    delete $self->{'_old_assigned_to'};
    delete $self->{'_old_qa_contact'};
    delete $self->{added_comments};
    delete $self->{edited_comments};

    # Also flush the visible_bugs cache for this bug as the user's
    # relationship with this bug may have changed.
    delete Bugzilla->user->{_visible_bugs_cache}->{$self->id};

    return $changes;
}

# Used by create().
# We need to handle multi-select fields differently than normal fields,
# because they're arrays and don't go into the bugs table.
sub _extract_multi_selects {
    my ($invocant, $params) = @_;

    my @multi_selects = grep {$_->type == FIELD_TYPE_MULTI_SELECT}
                             Bugzilla->active_custom_fields;
    my %ms_values;
    foreach my $field (@multi_selects) {
        my $name = $field->name;
        if (exists $params->{$name}) {
            my $array = delete($params->{$name}) || [];
            $ms_values{$name} = $array;
        }
    }
    return \%ms_values;
}

# Should be called any time you update short_desc or change a comment.
sub _sync_fulltext
{
    use utf8;
    my ($self, $new_bug) = @_;
    my $dbh = Bugzilla->dbh;
    my ($short_desc) = $dbh->selectrow_array(
        "SELECT short_desc FROM bugs WHERE bug_id=?", undef, $self->id
    );
    my ($nopriv, $priv) = ([], []);
    for (@{ $dbh->selectall_arrayref(
        "SELECT thetext, isprivate FROM longdescs WHERE bug_id=?",
        undef, $self->id
    ) || [] })
    {
        $_->[1] ? push @$priv, $_->[0] : push @$nopriv, $_->[0];
    }
    $nopriv = join "\n", @$nopriv;
    $priv = join "\n", @$priv;
    my $row = [ $short_desc, $nopriv, $priv ];
    $_ = $dbh->quote_fulltext($_) for @$row;
    ## O_o Don't know how can it be tainted here, sometimes it was. Checking if it goes away.
    #trick_taint($row);
    my $sql;
    if ($new_bug)
    {
        $sql = "INSERT INTO bugs_fulltext (bug_id, short_desc, comments, comments_private)".
            " VALUES (".join(',', $self->id, @$row).")";
    }
    else
    {
        $sql = "UPDATE bugs_fulltext SET short_desc=$row->[0],".
            " comments=$row->[1], comments_private=$row->[2] WHERE bug_id=".$self->id;
    }
    return $dbh->do($sql);
}

# This is the correct way to delete bugs from the DB.
# No bug should be deleted from anywhere else except from here.
#
sub remove_from_db {
    my ($self) = @_;
    my $dbh = Bugzilla->dbh;

    if ($self->{'error'}) {
        ThrowCodeError("bug_error", { bug => $self });
    }

    my $bug_id = $self->{'bug_id'};

    # tables having 'bugs.bug_id' as a foreign key:
    # - attachments
    # - bug_group_map
    # - bugs
    # - bugs_activity
    # - bugs_fulltext
    # - cc
    # - dependencies
    # - duplicates
    # - flags
    # - keywords
    # - longdescs

    # Also, the attach_data table uses attachments.attach_id as a foreign
    # key, and so indirectly depends on a bug deletion too.

    $dbh->bz_start_transaction();

    $dbh->do("DELETE FROM bug_group_map WHERE bug_id = ?", undef, $bug_id);
    $dbh->do("DELETE FROM bugs_activity WHERE bug_id = ?", undef, $bug_id);
    $dbh->do("DELETE FROM cc WHERE bug_id = ?", undef, $bug_id);
    $dbh->do("DELETE FROM dependencies WHERE blocked = ? OR dependson = ?",
             undef, ($bug_id, $bug_id));
    $dbh->do("DELETE FROM duplicates WHERE dupe = ? OR dupe_of = ?",
             undef, ($bug_id, $bug_id));
    $dbh->do("DELETE FROM flags WHERE bug_id = ?", undef, $bug_id);
    $dbh->do("DELETE FROM keywords WHERE bug_id = ?", undef, $bug_id);

    # The attach_data table doesn't depend on bugs.bug_id directly.
    my $attach_ids =
        $dbh->selectcol_arrayref("SELECT attach_id FROM attachments
                                  WHERE bug_id = ?", undef, $bug_id);

    if (scalar(@$attach_ids)) {
        $dbh->do("DELETE FROM attach_data WHERE "
                 . $dbh->sql_in('id', $attach_ids));
    }

    # Several of the previous tables also depend on attach_id.
    $dbh->do("DELETE FROM attachments WHERE bug_id = ?", undef, $bug_id);
    $dbh->do("DELETE FROM bugs WHERE bug_id = ?", undef, $bug_id);
    $dbh->do("DELETE FROM longdescs WHERE bug_id = ?", undef, $bug_id);

    $dbh->bz_commit_transaction();

    # The bugs_fulltext table doesn't support transactions.
    $dbh->do("DELETE FROM bugs_fulltext WHERE bug_id = ?", undef, $bug_id);

    # Now this bug no longer exists
    $self->DESTROY;
    return $self;
}

#####################################################################
# Validators
#####################################################################

sub _check_alias {
   my ($invocant, $alias) = @_;
   $alias = trim($alias);
   return undef if (!Bugzilla->params->{'usebugaliases'} || !$alias);

    # Make sure the alias isn't too long.
    if (length($alias) > 20) {
        ThrowUserError("alias_too_long");
    }
    # Make sure the alias isn't just a number.
    if ($alias =~ /^\d+$/) {
        ThrowUserError("alias_is_numeric", { alias => $alias });
    }
    # Make sure the alias has no commas or spaces.
    if ($alias =~ /[, ]/) {
        ThrowUserError("alias_has_comma_or_space", { alias => $alias });
    }
    # Make sure the alias is unique, or that it's already our alias.
    my $other_bug = new Bugzilla::Bug($alias);
    if (!$other_bug->{error}
        && (!ref $invocant || $other_bug->id != $invocant->id))
    {
        ThrowUserError("alias_in_use", { alias => $alias,
                                         bug_id => $other_bug->id });
    }

   return $alias;
}

sub _check_assigned_to {
    my ($invocant, $assignee, $component) = @_;
    my $user = Bugzilla->user;

    # Default assignee is the component owner.
    my $id;
    # If this is a new bug, you can only set the assignee if you have editbugs.
    # If you didn't specify the assignee, we use the default assignee.
    if (!ref $invocant
        && (!$user->in_group('editbugs', $component->product_id) || !$assignee))
    {
        $id = $component->default_assignee->id;
    } else {
        if (!ref $assignee) {
            $assignee = trim($assignee);
            # When updating a bug, assigned_to can't be empty.
            ThrowUserError("reassign_to_empty") if ref $invocant && !$assignee;
            $assignee = Bugzilla::User->check($assignee);
        }
        $id = $assignee->id;
        # create() checks this another way, so we don't have to run this
        # check during create().
        $invocant->_check_strict_isolation_for_user($assignee) if ref $invocant;
        my $prod = ref $invocant ? $invocant->product_obj : $component->product;
        my ($ccg) = $prod->description =~ /\[[CС]{2}:\s*([^\]]+)\s*\]/iso;
        if ($ccg && !$assignee->in_group($ccg))
        {
            ThrowUserError("cc_group_restriction", { user => $assignee->login });
        }
    }
    return $id;
}

sub _check_bug_file_loc {
    my ($invocant, $url) = @_;
    $url = '' if !defined($url);
    # On bug entry, if bug_file_loc is "http://", the default, use an
    # empty value instead. However, on bug editing people can set that
    # back if they *really* want to.
    if (!ref $invocant && $url eq 'http://') {
        $url = '';
    }
    return $url;
}

sub _check_bug_status {
    my ($invocant, $new_status, $product, $comment, $assigned_to) = @_;
    my $user = Bugzilla->user;
    my @valid_statuses;
    my $old_status; # Note that this is undef for new bugs.

    if (ref $invocant) {
        @valid_statuses = @{$invocant->statuses_available};
        $product = $invocant->product_obj;
        $old_status = $invocant->status;
        my $comments = $invocant->{added_comments} || [];
        $comment = $comments->[-1];
    }
    else {
        @valid_statuses = @{Bugzilla::Status->can_change_to()};
        if (!$product->allows_unconfirmed) {
            @valid_statuses = grep {$_->name ne 'UNCONFIRMED'} @valid_statuses;
        }
    }

    if ($assigned_to && $user->email ne $assigned_to)
    {
        # You can not assign bugs to other people
        @valid_statuses = grep {$_->name ne 'ASSIGNED'} @valid_statuses;
    }

    # Check permissions for users filing new bugs.
    if (!ref $invocant) {
        if ($user->in_group('editbugs', $product->id)
            || $user->in_group('canconfirm', $product->id)) {
            # If the user with privs hasn't selected another status,
            # select the first one of the list.
            unless ($new_status) {
                if (scalar(@valid_statuses) == 1) {
                    $new_status = $valid_statuses[0];
                }
                else {
                    $new_status = ($valid_statuses[0]->name ne 'UNCONFIRMED') ?
                                  $valid_statuses[0] : $valid_statuses[1];
                }
            }
        }
        else {
            # A user with no privs cannot choose the initial status.
            # If UNCONFIRMED is valid for this product, use it; else
            # use the first bug status available.
            if (grep {$_->name eq 'UNCONFIRMED'} @valid_statuses) {
                $new_status = 'UNCONFIRMED';
            }
            else {
                $new_status = $valid_statuses[0];
            }
        }
    }

    # Time to validate the bug status.
    $new_status = Bugzilla::Status->check($new_status) unless ref($new_status);
    # We skip this check if we are changing from a status to itself.
    if ( (!$old_status || $old_status->id != $new_status->id)
          && !grep {$_->name eq $new_status->name} @valid_statuses)
    {
        ThrowUserError('illegal_bug_status_transition',
                       { old => $old_status, new => $new_status });
    }

    # Check if a comment is required for this change.
    if ($new_status->comment_required_on_change_from($old_status) && !$comment)
    {
        ThrowUserError('comment_required', { old => $old_status,
                                             new => $new_status });

    }

    if (ref $invocant && $new_status->name eq 'ASSIGNED'
        && Bugzilla->params->{"usetargetmilestone"}
        && Bugzilla->params->{"musthavemilestoneonaccept"}
        # musthavemilestoneonaccept applies only if at least two
        # target milestones are defined for the product.
        && scalar(@{ $product->milestones }) > 1
        && $invocant->target_milestone eq $product->default_milestone)
    {
        ThrowUserError("milestone_required", { bug => $invocant });
    }

    return $new_status->name if ref $invocant;
    return ($new_status->name, $new_status->name eq 'UNCONFIRMED' ? 0 : 1);
}

sub _check_cc {
    my ($invocant, $component, $ccs) = @_;
    return [map {$_->id} @{$component->initial_cc}] unless $ccs;

    # Allow comma-separated input as well as arrayrefs.
    $ccs = [split(/[\s,]+/, $ccs)] if !ref $ccs;

    my %cc_ids;
    my ($ccg) = $component->product->description =~ /\[[CС]{2}:\s*([^\]]+)\s*\]/iso;
    foreach my $person (@$ccs) {
        next unless $person;
        my $id = login_to_id($person, THROW_ERROR);
        my $user = Bugzilla::User->new($id);
        next if $ccg && !$user->in_group($ccg);
        $cc_ids{$id} = 1;
    }

    # CustIS Bug 55095: Don't enforce default CC
    ## Enforce Default CC
    #$cc_ids{$_->id} = 1 foreach (@{$component->initial_cc});

    return [keys %cc_ids];
}

sub _check_comment {
    my ($invocant, $comment) = @_;

    $comment = '' unless defined $comment;

    # Remove any trailing whitespace. Leading whitespace could be
    # a valid part of the comment.
    $comment =~ s/\s*$//s;
    $comment =~ s/\r\n?/\n/g; # Get rid of \r.

    ThrowUserError('comment_too_long') if length($comment) > MAX_COMMENT_LENGTH;
    return $comment;
}

sub _check_commentprivacy {
    my ($invocant, $comment_privacy) = @_;
    if ($comment_privacy && !Bugzilla->user->is_insider) {
        ThrowUserError('user_not_insider');
    }
    return $comment_privacy ? 1 : 0;
}

sub _check_comment_type {
    my ($invocant, $type) = @_;
    detaint_natural($type)
      || ThrowCodeError('bad_arg', { argument => 'type',
                                     function => caller });
    return $type;
}

sub _check_component
{
    my ($invocant, $name, $product) = @_;
    $name = trim($name);
    $name || ThrowUserError("require_component");
    ($product = $invocant->product_obj) if ref $invocant;
    my $obj = Bugzilla::Component->new({ product => $product, name => $name });
    if (!$obj)
    {
        $invocant->dependent_validators->{component} = $name;
        return '';
    }
    return $obj;
}

sub _check_deadline {
    my ($invocant, $date) = @_;

    # Check time-tracking permissions.
    # deadline() returns '' instead of undef if no deadline is set.
    my $current = ref $invocant ? ($invocant->deadline || undef) : undef;
    return $current unless Bugzilla->user->is_timetracker;

    # Validate entered deadline
    $date = trim($date);
    return undef if !$date;
    validate_date($date)
        || ThrowUserError('illegal_date', { date   => $date,
                                            format => 'YYYY-MM-DD' });
    return $date;
}

# Takes two comma/space-separated strings and returns arrayrefs
# of valid bug IDs.
sub _check_dependencies {
    my ($invocant, $depends_on, $blocks, $product) = @_;

    if (!ref $invocant) {
        # Only editbugs users can set dependencies on bug entry.
        return ([], []) unless Bugzilla->user->in_group('editbugs',
                                                        $product->id);
    }

    my %deps_in = (dependson => $depends_on || '', blocked => $blocks || '');

    foreach my $type (qw(dependson blocked)) {
        my @bug_ids = ref($deps_in{$type})
            ? @{$deps_in{$type}}
            : split(/[\s,]+/, $deps_in{$type});
        # Eliminate nulls.
        @bug_ids = grep {$_} @bug_ids;
        # We do this up here to make sure all aliases are converted to IDs.
        @bug_ids = map { $invocant->check($_, $type)->id } @bug_ids;

        my @check_access = @bug_ids;
        # When we're updating a bug, only added or removed bug_ids are
        # checked for whether or not we can see/edit those bugs.
        if (ref $invocant) {
            my $old = $invocant->$type;
            my ($removed, $added) = diff_arrays($old, \@bug_ids);
            @check_access = (@$added, @$removed);

            # Check field permissions if we've changed anything.
            if (@check_access) {
                my $privs;
                if (!$invocant->check_can_change_field($type, 0, 1, \$privs)) {
                    ThrowUserError('illegal_change', { field => $type,
                                                       privs => $privs });
                }
            }
        }

        my $user = Bugzilla->user;
        foreach my $modified_id (@check_access) {
            my $delta_bug = $invocant->check($modified_id);
            # Under strict isolation, you can't modify a bug if you can't
            # edit it, even if you can see it.
            if (Bugzilla->params->{"strict_isolation"}) {
                if (!$user->can_edit_bug($delta_bug)) {
                    ThrowUserError("illegal_change_deps", {field => $type});
                }
            }
        }

        $deps_in{$type} = \@bug_ids;
    }

    # And finally, check for dependency loops.
    ValidateDependencies($invocant, $deps_in{dependson}, $deps_in{blocked});

    return ($deps_in{dependson}, $deps_in{blocked});
}

sub _check_dup_id {
    my ($self, $dupe_of) = @_;
    my $dbh = Bugzilla->dbh;

    $dupe_of = trim($dupe_of);
    $dupe_of || ThrowCodeError('undefined_field', { field => 'dup_id' });
    # Validate the bug ID. The second argument will force check() to only
    # make sure that the bug exists, and convert the alias to the bug ID
    # if a string is passed. Group restrictions are checked below.
    my $dupe_of_bug = $self->check($dupe_of, 'dup_id');
    $dupe_of = $dupe_of_bug->id;

    # If the dupe is unchanged, we have nothing more to check.
    return $dupe_of if ($self->dup_id && $self->dup_id == $dupe_of);

    # If we come here, then the duplicate is new. We have to make sure
    # that we can view/change it (issue A on bug 96085).
    $dupe_of_bug->check_is_visible;

    # Make sure a loop isn't created when marking this bug
    # as duplicate.
    my %dupes;
    my $this_dup = $dupe_of;
    my $sth = $dbh->prepare('SELECT dupe_of FROM duplicates WHERE dupe = ?');

    while ($this_dup) {
        if ($this_dup == $self->id) {
            ThrowUserError('dupe_loop_detected', { bug_id  => $self->id,
                                                   dupe_of => $dupe_of });
        }
        # If $dupes{$this_dup} is already set to 1, then a loop
        # already exists which does not involve this bug.
        # As the user is not responsible for this loop, do not
        # prevent him from marking this bug as a duplicate.
        last if exists $dupes{$this_dup};
        $dupes{$this_dup} = 1;
        $this_dup = $dbh->selectrow_array($sth, undef, $this_dup);
    }

    my $cur_dup = $self->dup_id || 0;
    if ($cur_dup != $dupe_of && Bugzilla->params->{'commentonduplicate'}
        && !$self->{added_comments})
    {
        ThrowUserError('comment_required');
    }

    # Should we add the reporter to the CC list of the new bug?
    # If he can see the bug...
    if ($self->reporter->can_see_bug($dupe_of)) {
        # We only add him if he's not the reporter of the other bug.
        $self->{_add_dup_cc} = 1
            if $dupe_of_bug->reporter->id != $self->reporter->id;
    }
    # What if the reporter currently can't see the new bug? In the browser
    # interface, we prompt the user. In other interfaces, we default to
    # not adding the user, as the safest option.
    elsif (Bugzilla->usage_mode == USAGE_MODE_BROWSER) {
        # If we've already confirmed whether the user should be added...
        my $cgi = Bugzilla->cgi;
        my $add_confirmed = $cgi->param('confirm_add_duplicate');
        if (defined $add_confirmed) {
            $self->{_add_dup_cc} = $add_confirmed;
        }
        else {
            # Note that here we don't check if he user is already the reporter
            # of the dupe_of bug, since we already checked if he can *see*
            # the bug, above. People might have reporter_accessible turned
            # off, but cclist_accessible turned on, so they might want to
            # add the reporter even though he's already the reporter of the
            # dup_of bug.
            my $vars = {};
            my $template = Bugzilla->template;
            # Ask the user what they want to do about the reporter.
            $vars->{'cclist_accessible'} = $dupe_of_bug->cclist_accessible;
            $vars->{'original_bug_id'} = $dupe_of;
            $vars->{'duplicate_bug_id'} = $self->id;
            $cgi->send_header();
            $template->process("bug/process/confirm-duplicate.html.tmpl", $vars)
              || ThrowTemplateError($template->error());
            exit;
        }
    }

    return $dupe_of;
}

sub _check_estimated_time {
    return $_[0]->_check_time($_[1], 'estimated_time');
}

sub _check_groups {
    my ($invocant, $group_ids, $product) = @_;

    my $user = Bugzilla->user;
    my %add_groups;
    my $controls = $product->group_controls;

    foreach my $id (@$group_ids) {
        my $group = new Bugzilla::Group($id)
            || ThrowUserError("invalid_group_ID");

        # This can only happen if somebody hacked the enter_bug form.
        ThrowCodeError("inactive_group", { name => $group->name })
            unless $group->is_active;

        my $membercontrol = $controls->{$id}
                            && $controls->{$id}->{membercontrol};
        my $othercontrol  = $controls->{$id}
                            && $controls->{$id}->{othercontrol};

        my $permit = ($membercontrol && $user->in_group($group->name))
                     || $othercontrol;

        $add_groups{$id} = 1 if $permit;
    }

    foreach my $id (keys %$controls) {
        next unless $controls->{$id}->{'group'}->is_active;
        my $membercontrol = $controls->{$id}->{membercontrol} || 0;
        my $othercontrol  = $controls->{$id}->{othercontrol}  || 0;

        # Add groups required
        if ($membercontrol == CONTROLMAPMANDATORY
            || ($othercontrol == CONTROLMAPMANDATORY
                && !$user->in_group_id($id)))
        {
            # User had no option, bug needs to be in this group.
            $add_groups{$id} = 1;
        }
    }

    # Now enforce mandatory groups.
    $add_groups{$_->id} = $_ foreach @{ $product->groups_mandatory };

    my @add_groups = values %add_groups;
    return \@add_groups;
}

sub _check_keywords {
    my ($invocant, $keyword_string, $keyword_description_string, $product) = @_;
    $keyword_string = trim($keyword_string);
    return [] if !$keyword_string;

    # On creation, only editbugs users can set keywords.
    if (!ref $invocant) {
        return [] if !Bugzilla->user->in_group('editbugs', $product->id);
    }

    # CustIS Bug 66910 - Adding new keyword to DB
    my %keyword_descriptions;
    trick_taint($keyword_description_string);
    foreach my $kd (split(/\@+/, trim($keyword_description_string))) {
        my @this_kd = map { $_ = url_decode($_); Encode::_utf8_on($_); $_ } split /=+/, $kd;
        $keyword_descriptions{$this_kd[0]} = $this_kd[1];
    }

    my %keywords;
    foreach my $keyword (split(/[\s,]+/, $keyword_string)) {
        next unless $keyword;
        my $obj = new Bugzilla::Keyword({ name => $keyword });

        if (!$obj)
        {
            my $this_kd = "";
            if (exists($keyword_descriptions{$keyword}))
            {
                $this_kd = $keyword_descriptions{$keyword};
            }

            my $obj = Bugzilla::Keyword->create({
                name => $keyword,
                description => $this_kd,
            });
            $keywords{$obj->id} = $obj;
        }
        else
        {
            $keywords{$obj->id} = $obj;
        }
    }
    return [values %keywords];
}

sub _check_product {
    my ($invocant, $name) = @_;
    $name = trim($name);
    # If we're updating the bug and they haven't changed the product,
    # always allow it.
    if (ref $invocant && lc($invocant->product_obj->name) eq lc($name)) {
        return $invocant->product_obj;
    }
    # Check that the product exists and that the user
    # is allowed to enter bugs into this product.
    Bugzilla->user->can_enter_product($name, THROW_ERROR);
    # can_enter_product already does everything that check_product
    # would do for us, so we don't need to use it.
    return new Bugzilla::Product({ name => $name });
}

sub _check_priority {
    my ($invocant, $priority) = @_;
    if (!ref $invocant && !Bugzilla->params->{'letsubmitterchoosepriority'}) {
        $priority = Bugzilla->params->{'defaultpriority'};
    }
    return $invocant->_check_select_field($priority, 'priority');
}

sub _check_qa_contact {
    my ($invocant, $qa_contact, $component) = @_;
    $qa_contact = trim($qa_contact) if !ref $qa_contact;

    my $id;
    if (!ref $invocant) {
        # Bugs get no QA Contact on creation if useqacontact is off.
        return undef if !Bugzilla->params->{useqacontact};
        # Set the default QA Contact if one isn't specified or if the
        # user doesn't have editbugs.
        if (!Bugzilla->user->in_group('editbugs', $component->product_id)
            || !$qa_contact)
        {
            $id = $component->default_qa_contact->id;
        }
    }

    # If a QA Contact was specified or if we're updating, check
    # the QA Contact for validity.
    if (!defined $id && $qa_contact) {
        $qa_contact = Bugzilla::User->check($qa_contact) if !ref $qa_contact;
        $id = $qa_contact->id;
        # create() checks this another way, so we don't have to run this
        # check during create().
        # If there is no QA contact, this check is not required.
        $invocant->_check_strict_isolation_for_user($qa_contact)
            if (ref $invocant && $id);
        my $prod = ref $invocant ? $invocant->product_obj : $component->product;
        my ($ccg) = $prod->description =~ /\[[CС]{2}:\s*([^\]]+)\s*\]/iso;
        if ($ccg && !$qa_contact->in_group($ccg))
        {
            ThrowUserError("cc_group_restriction", { user => $qa_contact->login });
        }
    }

    # "0" always means "undef", for QA Contact.
    return $id || undef;
}

sub _check_remaining_time {
    return $_[0]->_check_time($_[1], 'remaining_time');
}

sub _check_reporter {
    my $invocant = shift;
    my $reporter;
    if (ref $invocant) {
        # You cannot change the reporter of a bug.
        $reporter = $invocant->reporter->id;
    }
    else {
        # On bug creation, the reporter is the logged in user
        # (meaning that he must be logged in first!).
        $reporter = Bugzilla->user->id;
        $reporter || ThrowCodeError('invalid_user');
    }
    if ($reporter && ref $invocant)
    {
        # Custis Bug 38616
        # For situations of moving external bugs into internal
        my $prod = $invocant->product_obj;
        my ($ccg) = $prod->description =~ /\[[CС]{2}:\s*([^\]]+)\s*\]/iso;
        my $user = Bugzilla::User->new($reporter);
        if ($ccg && !$user->in_group($ccg))
        {
            ThrowUserError("cc_group_restriction", { user => $user->login });
        }
    }
    return $reporter;
}

sub _check_resolution {
    my ($self, $resolution) = @_;
    $resolution = trim($resolution);

    # Throw a special error for resolving bugs without a resolution
    # (or trying to change the resolution to '' on a closed bug without
    # using clear_resolution).
    ThrowUserError('missing_resolution', { status => $self->status->name })
        if !$resolution && !$self->status->is_open;

    # Make sure this is a valid resolution.
    $resolution = $self->_check_select_field($resolution, 'resolution');

    # Don't allow open bugs to have resolutions.
    ThrowUserError('resolution_not_allowed') if $self->status->is_open;

    # Check noresolveonopenblockers.
    if (Bugzilla->params->{"noresolveonopenblockers"}
        && $resolution eq 'FIXED'
        && (!$self->resolution || $resolution ne $self->resolution))
    {
        my @dependencies = CountOpenDependencies($self->id);
        if (@dependencies) {
            ThrowUserError("still_unresolved_bugs",
                           { dependencies     => \@dependencies,
                             dependency_count => scalar @dependencies });
        }
    }

    # Check if they're changing the resolution and need to comment.
    if (Bugzilla->params->{'commentonchange_resolution'}
        && $self->resolution && $resolution ne $self->resolution
        && !$self->{added_comments})
    {
        ThrowUserError('comment_required');
    }

    return $resolution;
}

sub _check_short_desc {
    my ($invocant, $short_desc) = @_;
    # Set the parameter to itself, but cleaned up
    $short_desc = clean_text($short_desc) if $short_desc;

    if (!defined $short_desc || $short_desc eq '') {
        ThrowUserError("require_summary");
    }
    return $short_desc;
}

sub _check_status_whiteboard { return defined $_[1] ? $_[1] : ''; }

# Unlike other checkers, this one doesn't return anything.
sub _check_strict_isolation {
    my ($invocant, $ccs, $assignee, $qa_contact, $product) = @_;
    return unless Bugzilla->params->{'strict_isolation'};

    if (ref $invocant) {
        my $original = $invocant->new($invocant->id);

        # We only check people if they've been added. This way, if
        # strict_isolation is turned on when there are invalid users
        # on bugs, people can still add comments and so on.
        my @old_cc = map { $_->id } @{$original->cc_users};
        my @new_cc = map { $_->id } @{$invocant->cc_users};
        my ($removed, $added) = diff_arrays(\@old_cc, \@new_cc);
        $ccs = Bugzilla::User->new_from_list($added);

        $assignee = $invocant->assigned_to
            if $invocant->assigned_to->id != $original->assigned_to->id;
        if ($invocant->qa_contact
            && (!$original->qa_contact
                || $invocant->qa_contact->id != $original->qa_contact->id))
        {
            $qa_contact = $invocant->qa_contact;
        }
        $product = $invocant->product_obj;
    }

    my @related_users = @$ccs;
    push(@related_users, $assignee) if $assignee;

    if (Bugzilla->params->{'useqacontact'} && $qa_contact) {
        push(@related_users, $qa_contact);
    }

    @related_users = @{Bugzilla::User->new_from_list(\@related_users)}
        if !ref $invocant;

    # For each unique user in @related_users...(assignee and qa_contact
    # could be duplicates of users in the CC list)
    my %unique_users = map {$_->id => $_} @related_users;
    my @blocked_users;
    foreach my $id (keys %unique_users) {
        my $related_user = $unique_users{$id};
        if (!$related_user->can_edit_product($product->id) ||
            !$related_user->can_see_product($product->name)) {
            push (@blocked_users, $related_user->login);
        }
    }
    if (scalar(@blocked_users)) {
        my %vars = ( users   => \@blocked_users,
                     product => $product->name );
        if (ref $invocant) {
            $vars{'bug_id'} = $invocant->id;
        }
        else {
            $vars{'new'} = 1;
        }
        ThrowUserError("invalid_user_group", \%vars);
    }
}

# This is used by various set_ checkers, to make their code simpler.
sub _check_strict_isolation_for_user {
    my ($self, $user) = @_;
    return unless Bugzilla->params->{"strict_isolation"};
    if (!$user->can_edit_bug($self)) {
        ThrowUserError('invalid_user_group',
                       { users   => $user->login,
                         product => $self->product,
                         bug_id  => $self->id });
    }
}

sub _check_target_milestone
{
    my ($invocant, $target, $product) = @_;
    $product = $invocant->product_obj if ref $invocant;
    $target = trim($target);
    # Reporters can move bugs between products but not set the TM.
    # So reset it to the default value.
    if (!defined $target || !Bugzilla->params->{usetargetmilestone} ||
        blessed $invocant && !$invocant->check_can_change_field('target_milestone', 0, 1))
    {
        $target = $product->default_milestone;
    }
    my $object = Bugzilla::Milestone->new({ product => $product, name => $target });
    if (!$object)
    {
        $invocant->dependent_validators->{target_milestone} = $target;
        return '';
    }
    return $object->name;
}

sub _check_time {
    my ($invocant, $time, $field) = @_;

    my $current = 0;
    if (ref $invocant && $field ne 'work_time') {
        $current = $invocant->$field;
    }
    return $current unless Bugzilla->user->is_timetracker;

    $time = ValidateTime($time, $field);
    return $time;
}

sub _check_version
{
    my ($invocant, $version, $product) = @_;
    $version = trim($version);
    ($product = $invocant->product_obj) if ref $invocant;
    my $object = Bugzilla::Version->new({ product => $product, name => $version }) if length $version;
    if (!$object)
    {
        $invocant->dependent_validators->{version} = $version;
        return '';
    }
    return $object->name;
}

sub _check_work_time {
    return $_[0]->_check_time($_[1], 'work_time');
}

# Custom Field Validators

sub _check_field_is_mandatory {
    my ($invocant, $value, $field, $params) = @_;

    if (!blessed($field)) {
        $field = Bugzilla::Field->new({ name => $field });
        return if !$field;
    }

    return if !$field->is_mandatory;

    return if !$field->is_visible_on_bug($params || $invocant);

    if (ref($value) eq 'ARRAY') {
        $value = join('', @$value);
    }

    $value = trim($value);
    if (!defined($value)
        or $value eq ""
        or ($value eq '---' and $field->type == FIELD_TYPE_SINGLE_SELECT)
        or ($value =~ EMPTY_DATETIME_REGEX
            and $field->type == FIELD_TYPE_DATETIME))
    {
        ThrowUserError('required_field', { field => $field });
    }
}

sub _check_datetime_field {
    my ($invocant, $date_time) = @_;

    # Empty datetimes are empty strings or strings only containing
    # 0's, whitespace, and punctuation.
    if ($date_time =~ /^[\s0[:punct:]]*$/) {
        return undef;
    }

    $date_time = trim($date_time);
    my ($date, $time) = split(' ', $date_time);
    if ($date && !validate_date($date)) {
        ThrowUserError('illegal_date', { date   => $date,
                                         format => 'YYYY-MM-DD' });
    }
    if ($time && !validate_time($time)) {
        ThrowUserError('illegal_time', { 'time' => $time,
                                         format => 'HH:MM:SS' });
    }
    return $date_time
}

sub _check_default_field { return defined $_[1] ? trim($_[1]) : ''; }

sub _check_numeric_field
{
    my ($invocant, $text) = @_;
    ($text) = $text =~ /^(-?\d+(\.\d+)?)$/so;
    return $text || 0;
}

sub _check_freetext_field {
    my ($invocant, $text) = @_;

    $text = (defined $text) ? trim($text) : '';
    if (length($text) > MAX_FREETEXT_LENGTH) {
        ThrowUserError('freetext_too_long', { text => $text });
    }
    return $text;
}

sub _check_multi_select_field {
    my ($invocant, $values, $field) = @_;

    # Allow users (mostly email_in.pl) to specify multi-selects as
    # comma-separated values.
    if (defined $values and !ref $values) {
        # We don't split on spaces because multi-select values can and often
        # do have spaces in them. (Theoretically they can have commas in them
        # too, but that's much less common and people should be able to work
        # around it pretty cleanly, if they want to use email_in.pl.)
        $values = [split(',', $values)];
    }

    return [] if !$values;
    my @checked_values;
    foreach my $value (@$values) {
        push(@checked_values, $invocant->_check_select_field($value, $field));
    }
    return \@checked_values;
}

sub dependent_validators
{
    my $invocant = shift;
    my $tmp = ref $invocant
        ? ($invocant->{dependent_validators} ||= {})
        : ($dependent_validators ||= {});
    return $tmp;
}

sub _check_select_field
{
    my ($invocant, $value, $field) = @_;
    $field = Bugzilla->get_field($field);
    # Check dependent field values
    if ($field->visibility_field_id || $field->value_field_id)
    {
        my $t = Bugzilla::Field::Choice->type($field);
        my $object = $t->new({ name => $value });
        if (!$object)
        {
            # Save the raw value if it's invalid
            $object = $value;
            trick_taint($value);
        }
        else
        {
            $value = $object->name;
        }
        my $tmp = $invocant->dependent_validators;
        # Remember the call and perform check later
        if ($field->type == FIELD_TYPE_MULTI_SELECT)
        {
            push @{$tmp->{$field->name}}, $object;
        }
        else
        {
            $tmp->{$field->name} = $object;
        }
        return $value;
    }
    my $object = Bugzilla::Field::Choice->type($field)->check($value);
    return $object->name;
}

sub _check_bugid_field
{
    my ($invocant, $value, $field) = @_;
    return undef if !$value;
    
    # check that the value is a valid, visible bug id
    my $checked_id = $invocant->check($value, $field)->id;
    
    # check for loop (can't have a loop if this is a new bug)
    if (ref $invocant) {
        _check_relationship_loop($field, $invocant->bug_id, $checked_id);
    }

    return $checked_id;
}

sub _check_relationship_loop {
    # Generates a dependency tree for a given bug.  Calls itself recursively
    # to generate sub-trees for the bug's dependencies.
    my ($field, $bug_id, $dep_id, $ids) = @_;

    # Don't do anything if this bug doesn't have any dependencies.
    return unless defined($dep_id);

    # Check whether we have seen this bug yet
    $ids = {} unless defined $ids;
    $ids->{$bug_id} = 1;
    if ($ids->{$dep_id}) {
        ThrowUserError("relationship_loop_single", {
            'bug_id' => $bug_id,
            'dep_id' => $dep_id,
            'field_name' => $field});
    }
    
    # Get this dependency's record from the database
    my $dbh = Bugzilla->dbh;
    my $next_dep_id = $dbh->selectrow_array(
        "SELECT $field FROM bugs WHERE bug_id = ?", undef, $dep_id);

    _check_relationship_loop($field, $dep_id, $next_dep_id, $ids);
}

#####################################################################
# Class Accessors
#####################################################################

sub fields {
    my $class = shift;

    # FIXME bugzilla.dtd should be autogenerated
    # FIXME change useplatform/useopsys/useqacontact to "field(xxx).is_obsolete"
    my @fields =
    (
        # Standard Fields
        # Keep this ordering in sync with bugzilla.dtd.
        qw(bug_id alias creation_ts short_desc delta_ts
           reporter_accessible cclist_accessible
           classification_id classification
           product component version),
        # Use platform?
        Bugzilla->params->{useplatform} ? "rep_platform" : (),
        # Use OS?
        Bugzilla->params->{useopsys} ? "op_sys" : (),
        # Standard Fields continued...
        qw(bug_status resolution dup_id see_also
           bug_file_loc status_whiteboard keywords
           priority bug_severity target_milestone
           dependson blocked everconfirmed
           reporter assigned_to cc estimated_time
           remaining_time actual_time deadline),

        # Use QA contact?
        Bugzilla->params->{useqacontact} ? "qa_contact" : (),

        # Custom Fields
        map { $_->name } Bugzilla->active_custom_fields
    );
    Bugzilla::Hook::process('bug_fields', {'fields' => \@fields} );

    return @fields;
}

#####################################################################
# Mutators
#####################################################################

# To run check_can_change_field.
sub _set_global_validator {
    my ($self, $value, $field) = @_;
    my $current = $self->$field;
    my $privs;

    if (ref $current && ref($current) ne 'ARRAY'
        && $current->isa('Bugzilla::Object')) {
        $current = $current->id ;
    }
    if (ref $value && ref($value) ne 'ARRAY'
        && $value->isa('Bugzilla::Object')) {
        $value = $value->id ;
    }
    my $can = $self->check_can_change_field($field, $current, $value, \$privs);
    if (!$can) {
        if ($field eq 'assigned_to' || $field eq 'qa_contact') {
            $value   = user_id_to_login($value);
            $current = user_id_to_login($current);
        }
        ThrowUserError('illegal_change', { field    => $field,
                                           oldvalue => $current,
                                           newvalue => $value,
                                           privs    => $privs });
    }
    $self->_check_field_is_mandatory($value, $field);
}

#################
# "Set" Methods #
#################

# Note that if you are changing multiple bugs at once, you must pass
# other_bugs to set_all in order for it to behave properly.
sub set_all {
    my $self = shift;
    my ($params) = @_;

    # For security purposes, and because lots of other checks depend on it,
    # we set the product first before anything else.
    my $product_changed; # Used only for strict_isolation checks.
    if (exists $params->{'product'}) {
        $product_changed = $self->_set_product($params->{'product'}, $params);
    }

    # strict_isolation checks mean that we should set the groups
    # immediately after changing the product.
    $self->_add_remove($params, 'groups');

    if (exists $params->{'dependson'} or exists $params->{'blocked'}) {
        my %set_deps;
        foreach my $name (qw(dependson blocked)) {
            my @dep_ids = @{ $self->$name };
            # If only one of the two fields was passed in, then we need to
            # retain the current value for the other one.
            if (!exists $params->{$name}) {
                $set_deps{$name} = \@dep_ids;
                next;
            }

            # Explicitly setting them to a particular value overrides
            # add/remove.
            if (exists $params->{$name}->{set}) {
                $set_deps{$name} = $params->{$name}->{set};
                next;
            }

            foreach my $add (@{ $params->{$name}->{add} || [] }) {
                push(@dep_ids, $add) if !grep($_ == $add, @dep_ids);
            }
            foreach my $remove (@{ $params->{$name}->{remove} || [] }) {
                @dep_ids = grep($_ != $remove, @dep_ids);
            }
            $set_deps{$name} = \@dep_ids;
        }

        $self->set_dependencies($set_deps{'dependson'}, $set_deps{'blocked'});
    }

    if (exists $params->{'keywords'}) {
        $self->modify_keywords($params->{'keywords'},
                               $params->{'keywords_action'});
    }

    if (exists $params->{'comment'} or exists $params->{'work_time'}) {
        # Add a comment as needed to each bug. This is done early because
        # there are lots of things that want to check if we added a comment.
        $self->add_comment($params->{'comment'}->{'body'},
            { isprivate => $params->{'comment'}->{'is_private'},
              work_time => $params->{'work_time'} });
    }

    my %normal_set_all;
    foreach my $name (keys %$params) {
        # These are handled separately below.
        next if grep($_ eq $name, qw(status resolution dup_id));
        if ($self->can("set_$name")) {
            $normal_set_all{$name} = $params->{$name};
        }
    }
    $self->SUPER::set_all(\%normal_set_all);

    $self->reset_assigned_to if $params->{'reset_assigned_to'};
    $self->reset_qa_contact  if $params->{'reset_qa_contact'};

    $self->_add_remove($params, 'see_also');

    # And set custom fields.
    my @custom_fields = Bugzilla->active_custom_fields;
    foreach my $field (@custom_fields) {
        my $fname = $field->name;
        if (exists $params->{$fname}) {
            $self->set_custom_field($field, $params->{$fname});
        }
    }

    $self->_add_remove($params, 'cc');

    # Theoretically you could move a product without ever specifying
    # a new assignee or qa_contact, or adding/removing any CCs. So,
    # we have to check that the current assignee, qa, and CCs are still
    # valid if we've switched products, under strict_isolation. We can only
    # do that here, because if they *did* change the assignee, qa, or CC,
    # then we don't want to check the original ones, only the new ones. 
    $self->_check_strict_isolation() if $product_changed;

    # You cannot mark bugs as duplicates when changing several bugs at once
    # (because currently there is no way to check for duplicate loops in that
    # situation).
    if (exists $params->{'dup_id'} and $params->{other_bugs} 
        and scalar @{ $params->{other_bugs} } > 1) 
    {
        ThrowUserError('dupe_not_allowed');
    }

    # Seting the status, resolution, and dupe_of has to be done
    # down here, because the validity of status changes depends on
    # other fields, such as Target Milestone.
    if (exists $params->{'status'}) {
        $self->set_status($params->{'status'},
            { resolution => $params->{'resolution'},
              dupe_of    => $params->{'dup_id'} });
    }
    elsif (exists $params->{'resolution'}) {
       $self->set_resolution($params->{'resolution'},
           { dupe_of => $params->{'dup_id'} });
    }
    elsif (exists $params->{'dup_id'}) {
        $self->set_dup_id($params->{'dup_id'});
    }
}

# Helper for set_all that helps with fields that have an "add/remove"
# pattern instead of a "set_" pattern.
sub _add_remove {
    my ($self, $params, $name) = @_;
    my @add    = @{ $params->{$name}->{add}    || [] };
    my @remove = @{ $params->{$name}->{remove} || [] };
    $name =~ s/s$//;
    my $add_method = "add_$name";
    my $remove_method = "remove_$name";
    $self->$add_method($_) foreach @add;
    $self->$remove_method($_) foreach @remove;
}

sub set_alias { $_[0]->set('alias', $_[1]); }
sub set_assigned_to {
    my ($self, $value) = @_;
    $self->set('assigned_to', $value);
    # Store the old assignee. check_can_change_field() needs it.
    $self->{'_old_assigned_to'} = $self->{'assigned_to_obj'}->id;
    delete $self->{'assigned_to_obj'};
}
sub reset_assigned_to {
    my $self = shift;
    my $comp = $self->component_obj;
    $self->set_assigned_to($comp->default_assignee);
}
sub set_cclist_accessible { $_[0]->set('cclist_accessible', $_[1]); }
sub set_comment_is_private {
    my ($self, $comment_id, $isprivate) = @_;
    return unless Bugzilla->user->is_insider;

    # We also allow people to pass in a hash of comment ids to update.
    if (ref $comment_id) {
        while (my ($id, $is) = each %$comment_id) {
            $self->set_comment_is_private($id, $is);
        }
        return;
    }

    my ($comment) = grep($comment_id == $_->id, @{ $self->comments });
    ThrowUserError('comment_invalid_isprivate', { id => $comment_id })
        if !$comment;

    $isprivate = $isprivate ? 1 : 0;
    if ($isprivate != $comment->is_private) {
        $self->{comment_isprivate} ||= {};
        $self->{comment_isprivate}->{$comment_id} = $isprivate;
    }
}
sub set_comment_worktimeonly
{
    my ($self, $comment_id, $type) = @_;
    my ($comment) = grep $comment_id == $_->id, @{ $self->comments };
    if (!$comment || $comment->type != CMT_NORMAL && $comment->type != CMT_WORKTIME ||
        $comment->who != Bugzilla->user->id && !Bugzilla->user->in_group('worktimeadmin'))
    {
        ThrowUserError('comment_invalid_worktimeonly', { id => $comment_id })
    }
    $type = $type ? CMT_WORKTIME : CMT_NORMAL;
    if ($type != $comment->type)
    {
        $self->{comment_type}->{$comment_id} = $type;
    }
}
sub set_component  {
    my ($self, $name) = @_;
    my $old_comp  = $self->component_obj;
    my $component = $self->_check_component($name);
    if ($component && $old_comp->id != $component->id) {
        $self->{component_id}  = $component->id;
        $self->{component}     = $component->name;
        $self->{component_obj} = $component;
        # For update()
        $self->{_old_component_name} = $old_comp->name;
        # Add in the Default CC of the new Component;
        foreach my $cc (@{$component->initial_cc}) {
            $self->add_cc($cc);
        }
    }
}
sub set_custom_field {
    my ($self, $field, $value) = @_;

    if (ref $value eq 'ARRAY' && $field->type != FIELD_TYPE_MULTI_SELECT) {
        $value = $value->[0];
    }
    ThrowCodeError('field_not_custom', { field => $field }) if !$field->custom;
    $self->set($field->name, $value);
}
sub set_deadline { $_[0]->set('deadline', $_[1]); }
sub set_dependencies {
    my ($self, $dependson, $blocked) = @_;
    ($dependson, $blocked) = $self->_check_dependencies($dependson, $blocked);
    # These may already be detainted, but all setters are supposed to
    # detaint their input if they've run a validator (just as though
    # we had used Bugzilla::Object::set), so we do that here.
    detaint_natural($_) foreach (@$dependson, @$blocked);
    $self->{'dependson'} = $dependson;
    $self->{'blocked'}   = $blocked;
}
sub _clear_dup_id { $_[0]->{dup_id} = undef; }
sub set_dup_id {
    my ($self, $dup_id) = @_;
    my $old = $self->dup_id || 0;
    $self->set('dup_id', $dup_id);
    my $new = $self->dup_id;
    return if $old == $new;

    # Update the other bug.
    my $dupe_of = new Bugzilla::Bug($self->dup_id);
    if (delete $self->{_add_dup_cc}) {
        $dupe_of->add_cc($self->reporter);
    }
    $dupe_of->add_comment("", { type       => CMT_HAS_DUPE,
                                extra_data => $self->id });
    $self->{_dup_for_update} = $dupe_of;

    # Now make sure that we add a duplicate comment on *this* bug.
    # (Change an existing comment into a dup comment, if there is one,
    # or add an empty dup comment.)
    my @normal = grep { !defined $_->{type} || $_->{type} == CMT_NORMAL }
        @{ $self->{added_comments} || [] };
    if (@normal) {
        # Turn the last one into a dup comment.
        $normal[-1]->{type} = CMT_DUPE_OF;
        $normal[-1]->{extra_data} = $self->dup_id;
    }
    else {
        $self->add_comment('', { type       => CMT_DUPE_OF,
                                 extra_data => $self->dup_id });
    }
}
sub set_estimated_time { $_[0]->set('estimated_time', $_[1]); }
sub _set_everconfirmed { $_[0]->set('everconfirmed', $_[1]); }
sub set_flags {
    my ($self, $flags, $new_flags) = @_;

    Bugzilla::Flag->set_flag($self, $_) foreach (@$flags, @$new_flags);
}
sub set_op_sys         { $_[0]->set('op_sys',        $_[1]); }
sub set_platform       { $_[0]->set('rep_platform',  $_[1]); }
sub set_priority       { $_[0]->set('priority',      $_[1]); }
<<<<<<< HEAD

sub set_product
{
=======
# For security reasons, you have to use set_all to change the product.
# See the strict_isolation check in set_all for an explanation.
sub _set_product {
>>>>>>> 2303cef9
    my ($self, $name, $params) = @_;
    my $old_product = $self->product_obj;
    my $product = $self->_check_product($name);

    if ($old_product->id != $product->id)
    {
        $self->{product_id}  = $product->id;
        $self->{product}     = $product->name;
        $self->{product_obj} = $product;
        # For update()
        $self->{_old_product_name} = $old_product->name;
        # Delete fields that depend upon the old Product value.
        delete $self->{choices};
        $self->{product_changed} = 1;
    }

<<<<<<< HEAD
    return $self->{product_changed};
=======
    $params ||= {};
    # We delete these so that they're not set again later in set_all.
    my $comp_name = delete $params->{component} || $self->component;
    my $vers_name = delete $params->{version}   || $self->version;
    my $tm_name   = delete $params->{target_milestone};
    # This way, if usetargetmilestone is off and we've changed products,
    # set_target_milestone will reset our target_milestone to
    # $product->default_milestone. But if we haven't changed products,
    # we don't reset anything.
    if (!defined $tm_name
        && (Bugzilla->params->{'usetargetmilestone'} || !$product_changed))
    {
        $tm_name = $self->target_milestone;
    }

    if ($product_changed && Bugzilla->usage_mode == USAGE_MODE_BROWSER) {
        # Try to set each value with the new product.
        # Have to set error_mode because Throw*Error calls exit() otherwise.
        my $old_error_mode = Bugzilla->error_mode;
        Bugzilla->error_mode(ERROR_MODE_DIE);
        my $component_ok = eval { $self->set_component($comp_name);      1; };
        my $version_ok   = eval { $self->set_version($vers_name);        1; };
        my $milestone_ok = 1;
        # Reporters can move bugs between products but not set the TM.
        if ($self->check_can_change_field('target_milestone', 0, 1)) {
            $milestone_ok = eval { $self->set_target_milestone($tm_name); 1; };
        }
        else {
            # Have to set this directly to bypass the validators.
            $self->{target_milestone} = $product->default_milestone;
        }
        # If there were any errors thrown, make sure we don't mess up any
        # other part of Bugzilla that checks $@.
        undef $@;
        Bugzilla->error_mode($old_error_mode);
        
        my $verified = $params->{product_change_confirmed};
        my %vars;
        if (!$verified || !$component_ok || !$version_ok || !$milestone_ok) {
            $vars{defaults} = {
                # Note that because of the eval { set } above, these are
                # already set correctly if they're valid, otherwise they're
                # set to some invalid value which the template will ignore.
                component => $self->component,
                version   => $self->version,
                milestone => $milestone_ok ? $self->target_milestone
                                           : $product->default_milestone
            };
            $vars{components} = [map { $_->name } @{$product->components}];
            $vars{milestones} = [map { $_->name } @{$product->milestones}];
            $vars{versions}   = [map { $_->name } @{$product->versions}];
        }

        if (!$verified) {
            $vars{verify_bug_groups} = 1;
            my $dbh = Bugzilla->dbh;
            my @idlist = ($self->id);
            push(@idlist, map {$_->id} @{ $params->{other_bugs} })
                if $params->{other_bugs};
            # Get the ID of groups which are no longer valid in the new product.
            my $gids = $dbh->selectcol_arrayref(
                'SELECT bgm.group_id
                   FROM bug_group_map AS bgm
                  WHERE bgm.bug_id IN (' . join(',', ('?') x @idlist) . ')
                    AND bgm.group_id NOT IN
                        (SELECT gcm.group_id
                           FROM group_control_map AS gcm
                           WHERE gcm.product_id = ?
                                 AND ( (gcm.membercontrol != ?
                                        AND gcm.group_id IN ('
                                        . Bugzilla->user->groups_as_string . '))
                                       OR gcm.othercontrol != ?) )',
                undef, (@idlist, $product->id, CONTROLMAPNA, CONTROLMAPNA));
            $vars{'old_groups'} = Bugzilla::Group->new_from_list($gids);            
        }
        
        if (%vars) {
            $vars{product} = $product;
            $vars{bug} = $self;
            my $template = Bugzilla->template;
            $template->process("bug/process/verify-new-product.html.tmpl",
                \%vars) || ThrowTemplateError($template->error());
            exit;
        }
    }
    else {
        # When we're not in the browser (or we didn't change the product), we
        # just die if any of these are invalid.
        $self->set_component($comp_name);
        $self->set_version($vers_name);
        if ($product_changed 
            and !$self->check_can_change_field('target_milestone', 0, 1)) 
        {
            # Have to set this directly to bypass the validators.
            $self->{target_milestone} = $product->default_milestone;
        }
        else {
            $self->set_target_milestone($tm_name);
        }
    }
    
    if ($product_changed) {
        # Remove groups that can't be set in the new product, or that aren't
        # active.
        #
        # We copy this array because the original array is modified while we're
        # working, and that confuses "foreach".
        my @current_groups = @{$self->groups_in};
        foreach my $group (@current_groups) {
            if (!$group->is_active or !$product->group_is_valid($group)) {
                $self->remove_group($group);
            }
        }
    
        # Make sure the bug is in all the mandatory groups for the new product.
        foreach my $group (@{$product->groups_mandatory}) {
            $self->add_group($group);
        }
    }
    
    return $product_changed;
>>>>>>> 2303cef9
}

sub set_qa_contact {
    my ($self, $value) = @_;
    $self->set('qa_contact', $value);
    # Store the old QA contact. check_can_change_field() needs it.
    if ($self->{'qa_contact_obj'}) {
        $self->{'_old_qa_contact'} = $self->{'qa_contact_obj'}->id;
    }
    delete $self->{'qa_contact_obj'};
}
sub reset_qa_contact {
    my $self = shift;
    my $comp = $self->component_obj;
    $self->set_qa_contact($comp->default_qa_contact);
}
sub set_remaining_time { $_[0]->set('remaining_time', $_[1]); }
# Used only when closing a bug or moving between closed states.
# sub _zero_remaining_time { $_[0]->{'remaining_time'} = 0; }
sub _zero_remaining_time { }
sub set_reporter_accessible { $_[0]->set('reporter_accessible', $_[1]); }
sub set_resolution {
    my ($self, $value, $params) = @_;

    my $old_res = $self->resolution;
    $self->set('resolution', $value);
    delete $self->{choices};
    my $new_res = $self->resolution;

    if ($new_res ne $old_res) {
        # MOVED has a special meaning and can only be used when
        # really moving bugs to another installation.
        ThrowCodeError('no_manual_moved') if ($new_res eq 'MOVED' && !$params->{moving});

        # Clear the dup_id if we're leaving the dup resolution.
        if ($old_res eq 'DUPLICATE') {
            $self->_clear_dup_id();
        }
        # Duplicates should have no remaining time left.
        elsif ($new_res eq 'DUPLICATE' && $self->remaining_time != 0) {
            $self->_zero_remaining_time();
        }
    }

    # We don't check if we're entering or leaving the dup resolution here,
    # because we could be moving from being a dup of one bug to being a dup
    # of another, theoretically. Note that this code block will also run
    # when going between different closed states.
    if ($self->resolution eq 'DUPLICATE') {
        if ($params->{dupe_of}) {
            $self->set_dup_id($params->{dupe_of});
        }
        elsif (!$self->dup_id) {
            ThrowUserError('dupe_id_required');
        }
    }
}
sub clear_resolution {
    my $self = shift;
    if (!$self->status->is_open) {
        ThrowUserError('resolution_cant_clear', { bug_id => $self->id });
    }
    $self->{'resolution'} = '';
    $self->_clear_dup_id;
}
sub set_severity       { $_[0]->set('bug_severity',  $_[1]); }
sub set_status {
    my ($self, $status, $params) = @_;
    my $old_status = $self->status;
    $self->set('bug_status', $status);
    delete $self->{'status'};
    delete $self->{'statuses_available'};
    delete $self->{'choices'};
    my $new_status = $self->status;

    if ($new_status->is_open) {
        # Check for the everconfirmed transition
        $self->_set_everconfirmed($new_status->name eq 'UNCONFIRMED' ? 0 : 1);
        $self->clear_resolution();
    }
    else {
        # We do this here so that we can make sure closed statuses have
        # resolutions.
        my $resolution = delete $params->{resolution} || $self->resolution;
        $self->set_resolution($resolution, $params);

        # Changing between closed statuses zeros the remaining time.
        if ($new_status->id != $old_status->id && $self->remaining_time != 0) {
            $self->_zero_remaining_time();
        }
    }
}
sub set_status_whiteboard { $_[0]->set('status_whiteboard', $_[1]); }
sub set_summary           { $_[0]->set('short_desc',        $_[1]); }
sub set_target_milestone  { $_[0]->set('target_milestone',  $_[1]); }
sub set_url               { $_[0]->set('bug_file_loc',      $_[1]); }
sub set_version           { $_[0]->set('version',           $_[1]); }
sub depscompletedpercent  { $_[0]->checkdepsinfo; $_[0]->{depscompletedpercent}; }
sub lastchangeddeps       { $_[0]->checkdepsinfo; $_[0]->{lastchangeddeps}; }

sub checkdepsinfo
{
    my $self = shift;
    my $dep = $self->dependson;
    return if defined $self->{lastchangeddeps} || !$dep || !@$dep;
    my $where = "bug_id IN (" . join(",", ("?") x @$dep) . ")";
    my ($last, $rem) = Bugzilla->dbh->selectrow_array(
        "SELECT MAX(delta_ts), SUM(remaining_time)" .
        " FROM bugs WHERE $where", undef, @$dep
    );
    my ($work) = Bugzilla->dbh->selectrow_array(
        "SELECT SUM(work_time) FROM longdescs WHERE $where",
        undef, @$dep
    );
    $self->{lastchangeddeps} = $last;
    $self->{depscompletedpercent} = int(100*$work/($work+$rem || 1));
}

########################
# "Add/Remove" Methods #
########################

# These are in alphabetical order by field name.

# Accepts a User object or a username. Adds the user only if they
# don't already exist as a CC on the bug.
sub add_cc {
    my ($self, $user_or_name) = @_;
    return if !$user_or_name;
    my $user = ref $user_or_name ? $user_or_name
                                 : Bugzilla::User->check($user_or_name);
    $self->_check_strict_isolation_for_user($user);
    my $cc_users = $self->cc_users;
    push(@$cc_users, $user) if !grep($_->id == $user->id, @$cc_users);
}

# Accepts a User object or a username. Removes the User if they exist
# in the list, but doesn't throw an error if they don't exist.
sub remove_cc {
    my ($self, $user_or_name) = @_;
    my $user = ref $user_or_name ? $user_or_name
                                 : Bugzilla::User->check($user_or_name);
    my $cc_users = $self->cc_users;
    @$cc_users = grep { $_->id != $user->id } @$cc_users;
}

# $bug->add_comment("comment", {isprivate => 1, work_time => 10.5,
#                               type => CMT_NORMAL, extra_data => $data});
sub add_comment {
    my ($self, $comment, $params) = @_;

    $comment = $self->_check_comment($comment);

    $params ||= {};
<<<<<<< HEAD
    if (exists $params->{work_time}) {
        $params->{work_time} = $self->_check_work_time($params->{work_time});
        if ($comment eq '' && $params->{work_time} != 0 &&
            (!exists $params->{type} ||
            $params->{type} != CMT_WORKTIME &&
            $params->{type} != CMT_BACKDATED_WORKTIME))
        {
            ThrowUserError('comment_required');
        }
    }
=======
    $params->{work_time} = $self->_check_work_time($params->{work_time});
>>>>>>> 2303cef9
    if (exists $params->{type}) {
        $params->{type} = $self->_check_comment_type($params->{type});
    }
    if (exists $params->{isprivate}) {
        $params->{isprivate} =
            $self->_check_commentprivacy($params->{isprivate});
    }
    # XXX We really should check extra_data, too.

    if ($comment eq '' && !($params->{type} || abs($params->{work_time}))) {
        return;
    }

    # So we really want to comment. Make sure we are allowed to do so.
    my $privs;
    $self->check_can_change_field('longdesc', 0, 1, \$privs)
        || ThrowUserError('illegal_change', { field => 'longdesc', privs => $privs });

    $self->{added_comments} ||= [];
    my $add_comment = dclone($params);
    $add_comment->{thetext} = $comment;

    # We only want to trick_taint fields that we know about--we don't
    # want to accidentally let somebody set some field that's not OK
    # to set!
    foreach my $field (UPDATE_COMMENT_COLUMNS) {
        trick_taint($add_comment->{$field}) if defined $add_comment->{$field};
    }

    push(@{$self->{added_comments}}, $add_comment);
}

# Edit comment checker
sub edit_comment {
    my ($self, $comment_id, $comment) = @_;

    my $db_comment = Bugzilla::Comment->new($comment_id);
    my $old_comment = $self->_check_comment($db_comment->body);
    $comment = $self->_check_comment($comment);
    $self->{edited_comments} ||= [];

    if ($old_comment ne $comment) {
        push(@{$self->{edited_comments}}, {
            comment_id => $comment_id,
            oldthetext => $old_comment,
            thetext => $comment 
        });
    }
}

# There was a lot of duplicate code when I wrote this as three separate
# functions, so I just combined them all into one. This is also easier for
# process_bug to use.
sub modify_keywords {
    my ($self, $keywords, $keywords_description, $action) = @_;

    $action ||= "makeexact";
    if (!grep($action eq $_, qw(add delete makeexact))) {
        $action = "makeexact";
    }

    $keywords = $self->_check_keywords($keywords, $keywords_description);

    my (@result, $any_changes);
    if ($action eq 'makeexact') {
        @result = @$keywords;
        # Check if anything was added or removed.
        my @old_ids = map { $_->id } @{$self->keyword_objects};
        my @new_ids = map { $_->id } @result;
        my ($removed, $added) = diff_arrays(\@old_ids, \@new_ids);
        $any_changes = scalar @$removed || scalar @$added;
    }
    else {
        # We're adding or deleting specific keywords.
        my %keys = map {$_->id => $_} @{$self->keyword_objects};
        if ($action eq 'add') {
            $keys{$_->id} = $_ foreach @$keywords;
        }
        else {
            delete $keys{$_->id} foreach @$keywords;
        }
        @result = values %keys;
        $any_changes = scalar @$keywords;
    }
    # Make sure we retain the sort order.
    @result = sort {lc($a->name) cmp lc($b->name)} @result;

    if ($any_changes) {
        my $privs;
        my $new = join(', ', (map {$_->name} @result));
        my $check = $self->check_can_change_field('keywords', 0, 1, \$privs)
            || ThrowUserError('illegal_change', { field    => 'keywords',
                                                  oldvalue => $self->keywords,
                                                  newvalue => $new,
                                                  privs    => $privs });
    }

    $self->{'keyword_objects'} = \@result;
}

sub add_group {
    my ($self, $group) = @_;
    # Invalid ids are silently ignored. (We can't tell people whether
    # or not a group exists.)
    $group = new Bugzilla::Group($group) unless ref $group;
    return unless $group;

    return if !$group->is_active or !$group->is_bug_group;

    # Make sure that bugs in this product can actually be restricted
    # to this group by the current user.
    $self->product_obj->group_is_settable($group)
         || ThrowUserError('group_invalid_restriction',
                { product => $self->product, group_id => $group->id,
                  bug => $self });

    # OtherControl people can add groups only during a product change,
    # and only when the group is not NA for them.
    if (!Bugzilla->user->in_group($group->name)) {
        my $controls = $self->product_obj->group_controls->{$group->id};
        if (!$self->{_old_product_name}
            || $controls->{othercontrol} == CONTROLMAPNA)
        {
            ThrowUserError('group_change_denied',
                           { bug => $self, group_id => $group->id });
        }
    }

    my $current_groups = $self->groups_in;
    if (!grep($group->id == $_->id, @$current_groups)) {
        push(@$current_groups, $group);
    }
}

sub remove_group {
    my ($self, $group) = @_;
    $group = new Bugzilla::Group($group) unless ref $group;
    return unless $group;

    # First, check if this is a valid group for this product.
    # You can *always* remove a group that is not valid for this product
    # or that is not active, so we don't do any other checks if either of
    # those are the case. (Users might remove inactive groups, and set_product
    # removes groups that aren't valid for this product.)
    #
    # This particularly happens when isbuggroup is no longer 1, and we're
    # moving a bug to a new product.
    if ($group->is_active and $self->product_obj->group_is_valid($group)) {
        my $controls = $self->product_obj->group_controls->{$group->id};

        # Nobody can ever remove a Mandatory group.
        # But during product change, verification happens anyway in update().
        if (!$self->{_old_product_name} &&
            $controls->{membercontrol} == CONTROLMAPMANDATORY) {
            ThrowUserError('group_invalid_removal',
                { product => $self->product, group_id => $group->id,
                  bug => $self });
        }

        # OtherControl people can remove groups only during a product change,
        # and only when they are non-Mandatory and non-NA.
        if (!Bugzilla->user->in_group($group->name)) {
            if (!$self->{_old_product_name}
                || $controls->{othercontrol} == CONTROLMAPMANDATORY
                || $controls->{othercontrol} == CONTROLMAPNA)
            {
                ThrowUserError('group_change_denied',
                               { bug => $self, group_id => $group->id });
            }
        }
    }

    my $current_groups = $self->groups_in;
    @$current_groups = grep { $_->id != $group->id } @$current_groups;
}

sub add_see_also {
    my ($self, $input) = @_;
    $input = trim($input);

    # We assume that the URL is an HTTP URL if there is no (something)://
    # in front.
    my $uri = new URI($input);
    if (!$uri->scheme) {
        # This works better than setting $uri->scheme('http'), because
        # that creates URLs like "http:domain.com" and doesn't properly
        # differentiate the path from the domain.
        $uri = new URI("http://$input");
    }
    elsif ($uri->scheme ne 'http' && $uri->scheme ne 'https') {
        ThrowUserError('bug_url_invalid', { url => $input, reason => 'http' });
    }

    # This stops the following edge cases from being accepted:
    # * show_bug.cgi?id=1
    # * /show_bug.cgi?id=1
    # * http:///show_bug.cgi?id=1
    if (!$uri->authority or $uri->path !~ m{/}) {
        ThrowUserError('bug_url_invalid',
                       { url => $input, reason => 'path_only' });
    }

    my $result;
    # Launchpad URLs
    if ($uri->authority =~ /launchpad.net$/) {
        # Launchpad bug URLs can look like various things:
        #   https://bugs.launchpad.net/ubuntu/+bug/1234
        #   https://launchpad.net/bugs/1234
        # All variations end with either "/bugs/1234" or "/+bug/1234"
        if ($uri->path =~ m|bugs?/(\d+)$|) {
            # This is the shortest standard URL form for Launchpad bugs,
            # and so we reduce all URLs to this.
            $result = "https://launchpad.net/bugs/$1";
        }
        else {
            ThrowUserError('bug_url_invalid',
                           { url => $input, reason => 'id' });
        }
    }
    # Google Code URLs
    elsif ($uri->authority =~ /^code.google.com$/i) {
        # Google Code URLs only have one form:
        #   http(s)://code.google.com/p/PROJECT_NAME/issues/detail?id=1234
        my $project_name;
        if ($uri->path =~ m|^/p/([^/]+)/issues/detail$|) {
            $project_name = $1;
        } else {
            ThrowUserError('bug_url_invalid', { url => $input });
        }
        my $bug_id = $uri->query_param('id');
        detaint_natural($bug_id);
        if (!$bug_id) {
            ThrowUserError('bug_url_invalid', { url => $input, reason => 'id' });
        }
        # While Google Code URLs can be either HTTP or HTTPS,
        # always go with the HTTP scheme, as that's the default.
        $result = "http://code.google.com/p/" . $project_name .
                  "/issues/detail?id=" . $bug_id;
    }
    # Debian BTS URLs
    elsif ($uri->authority =~ /^bugs.debian.org$/i) {
        # Debian BTS URLs can look like various things:
        #   http://bugs.debian.org/cgi-bin/bugreport.cgi?bug=1234
        #   http://bugs.debian.org/1234
        my $bug_id;
        if ($uri->path =~ m|^/(\d+)$|) {
            $bug_id = $1;
        }
        elsif ($uri->path =~ /bugreport\.cgi$/) {
            $bug_id = $uri->query_param('bug');
            detaint_natural($bug_id);
        }
        if (!$bug_id) {
            ThrowUserError('bug_url_invalid',
                           { url => $input, reason => 'id' });
        }
        # This is the shortest standard URL form for Debian BTS URLs,
        # and so we reduce all URLs to this.
        $result = "http://bugs.debian.org/" . $bug_id;
    }
    # Bugzilla URLs
    else {
        if ($uri->path !~ /show_bug\.cgi$/) {
            ThrowUserError('bug_url_invalid',
                           { url => $input, reason => 'show_bug' });
        }

        my $bug_id = $uri->query_param('id');
        # We don't currently allow aliases, because we can't check to see
        # if somebody's putting both an alias link and a numeric ID link.
        # When we start validating the URL by accessing the other Bugzilla,
        # we can allow aliases.
        detaint_natural($bug_id);
        if (!$bug_id) {
            ThrowUserError('bug_url_invalid',
                           { url => $input, reason => 'id' });
        }

        # Make sure that "id" is the only query parameter.
        $uri->query("id=$bug_id");
        # And remove any # part if there is one.
        $uri->fragment(undef);
        $result = $uri->canonical->as_string;
    }

    if (length($result) > MAX_BUG_URL_LENGTH) {
        ThrowUserError('bug_url_too_long', { url => $result });
    }

    # We only add the new URI if it hasn't been added yet. URIs are
    # case-sensitive, but most of our DBs are case-insensitive, so we do
    # this check case-insensitively.
    if (!grep { lc($_) eq lc($result) } @{ $self->see_also }) {
        my $privs;
        my $can = $self->check_can_change_field('see_also', '', $result, \$privs);
        if (!$can) {
            ThrowUserError('illegal_change', { field    => 'see_also',
                                               newvalue => $result,
                                               privs    => $privs });
        }

        push(@{ $self->see_also }, $result);
    }
}

sub remove_see_also {
    my ($self, $url) = @_;
    my $see_also = $self->see_also;
    my @new_see_also = grep { lc($_) ne lc($url) } @$see_also;
    my $privs;
    my $can = $self->check_can_change_field('see_also', $see_also, \@new_see_also, \$privs);
    if (!$can) {
        ThrowUserError('illegal_change', { field    => 'see_also',
                                           oldvalue => $url,
                                           privs    => $privs });
        }
    $self->{see_also} = \@new_see_also;
}

#####################################################################
# Instance Accessors
#####################################################################

# These subs are in alphabetical order, as much as possible.
# If you add a new sub, please try to keep it in alphabetical order
# with the other ones.

# Note: If you add a new method, remember that you must check the error
# state of the bug before returning any data. If $self->{error} is
# defined, then return something empty. Otherwise you risk potential
# security holes.

sub dup_id {
    my ($self) = @_;
    return $self->{'dup_id'} if exists $self->{'dup_id'};

    $self->{'dup_id'} = undef;
    return if $self->{'error'};

    if ($self->{'resolution'} eq 'DUPLICATE') {
        my $dbh = Bugzilla->dbh;
        $self->{'dup_id'} =
          $dbh->selectrow_array(q{SELECT dupe_of
                                  FROM duplicates
                                  WHERE dupe = ?},
                                undef,
                                $self->{'bug_id'});
    }
    return $self->{'dup_id'};
}

sub actual_time {
    my ($self) = @_;
    return $self->{'actual_time'} if exists $self->{'actual_time'};

    if ( $self->{'error'} || !Bugzilla->user->is_timetracker ) {
        $self->{'actual_time'} = undef;
        return $self->{'actual_time'};
    }

    my $sth = Bugzilla->dbh->prepare("SELECT SUM(work_time)
                                      FROM longdescs
                                      WHERE longdescs.bug_id=?");
    $sth->execute($self->{bug_id});
    $self->{'actual_time'} = $sth->fetchrow_array();
    return $self->{'actual_time'};
}

sub any_flags_requesteeble {
    my ($self) = @_;
    return $self->{'any_flags_requesteeble'}
        if exists $self->{'any_flags_requesteeble'};
    return 0 if $self->{'error'};

    my $any_flags_requesteeble =
      grep { $_->is_requestable && $_->is_requesteeble } @{$self->flag_types};
    # Useful in case a flagtype is no longer requestable but a requestee
    # has been set before we turned off that bit.
    $any_flags_requesteeble ||= grep { $_->requestee_id } @{$self->flags};
    $self->{'any_flags_requesteeble'} = $any_flags_requesteeble;

    return $self->{'any_flags_requesteeble'};
}

sub attachments {
    my ($self) = @_;
    return $self->{'attachments'} if exists $self->{'attachments'};
    return [] if $self->{'error'};

    $self->{'attachments'} =
        Bugzilla::Attachment->get_attachments_by_bug($self->bug_id, {preload => 1});
    return $self->{'attachments'};
}

sub assigned_to {
    my ($self) = @_;
    return $self->{'assigned_to_obj'} if exists $self->{'assigned_to_obj'};
    $self->{'assigned_to'} = 0 if $self->{'error'};
    $self->{'assigned_to_obj'} ||= new Bugzilla::User($self->{'assigned_to'});
    return $self->{'assigned_to_obj'};
}

sub blocked {
    my ($self) = @_;
    return $self->{'blocked'} if exists $self->{'blocked'};
    return [] if $self->{'error'};
    $self->{'blocked'} = EmitDependList("dependson", "blocked", $self->bug_id);
    return $self->{'blocked'};
}

# Even bugs in an error state always have a bug_id.
sub bug_id { $_[0]->{'bug_id'}; }

sub failed_checkers { $_[0]->{failed_checkers} }

sub bug_group {
    my ($self) = @_;
    return join(', ', (map { $_->name } @{$self->groups_in}));
}

sub related_bugs {
    my ($self, $relationship) = @_;
    return [] if $self->{'error'};

    my $field_name = $relationship->name;
    $self->{'related_bugs'}->{$field_name} ||= $self->match({$field_name => $self->id});
    return $self->{'related_bugs'}->{$field_name}; 
}

sub cc {
    my ($self) = @_;
    return $self->{'cc'} if exists $self->{'cc'};
    return [] if $self->{'error'};

    my $dbh = Bugzilla->dbh;
    $self->{'cc'} = $dbh->selectcol_arrayref(
        q{SELECT profiles.login_name FROM cc, profiles
           WHERE bug_id = ?
             AND cc.who = profiles.userid
        ORDER BY profiles.login_name},
      undef, $self->bug_id);

    $self->{'cc'} = undef if !scalar(@{$self->{'cc'}});

    return $self->{'cc'};
}

# XXX Eventually this will become the standard "cc" method used everywhere.
sub cc_users {
    my $self = shift;
    return $self->{'cc_users'} if exists $self->{'cc_users'};
    return [] if $self->{'error'};

    my $dbh = Bugzilla->dbh;
    my $cc_ids = $dbh->selectcol_arrayref(
        'SELECT who FROM cc WHERE bug_id = ?', undef, $self->id);
    $self->{'cc_users'} = Bugzilla::User->new_from_list($cc_ids);
    return $self->{'cc_users'};
}

sub component {
    my ($self) = @_;
    return $self->{component} if exists $self->{component};
    return '' if $self->{error};
    ($self->{component}) = Bugzilla->dbh->selectrow_array(
        'SELECT name FROM components WHERE id = ?',
        undef, $self->{component_id});
    return $self->{component};
}

# XXX Eventually this will replace component()
sub component_obj {
    my ($self) = @_;
    return $self->{component_obj} if defined $self->{component_obj};
    return {} if $self->{error};
    $self->{component_obj} = new Bugzilla::Component($self->{component_id});
    return $self->{component_obj};
}

sub classification_id {
    my ($self) = @_;
    return $self->{classification_id} if exists $self->{classification_id};
    return 0 if $self->{error};
    ($self->{classification_id}) = Bugzilla->dbh->selectrow_array(
        'SELECT classification_id FROM products WHERE id = ?',
        undef, $self->{product_id});
    return $self->{classification_id};
}

sub classification {
    my ($self) = @_;
    return $self->{classification} if exists $self->{classification};
    return '' if $self->{error};
    ($self->{classification}) = Bugzilla->dbh->selectrow_array(
        'SELECT name FROM classifications WHERE id = ?',
        undef, $self->classification_id);
    return $self->{classification};
}

sub dependson {
    my ($self) = @_;
    return $self->{'dependson'} if exists $self->{'dependson'};
    return [] if $self->{'error'};
    $self->{'dependson'} =
        EmitDependList("blocked", "dependson", $self->bug_id);
    return $self->{'dependson'};
}

sub flag_types {
    my ($self) = @_;
    return $self->{'flag_types'} if exists $self->{'flag_types'};
    return [] if $self->{'error'};

    my $vars = { target_type  => 'bug',
                 product_id   => $self->{product_id},
                 component_id => $self->{component_id},
                 bug_id       => $self->bug_id,
                 bug_obj      => $self,
               };

    $self->{'flag_types'} = Bugzilla::Flag->_flag_types($vars);

    return $self->{'flag_types'};
}

sub flags {
    my $self = shift;

    # Don't cache it as it must be in sync with ->flag_types.
    $self->{flags} = [map { @{$_->{flags}} } @{$self->flag_types}];
    return $self->{flags};
}

sub isopened {
    my $self = shift;
    return is_open_state($self->{bug_status}) ? 1 : 0;
}

sub keywords {
    my ($self) = @_;
    return join(', ', (map { $_->name } @{$self->keyword_objects}));
}

# XXX At some point, this should probably replace the normal "keywords" sub.
sub keyword_objects {
    my $self = shift;
    return $self->{'keyword_objects'} if defined $self->{'keyword_objects'};
    return [] if $self->{'error'};

    my $dbh = Bugzilla->dbh;
    my $ids = $dbh->selectcol_arrayref(
         "SELECT keywordid FROM keywords WHERE bug_id = ?", undef, $self->id);
    $self->{'keyword_objects'} = Bugzilla::Keyword->new_from_list($ids);
    return $self->{'keyword_objects'};
}

sub comments {
    my ($self, $params) = @_;
    return [] if $self->{'error'};
    $params ||= {};

    if (!defined $self->{'comments'}) {
        $self->{'comments'} = Bugzilla::Comment->match({ bug_id => $self->id });
        my $count = 0;
        foreach my $comment (@{ $self->{'comments'} }) {
            $comment->{count} = $count++ if $comment->type != CMT_BACKDATED_WORKTIME;
            $comment->{bug} = $self;
        }
        Bugzilla::Comment->preload($self->{'comments'});
    }
    my @comments = @{ $self->{'comments'} };

    my $order = $params->{order}
        || Bugzilla->user->settings->{'comment_sort_order'}->{'value'};
    if ($order ne 'oldest_to_newest') {
        @comments = reverse @comments;
        if ($order eq 'newest_to_oldest_desc_first') {
            unshift(@comments, pop @comments);
        }
    }

    if ($params->{after}) {
        my $from = datetime_from($params->{after});
        @comments = grep { datetime_from($_->creation_ts) > $from } @comments;
    }
    elsif ($params->{start_at}) {
        splice(@comments, 0, $params->{start_at});
    }
    if ($params->{to}) {
        my $to = datetime_from($params->{to});
        @comments = grep { datetime_from($_->creation_ts) <= $to } @comments;
    }
    return \@comments;
}

sub product {
    my ($self) = @_;
    return $self->{product} if exists $self->{product};
    return '' if $self->{error};
    ($self->{product}) = Bugzilla->dbh->selectrow_array(
        'SELECT name FROM products WHERE id = ?',
        undef, $self->{product_id});
    return $self->{product};
}

# XXX This should eventually replace the "product" subroutine.
sub product_obj {
    my $self = shift;
    return {} if $self->{error};
    $self->{product_obj} ||= new Bugzilla::Product($self->{product_id});
    return $self->{product_obj};
}

sub qa_contact {
    my ($self) = @_;
    return $self->{'qa_contact_obj'} if exists $self->{'qa_contact_obj'};
    return undef if $self->{'error'};

    if (Bugzilla->params->{'useqacontact'} && $self->{'qa_contact'}) {
        $self->{'qa_contact_obj'} = new Bugzilla::User($self->{'qa_contact'});
    } else {
        # XXX - This is somewhat inconsistent with the assignee/reporter
        # methods, which will return an empty User if they get a 0.
        # However, we're keeping it this way now, for backwards-compatibility.
        $self->{'qa_contact_obj'} = undef;
    }
    return $self->{'qa_contact_obj'};
}

sub reporter {
    my ($self) = @_;
    return $self->{'reporter'} if exists $self->{'reporter'};
    $self->{'reporter_id'} = 0 if $self->{'error'};
    $self->{'reporter'} = new Bugzilla::User($self->{'reporter_id'});
    return $self->{'reporter'};
}

sub see_also {
    my ($self) = @_;
    return [] if $self->{'error'};
    $self->{'see_also'} ||= Bugzilla->dbh->selectcol_arrayref(
        'SELECT value FROM bug_see_also WHERE bug_id = ?', undef, $self->id);
    return $self->{'see_also'};
}

sub status {
    my $self = shift;
    return undef if $self->{'error'};

    $self->{'status'} ||= new Bugzilla::Status({name => $self->{'bug_status'}});
    return $self->{'status'};
}

sub statuses_available {
    my $self = shift;
    return [] if $self->{'error'};
    return $self->{'statuses_available'}
        if defined $self->{'statuses_available'};

    my @statuses = @{ $self->status->can_change_to };

    # UNCONFIRMED is only a valid status if it is enabled in this product.
    if (!$self->product_obj->allows_unconfirmed) {
        @statuses = grep { $_->name ne 'UNCONFIRMED' } @statuses;
    }

    my @available;
    foreach my $status (@statuses) {
        # Make sure this is a legal status transition
        next if !$self->check_can_change_field(
                     'bug_status', $self->status->name, $status->name);
        push(@available, $status);
    }

    # If this bug has an inactive status set, it should still be in the list.
    if (!grep($_->name eq $self->status->name, @available)) {
        unshift(@available, $self->status);
    }

    $self->{'statuses_available'} = \@available;
    return $self->{'statuses_available'};
}

sub show_attachment_flags {
    my ($self) = @_;
    return $self->{'show_attachment_flags'}
        if exists $self->{'show_attachment_flags'};
    return 0 if $self->{'error'};

    # The number of types of flags that can be set on attachments to this bug
    # and the number of flags on those attachments.  One of these counts must be
    # greater than zero in order for the "flags" column to appear in the table
    # of attachments.
    my $num_attachment_flag_types = Bugzilla::FlagType::count(
        { 'target_type'  => 'attachment',
          'product_id'   => $self->{'product_id'},
          'component_id' => $self->{'component_id'} });
    my $num_attachment_flags = Bugzilla::Flag->count(
        { 'target_type'  => 'attachment',
          'bug_id'       => $self->bug_id });

    $self->{'show_attachment_flags'} =
        ($num_attachment_flag_types || $num_attachment_flags);

    return $self->{'show_attachment_flags'};
}

sub groups {
    my $self = shift;
    return $self->{'groups'} if exists $self->{'groups'};
    return [] if $self->{'error'};

    my $dbh = Bugzilla->dbh;
    my @groups;

    # Some of this stuff needs to go into Bugzilla::User

    # For every group, we need to know if there is ANY bug_group_map
    # record putting the current bug in that group and if there is ANY
    # user_group_map record putting the user in that group.
    # The LEFT JOINs are checking for record existence.
    #
    my $grouplist = Bugzilla->user->groups_as_string;
    my $sth = $dbh->prepare(
             "SELECT DISTINCT groups.id, name, description," .
             " CASE WHEN bug_group_map.group_id IS NOT NULL" .
             " THEN 1 ELSE 0 END," .
             " CASE WHEN groups.id IN($grouplist) THEN 1 ELSE 0 END," .
             " isactive, membercontrol, othercontrol" .
             " FROM groups" .
             " LEFT JOIN bug_group_map" .
             " ON bug_group_map.group_id = groups.id" .
             " AND bug_id = ?" .
             " LEFT JOIN group_control_map" .
             " ON group_control_map.group_id = groups.id" .
             " AND group_control_map.product_id = ? " .
             " WHERE isbuggroup = 1" .
             " ORDER BY description");
    $sth->execute($self->{'bug_id'},
                  $self->{'product_id'});

    while (my ($groupid, $name, $description, $ison, $ingroup, $isactive,
            $membercontrol, $othercontrol) = $sth->fetchrow_array()) {

        $membercontrol ||= 0;

        # For product groups, we only want to use the group if either
        # (1) The bit is set and not required, or
        # (2) The group is Shown or Default for members and
        #     the user is a member of the group.
        if ($ison ||
            ($isactive && $ingroup
                       && (($membercontrol == CONTROLMAPDEFAULT)
                           || ($membercontrol == CONTROLMAPSHOWN))
            ))
        {
            my $ismandatory = $isactive
              && ($membercontrol == CONTROLMAPMANDATORY);

            push (@groups, { "bit" => $groupid,
                             "name" => $name,
                             "ison" => $ison,
                             "ingroup" => $ingroup,
                             "mandatory" => $ismandatory,
                             "description" => $description });
        }
    }

    $self->{'groups'} = \@groups;

    return $self->{'groups'};
}

sub groups_in {
    my $self = shift;
    return $self->{'groups_in'} if exists $self->{'groups_in'};
    return [] if $self->{'error'};
    my $group_ids = Bugzilla->dbh->selectcol_arrayref(
        'SELECT group_id FROM bug_group_map WHERE bug_id = ?',
        undef, $self->id);
    $self->{'groups_in'} = Bugzilla::Group->new_from_list($group_ids);
    return $self->{'groups_in'};
}

sub user {
    my $self = shift;
    return $self->{'user'} if exists $self->{'user'};
    return {} if $self->{'error'};

    my $user = Bugzilla->user;
    my $canmove = Bugzilla->params->{'move-enabled'} && $user->is_mover;

    my $prod_id = $self->{'product_id'};

    my $unknown_privileges = $user->in_group('editbugs', $prod_id);
    my $canedit = $unknown_privileges
                  || $user->id == $self->{'assigned_to'}
                  || (Bugzilla->params->{'useqacontact'}
                      && $self->{'qa_contact'}
                      && $user->id == $self->{'qa_contact'});
    my $canconfirm = $unknown_privileges
                     || $user->in_group('canconfirm', $prod_id);
    my $isreporter = $user->id
                     && $user->id == $self->{reporter_id};

    $self->{'user'} = {canmove    => $canmove,
                       canconfirm => $canconfirm,
                       canedit    => $canedit,
                       isreporter => $isreporter};
    return $self->{'user'};
}

# This is intended to get values that can be selected by the user in the
# UI. It should not be used for security or validation purposes.
sub choices {
    my $self = shift;
    return $self->{choices} if exists $self->{'choices'};
    return {} if $self->{'error'};
    my $user = Bugzilla->user;

    my @products = @{ $user->get_enterable_products };
    # The current product is part of the popup, even if new bugs are no longer
    # allowed for that product
    if (!grep($_->name eq $self->product_obj->name, @products)) {
        unshift(@products, $self->product_obj);
    }

    my %choices = (
        bug_status => $self->statuses_available,
        product    => \@products,
        component  => $self->product_obj->active_components,
        version    => $self->product_obj->versions,
        target_milestone => $self->product_obj->milestones,
    );

    my $resolution_field = Bugzilla->get_field('resolution');
    # Don't include the empty resolution in drop-downs.
    my @resolutions = grep($_->name, @{ $resolution_field->legal_values });
    # And don't include MOVED in the list unless the bug is already MOVED.
    if ($self->resolution ne 'MOVED') {
        @resolutions= grep { $_->name ne 'MOVED' } @resolutions;
    }
    $choices{'resolution'} = \@resolutions;

    $self->{'choices'} = \%choices;
    return $self->{'choices'};
}

# Convenience Function. If you need speed, use this. If you need
# other Bug fields in addition to this, just create a new Bug with
# the alias.
# Queries the database for the bug with a given alias, and returns
# the ID of the bug if it exists or the undefined value if it doesn't.
sub bug_alias_to_id {
    my ($alias) = @_;
    return undef unless Bugzilla->params->{"usebugaliases"};
    my $dbh = Bugzilla->dbh;
    trick_taint($alias);
    return $dbh->selectrow_array(
        "SELECT bug_id FROM bugs WHERE alias = ?", undef, $alias);
}

sub get_test_case_count {
    my $self = shift;
    my $dbh = Bugzilla->dbh;
    my $row_count = $dbh->selectall_arrayref(
        "SELECT DISTINCT case_id FROM test_case_bugs WHERE bug_id = ?",
        undef, $self->bug_id);
    return scalar @$row_count;
}

sub getAccessUserList {
    my $self = shift;
    my $dbh = Bugzilla->dbh;

    my @user_ids;
    push (@user_ids, $self->assigned_to->id);
    push (@user_ids, $self->qa_contact->id);
    if ($self->reporter_accessible) {
        push (@user_ids, $self->reporter->id);
    }
    if ($self->cclist_accessible) {
        my $cc_list = $dbh->selectall_arrayref("SELECT cc.who FROM cc cc WHERE cc.bug_id = ?", undef, $self->bug_id);
        foreach my $cc_item (@$cc_list) {
            push (@user_ids, $cc_item->[0]);
        }
    }

    my $user_ids_group = {};
    foreach my $group (@{$self->groups}) {
        my @childgroups = @{Bugzilla::Group->flatten_group_membership($group->{'bit'})};
        my $group_users = $dbh->selectall_arrayref("SELECT DISTINCT user_id FROM user_group_map WHERE isbless = 0 AND group_id IN (".join(",", @childgroups).")");
        foreach my $users (@$group_users) {
            $user_ids_group->{$users->[0]}++;
        }
    }

    my $count_groups = scalar @{$self->groups};
    push (@user_ids, grep { $user_ids_group->{$_} == $count_groups } keys %$user_ids_group);

    return $dbh->selectall_arrayref("
        SELECT p.userid, p.login_name, p.realname
        FROM profiles p
        WHERE p.disabledtext = '' AND p.disable_mail = 0 AND p.userid in (".join(",", @user_ids).")
        ORDER BY p.realname");
}

#####################################################################
# Subroutines
#####################################################################

# NB // Vitaliy Filippov <vitalif@mail.ru> 2010-02-01 19:23
# editable_bug_fields() is one more example of incorrect and unused generalization.
# It does not represent which fields from the bugs table are handled by process_bug.cgi,
# because process_bug.cgi itself does not use it at any point. In fact, it was used only
# in 2 places: 1) the field list for boolean charts 2) in BugMail.pm to avoid 'SELECT *'.
# Both of them are not related to "editable" at all.

# XXX - When Bug::update() will be implemented, we should make this routine
#       a private method.
# Join with bug_status and bugs tables to show bugs with open statuses first,
# and then the others
sub EmitDependList {
    my ($myfield, $targetfield, $bug_id) = (@_);
    my $dbh = Bugzilla->dbh;
    my $list_ref = $dbh->selectcol_arrayref(
        "SELECT $targetfield
           FROM dependencies
     INNER JOIN bugs ON dependencies.$targetfield = bugs.bug_id
     INNER JOIN bug_status ON bugs.bug_status = bug_status.value
          WHERE $myfield = ?
       ORDER BY is_open DESC, $targetfield",
        undef, $bug_id);
    return $list_ref;
}

sub ValidateTime
{
    my ($time, $field) = @_;

    $time =~ tr/,/./;
    $time = trim($time) || 0;

    if ($time =~ /^(-?)(\d+):(\d+)$/so)
    {
        # HH:MM
        $time = $1 . ($2 + $3/60 + ($4||0)/3600);
        $time = floor($time*100+0.5)/100;
    }
    elsif ($time =~ /^(-?\d+(?:\.\d+)?)d$/so)
    {
        # days
        $time = $1 * 8;
    }

    # regexp verifies one or more digits, optionally followed by a period and
    # zero or more digits, OR we have a period followed by one or more digits
    # (allow negatives, though, so people can back out errors in time reporting)
    if ($time !~ /^-?(?:\d+(?:\.\d*)?|\.\d+)$/so) {
        ThrowUserError("number_not_numeric",
                       {field => "$field", num => "$time"});
    }

    # Only the "work_time" field is allowed to contain a negative value.
    if ($time < 0 && $field ne "work_time") {
        ThrowUserError("number_too_small",
                       {field => "$field", num => "$time", min_num => "0"});
    }

    if ($time > 99999.99) {
        ThrowUserError("number_too_large",
                       {field => "$field", num => "$time", max_num => "99999.99"});
    }

    return $time;
}

# Get the activity of a bug, starting from $starttime (if given).
# This routine assumes Bugzilla::Bug->check has been previously called.
sub GetBugActivity {
    my ($bug_id, $attach_id, $starttime) = @_;
    my $dbh = Bugzilla->dbh;

    # Arguments passed to the SQL query.
    my @args = ($bug_id);

    # Only consider changes since $starttime, if given.
    my $datepart = "";
    if (defined $starttime) {
        trick_taint($starttime);
        push (@args, $starttime);
        $datepart = "AND bugs_activity.bug_when > ?";
    }

    my $attachpart = "";
    if ($attach_id) {
        push(@args, $attach_id);
        $attachpart = "AND bugs_activity.attach_id = ?";
    }

    # Only includes attachments the user is allowed to see.
    my $suppjoins = "";
    my $suppwhere = "";
    if (!Bugzilla->user->is_insider)
    {
        $suppjoins = "LEFT JOIN attachments
                   ON attachments.attach_id = bugs_activity.attach_id";
        $suppwhere = "AND COALESCE(attachments.isprivate, 0) = 0";
    }
    # For UNION longdescs_history
    push (@args, $bug_id);

    my $query = "SELECT fielddefs.name, bugs_activity.attach_id, " .
        $dbh->sql_date_format('bugs_activity.bug_when', '%Y.%m.%d %H:%i:%s') .
            " bug_when, bugs_activity.removed, bugs_activity.added, profiles.login_name, null as comment_id, null as comment_count
        FROM bugs_activity
            $suppjoins
        LEFT JOIN fielddefs
            ON bugs_activity.fieldid = fielddefs.id
        INNER JOIN profiles
            ON profiles.userid = bugs_activity.who
        WHERE bugs_activity.bug_id = ?
            $datepart
            $attachpart
            $suppwhere
        UNION SELECT
            'longdesc', null, DATE_FORMAT(lh.bug_when, '%Y.%m.%d %H:%i:%s') bug_when, lh.oldthetext removed, lh.thetext added, profile1.login_name, lh.comment_id, lh.comment_count
        FROM longdescs_history lh
        INNER JOIN profiles profile1
            ON profile1.userid = lh.who
        WHERE lh.bug_id = ?
        ORDER BY bug_when
      ";

    my $list = $dbh->selectall_arrayref($query, undef, @args);

    my @operations;
    my $operation = {};
    my $changes = [];
    my $incomplete_data = 0;

    foreach my $entry (@$list) {
        my ($fieldname, $attachid, $when, $removed, $added, $who, $comment_id, $comment_count) = @$entry;
        my %change;
        my $activity_visible = 1;

        # check if the user should see this field's activity
        if ($fieldname eq 'remaining_time'
            || $fieldname eq 'estimated_time'
            || $fieldname eq 'work_time'
            || $fieldname eq 'deadline')
        {
            $activity_visible = Bugzilla->user->is_timetracker;
        }
        elsif ($fieldname eq 'longdescs.isprivate'
                && !Bugzilla->user->is_insider 
                && $added) 
        { 
            $activity_visible = 0;
        } 
        else {
            $activity_visible = 1;
        }

        if ($activity_visible) {
            # Check for the results of an old Bugzilla data corruption bug
            if (($added eq '?' && $removed eq '?')
                || ($added =~ /^\? / || $removed =~ /^\? /)) {
                $incomplete_data = 1;
            }

            # An operation, done by 'who' at time 'when', has a number of
            # 'changes' associated with it.
            # If this is the start of a new operation, store the data from the
            # previous one, and set up the new one.
            if ($operation->{'who'}
                && ($who ne $operation->{'who'}
                    || $when ne $operation->{'when'}))
            {
                $operation->{'changes'} = $changes;
                push (@operations, $operation);

                # Create new empty anonymous data structures.
                $operation = {};
                $changes = [];
            }

            $operation->{'who'} = $who;
            $operation->{'when'} = $when;

            $change{'fieldname'} = $fieldname;
            $change{'attachid'} = $attachid;
            $change{'removed'} = $removed;
            $change{'added'} = $added;
            $change{'comment_id'} = $comment_id;
            $change{'comment_count'} = $comment_count;
            push (@$changes, \%change);
        }
    }

    if ($operation->{'who'}) {
        $operation->{'changes'} = $changes;
        push (@operations, $operation);
    }

    return(\@operations, $incomplete_data);
}

# Write into additional log file for silent comments
sub SilentLog
{
    my ($bugid, $comment) = @_;
    my $datadir = bz_locations()->{datadir};
    my $fd;
    if (-w "$datadir/silentlog")
    {
        my $mesg = "";
        $comment =~ s/\r*\n+/|/gso;
        $mesg .= "Silent comment> " . time2str("%D %H:%M:%S ", time());
        $mesg .= " Bug $bugid User: " . Bugzilla->user->login;
        $mesg .= " (".remote_ip().") ";
        $mesg .= " // $comment ";
        if (open $fd, ">>$datadir/silentlog")
        {
            print $fd "$mesg\n";
            close $fd;
        }
    }
}

# Update the bugs_activity table to reflect changes made in bugs.
sub LogActivityEntry {
    my ($bug_id, $col, $removed, $added, $whoid, $timestamp, $attach_id) = @_;
    my $f = Bugzilla->get_field($col);
    if (!$f->{has_activity})
    {
        $f->{has_activity} = 1;
        $f->update;
    }
    my $dbh = Bugzilla->dbh;
    # in the case of CCs, deps, and keywords, there's a possibility that someone
    # might try to add or remove a lot of them at once, which might take more
    # space than the activity table allows.  We'll solve this by splitting it
    # into multiple entries if it's too long.
    while ($removed || $added)
    {
        my ($removestr, $addstr) = ($removed, $added);
        if (length($removestr) > MAX_LINE_LENGTH) {
            my $commaposition = find_wrap_point($removed, MAX_LINE_LENGTH);
            $removestr = substr($removed, 0, $commaposition);
            $removed = substr($removed, $commaposition);
            $removed =~ s/^[,\s]+//; # remove any comma or space
        } else {
            $removed = ""; # no more entries
        }
        if (length($addstr) > MAX_LINE_LENGTH) {
            my $commaposition = find_wrap_point($added, MAX_LINE_LENGTH);
            $addstr = substr($added, 0, $commaposition);
            $added = substr($added, $commaposition);
            $added =~ s/^[,\s]+//; # remove any comma or space
        } else {
            $added = ""; # no more entries
        }
        trick_taint($addstr);
        trick_taint($removestr);
        $dbh->do("INSERT INTO bugs_activity
                   (bug_id, who, bug_when, fieldid, removed, added, attach_id)".
                    " VALUES (?, ?, ".($timestamp ? "?" : "NOW()").", ?, ?, ?, ?)", 
                    undef, $bug_id, $whoid, ($timestamp ? ($timestamp) : ()), 
                    $f->id, $removestr, $addstr, $attach_id
                );
    }
}

# Convert WebService API and email_in.pl field names to internal DB field
# names.
sub map_fields {
    my ($params) = @_;

    my %field_values;
    foreach my $field (keys %$params) {
        my $field_name = FIELD_MAP->{$field} || $field;
        $field_values{$field_name} = $params->{$field};
    }
    return \%field_values;
}

# CountOpenDependencies counts the number of open dependent bugs for a
# list of bugs and returns a list of bug_id's and their dependency count
# It takes one parameter:
#  - A list of bug numbers whose dependencies are to be checked
sub CountOpenDependencies {
    my (@bug_list) = @_;
    my @dependencies;
    my $dbh = Bugzilla->dbh;

    my $sth = $dbh->prepare(
          "SELECT blocked, COUNT(bug_status) " .
            "FROM bugs, dependencies " .
           "WHERE " . $dbh->sql_in('blocked', \@bug_list) .
             "AND bug_id = dependson " .
             "AND bug_status IN (" . join(', ', map {$dbh->quote($_)} BUG_STATE_OPEN)  . ") " .
          $dbh->sql_group_by('blocked'));
    $sth->execute();

    while (my ($bug_id, $dependencies) = $sth->fetchrow_array()) {
        push(@dependencies, { bug_id       => $bug_id,
                              dependencies => $dependencies });
    }

    return @dependencies;
}

################################################################################
# check_can_change_field() defines what users are allowed to change. You
# can add code here for site-specific policy changes, according to the
# instructions given in the Bugzilla Guide and below. Note that you may also
# have to update the Bugzilla::Bug::user() function to give people access to the
# options that they are permitted to change.
#
# check_can_change_field() returns true if the user is allowed to change this
# field, and false if they are not.
#
# The parameters to this method are as follows:
# $field    - name of the field in the bugs table the user is trying to change
# $oldvalue - what they are changing it from
# $newvalue - what they are changing it to
# $PrivilegesRequired - return the reason of the failure, if any
################################################################################
sub check_can_change_field {
    my $self = shift;
    my ($field, $oldvalue, $newvalue, $PrivilegesRequired) = (@_);
    my $user = Bugzilla->user;

    $oldvalue = defined($oldvalue) ? $oldvalue : '';
    $newvalue = defined($newvalue) ? $newvalue : '';

    # Return true if they haven't changed this field at all.
    if ($oldvalue eq $newvalue) {
        return 1;
    } elsif (ref($newvalue) eq 'ARRAY' && ref($oldvalue) eq 'ARRAY') {
        my ($removed, $added) = diff_arrays($oldvalue, $newvalue);
        return 1 if !scalar(@$removed) && !scalar(@$added);
    } elsif (trim($oldvalue) eq trim($newvalue)) {
        return 1;
    # numeric fields need to be compared using ==
    } elsif (($field eq 'estimated_time' || $field eq 'remaining_time')
             && $oldvalue == $newvalue)
    {
        return 1;
    }

    my @priv_results;
    Bugzilla::Hook::process('bug_check_can_change_field',
        { bug => $self, field => $field, 
          new_value => $newvalue, old_value => $oldvalue, 
          priv_results => \@priv_results });
    if (my $priv_required = first { $_ > 0 } @priv_results) {
        $$PrivilegesRequired = $priv_required;
        return 0;
    }
    my $allow_found = first { $_ == 0 } @priv_results;
    if (defined $allow_found) {
        return 1;
    }

    # Allow anyone to change comments.
    if ($field =~ /^longdesc/) {
        return 1;
    }

    # If the user isn't allowed to change a field, we must tell him who can.
    # We store the required permission set into the $PrivilegesRequired
    # variable which gets passed to the error template.
    #
    # $PrivilegesRequired = PRIVILEGES_REQUIRED_NONE : no privileges required;
    # $PrivilegesRequired = PRIVILEGES_REQUIRED_REPORTER : the reporter, assignee or an empowered user;
    # $PrivilegesRequired = PRIVILEGES_REQUIRED_ASSIGNEE : the assignee or an empowered user;
    # $PrivilegesRequired = PRIVILEGES_REQUIRED_EMPOWERED : an empowered user.
    
    # Only users in the time-tracking group can change time-tracking fields.
    if ( grep($_ eq $field, qw(deadline estimated_time remaining_time)) ) {
        if (!$user->is_timetracker) {
            $$PrivilegesRequired = PRIVILEGES_REQUIRED_EMPOWERED;
            return 0;
        }
    }

    # Allow anyone with (product-specific) "editbugs" privs to change anything.
    if ($user->in_group('editbugs', $self->{'product_id'})) {
        return 1;
    }

    # *Only* users with (product-specific) "canconfirm" privs can confirm bugs.
    if ($self->_changes_everconfirmed($field, $oldvalue, $newvalue)) {
        $$PrivilegesRequired = PRIVILEGES_REQUIRED_EMPOWERED;
        return $user->in_group('canconfirm', $self->{'product_id'});
    }

    # Make sure that a valid bug ID has been given.
    if (!$self->{'error'}) {
        # Allow the assignee to change anything else.
        if ($self->{'assigned_to'} == $user->id
            || $self->{'_old_assigned_to'} && $self->{'_old_assigned_to'} == $user->id)
        {
            return 1;
        }

        # Allow the QA contact to change anything else.
        if (Bugzilla->params->{'useqacontact'}
            && (($self->{'qa_contact'} && $self->{'qa_contact'} == $user->id)
                || ($self->{'_old_qa_contact'} && $self->{'_old_qa_contact'} == $user->id)))
        {
            return 1;
        }
    }

    # At this point, the user is either the reporter or an
    # unprivileged user. We first check for fields the reporter
    # is not allowed to change.

    # The reporter may not:
    # - reassign bugs, unless the bugs are assigned to him;
    #   in that case we will have already returned 1 above
    #   when checking for the assignee of the bug.
    if ($field eq 'assigned_to') {
        $$PrivilegesRequired = PRIVILEGES_REQUIRED_ASSIGNEE;
        return 0;
    }
    # - change the QA contact
    if ($field eq 'qa_contact') {
        $$PrivilegesRequired = PRIVILEGES_REQUIRED_ASSIGNEE;
        return 0;
    }
    # - change the target milestone
    if ($field eq 'target_milestone') {
        $$PrivilegesRequired = PRIVILEGES_REQUIRED_ASSIGNEE;
        return 0;
    }
    # - change the priority (unless he could have set it originally)
    if ($field eq 'priority'
        && !Bugzilla->params->{'letsubmitterchoosepriority'})
    {
        $$PrivilegesRequired = PRIVILEGES_REQUIRED_ASSIGNEE;
        return 0;
    }
    # - unconfirm bugs (confirming them is handled above)
    if ($field eq 'everconfirmed') {
        $$PrivilegesRequired = PRIVILEGES_REQUIRED_ASSIGNEE;
        return 0;
    }
    # - change the status from one open state to another
    if ($field eq 'bug_status'
        && is_open_state($oldvalue) && is_open_state($newvalue))
    {
       $$PrivilegesRequired = PRIVILEGES_REQUIRED_ASSIGNEE;
       return 0;
    }

    # The reporter is allowed to change anything else.
    if (!$self->{'error'} && $self->{'reporter_id'} == $user->id) {
        return 1;
    }

    # If we haven't returned by this point, then the user doesn't
    # have the necessary permissions to change this field.
    $$PrivilegesRequired = PRIVILEGES_REQUIRED_REPORTER;
    return 0;
}

# A helper for check_can_change_field
sub _changes_everconfirmed {
    my ($self, $field, $old, $new) = @_;
    return 1 if $field eq 'everconfirmed';
    if ($field eq 'bug_status') {
        if ($self->everconfirmed) {
            # Moving a confirmed bug to UNCONFIRMED will change everconfirmed.
            return 1 if $new eq 'UNCONFIRMED';
        }
        else {
            # Moving an unconfirmed bug to an open state that isn't
            # UNCONFIRMED will confirm the bug.
            return 1 if (is_open_state($new) and $new ne 'UNCONFIRMED');
        }
    }
    return 0;
}

#
# Field Validation
#

# 1) Check bug dependencies for loops
# 2) Save recursively loaded dependencies in $invocant->dependent_validators
sub ValidateDependencies
{
    my ($invocant, $dependson, $blocked) = @_;
    my $id = ref($invocant) ? $invocant->id : 0;
    return unless defined $dependson || defined $blocked;

    # These can be arrayrefs or they can be strings.
    my $fields = { dependson => $dependson, blocked => $blocked };
    for (qw(blocked dependson))
    {
        $fields->{$_} = [split /[\s,]+/, $fields->{$_}] if !ref $fields->{$_};
    }

    # Load dependencies from DB
    my $dbh = Bugzilla->dbh;
    my $closure = {
        blocked => { map { $_ => 1 } @{$fields->{blocked}} },
        dependson => { map { $_ => 1 } @{$fields->{dependson}} },
    };

    if ($closure->{blocked}->{$id} || $closure->{dependson}->{$id})
    {
        ThrowUserError('dependency_loop_single');
    }

    # We want to know on which bugs 'dependson' depends, so it's 'blocked' and vice versa
    my $stack = {
        blocked => { map { $_ => 1 } @{$fields->{dependson}} },
        dependson => { map { $_ => 1 } @{$fields->{blocked}} },
    };
    my ($rows, $old);
    while (%{$stack->{blocked}} || %{$stack->{dependson}})
    {
        # Ignore any current dependencies involving this bug,
        # as they will be overwritten with data from the form
        my $query = join(' OR ', map {
            "$_ IN (".join(',', map { int($_) } keys %{$stack->{$_}}).")"
        } grep { %{$stack->{$_}} } keys %$stack);
        $rows = $dbh->selectall_arrayref(
            "SELECT blocked, dependson FROM dependencies".
            " WHERE blocked != $id AND dependson != $id AND ($query)"
        );
        $old = $stack;
        $stack = { blocked => {}, dependson => {} };
        for (@$rows)
        {
            if ($old->{blocked}->{$_->[0]} && !$closure->{dependson}->{$_->[1]})
            {
                $stack->{blocked}->{$_->[1]} = 1;
                $closure->{dependson}->{$_->[1]} = 1;
            }
            if ($old->{dependson}->{$_->[1]} && !$closure->{blocked}->{$_->[0]})
            {
                $stack->{dependson}->{$_->[0]} = 1;
                $closure->{blocked}->{$_->[0]} = 1;
            }
        }
    }

    my @intersect = grep { $closure->{blocked}->{$_} } keys %{$closure->{dependson}};
    if (@intersect)
    {
        ThrowUserError("dependency_loop_multi", { deps => \@intersect });
    }

    # Remember closure, will be used to check BUG_ID add_to_deps custom fields
    $invocant->dependent_validators->{dependencies} = $closure;
}

#####################################################################
# Autoloaded Accessors
#####################################################################

# Determines whether an attribute access trapped by the AUTOLOAD function
# is for a valid bug attribute.  Bug attributes are properties and methods
# predefined by this module as well as bug fields for which an accessor
# can be defined by AUTOLOAD at runtime when the accessor is first accessed.
#
# XXX Strangely, some predefined attributes are on the list, but others aren't,
# and the original code didn't specify why that is.  Presumably the only
# attributes that need to be on this list are those that aren't predefined;
# we should verify that and update the list accordingly.
#
sub _validate_attribute {
    my ($attribute) = @_;

    my @valid_attributes = (
        # Miscellaneous properties and methods.
        qw(error groups product_id component_id
           comments milestoneurl attachments isopened
           flag_types num_attachment_flag_types
           show_attachment_flags any_flags_requesteeble
           lastdiffed),

        # Bug fields.
        Bugzilla::Bug->fields
    );

    return grep($attribute eq $_, @valid_attributes) ? 1 : 0;
}

sub AUTOLOAD {
    use vars qw($AUTOLOAD);
    my $attr = $AUTOLOAD;

    $attr =~ s/.*:://;
    return unless $attr=~ /[^A-Z]/;
    if (!_validate_attribute($attr)) {
        require Carp;
        Carp::confess("invalid bug attribute $attr");
    }

    no strict 'refs';
    *$AUTOLOAD = sub {
        my $self = shift;

        return $self->{$attr} if defined $self->{$attr};

        $self->{_multi_selects} ||= [Bugzilla->get_fields(
            {custom => 1, type => FIELD_TYPE_MULTI_SELECT })];
        if ( grep($_->name eq $attr, @{$self->{_multi_selects}}) ) {
            # There is a bug in Perl 5.10.0, which is fixed in 5.10.1,
            # which taints $attr at this point. trick_taint() can go
            # away once we require 5.10.1 or newer.
            trick_taint($attr);

            $self->{$attr} ||= Bugzilla->dbh->selectcol_arrayref(
                "SELECT value FROM bug_$attr, $attr WHERE value_id=id AND bug_id=? ORDER BY value",
                undef, $self->id);
            return $self->{$attr};
        }

        return '';
    };

    goto &$AUTOLOAD;
}

1;<|MERGE_RESOLUTION|>--- conflicted
+++ resolved
@@ -56,11 +56,8 @@
 use Storable qw(dclone);
 use URI;
 use URI::QueryParam;
-<<<<<<< HEAD
 use Date::Format qw(time2str);
 use POSIX qw(floor);
-=======
->>>>>>> 2303cef9
 use Scalar::Util qw(blessed);
 
 use base qw(Bugzilla::Object Exporter);
@@ -2593,15 +2590,9 @@
 sub set_op_sys         { $_[0]->set('op_sys',        $_[1]); }
 sub set_platform       { $_[0]->set('rep_platform',  $_[1]); }
 sub set_priority       { $_[0]->set('priority',      $_[1]); }
-<<<<<<< HEAD
-
-sub set_product
-{
-=======
 # For security reasons, you have to use set_all to change the product.
 # See the strict_isolation check in set_all for an explanation.
 sub _set_product {
->>>>>>> 2303cef9
     my ($self, $name, $params) = @_;
     my $old_product = $self->product_obj;
     my $product = $self->_check_product($name);
@@ -2618,131 +2609,7 @@
         $self->{product_changed} = 1;
     }
 
-<<<<<<< HEAD
     return $self->{product_changed};
-=======
-    $params ||= {};
-    # We delete these so that they're not set again later in set_all.
-    my $comp_name = delete $params->{component} || $self->component;
-    my $vers_name = delete $params->{version}   || $self->version;
-    my $tm_name   = delete $params->{target_milestone};
-    # This way, if usetargetmilestone is off and we've changed products,
-    # set_target_milestone will reset our target_milestone to
-    # $product->default_milestone. But if we haven't changed products,
-    # we don't reset anything.
-    if (!defined $tm_name
-        && (Bugzilla->params->{'usetargetmilestone'} || !$product_changed))
-    {
-        $tm_name = $self->target_milestone;
-    }
-
-    if ($product_changed && Bugzilla->usage_mode == USAGE_MODE_BROWSER) {
-        # Try to set each value with the new product.
-        # Have to set error_mode because Throw*Error calls exit() otherwise.
-        my $old_error_mode = Bugzilla->error_mode;
-        Bugzilla->error_mode(ERROR_MODE_DIE);
-        my $component_ok = eval { $self->set_component($comp_name);      1; };
-        my $version_ok   = eval { $self->set_version($vers_name);        1; };
-        my $milestone_ok = 1;
-        # Reporters can move bugs between products but not set the TM.
-        if ($self->check_can_change_field('target_milestone', 0, 1)) {
-            $milestone_ok = eval { $self->set_target_milestone($tm_name); 1; };
-        }
-        else {
-            # Have to set this directly to bypass the validators.
-            $self->{target_milestone} = $product->default_milestone;
-        }
-        # If there were any errors thrown, make sure we don't mess up any
-        # other part of Bugzilla that checks $@.
-        undef $@;
-        Bugzilla->error_mode($old_error_mode);
-        
-        my $verified = $params->{product_change_confirmed};
-        my %vars;
-        if (!$verified || !$component_ok || !$version_ok || !$milestone_ok) {
-            $vars{defaults} = {
-                # Note that because of the eval { set } above, these are
-                # already set correctly if they're valid, otherwise they're
-                # set to some invalid value which the template will ignore.
-                component => $self->component,
-                version   => $self->version,
-                milestone => $milestone_ok ? $self->target_milestone
-                                           : $product->default_milestone
-            };
-            $vars{components} = [map { $_->name } @{$product->components}];
-            $vars{milestones} = [map { $_->name } @{$product->milestones}];
-            $vars{versions}   = [map { $_->name } @{$product->versions}];
-        }
-
-        if (!$verified) {
-            $vars{verify_bug_groups} = 1;
-            my $dbh = Bugzilla->dbh;
-            my @idlist = ($self->id);
-            push(@idlist, map {$_->id} @{ $params->{other_bugs} })
-                if $params->{other_bugs};
-            # Get the ID of groups which are no longer valid in the new product.
-            my $gids = $dbh->selectcol_arrayref(
-                'SELECT bgm.group_id
-                   FROM bug_group_map AS bgm
-                  WHERE bgm.bug_id IN (' . join(',', ('?') x @idlist) . ')
-                    AND bgm.group_id NOT IN
-                        (SELECT gcm.group_id
-                           FROM group_control_map AS gcm
-                           WHERE gcm.product_id = ?
-                                 AND ( (gcm.membercontrol != ?
-                                        AND gcm.group_id IN ('
-                                        . Bugzilla->user->groups_as_string . '))
-                                       OR gcm.othercontrol != ?) )',
-                undef, (@idlist, $product->id, CONTROLMAPNA, CONTROLMAPNA));
-            $vars{'old_groups'} = Bugzilla::Group->new_from_list($gids);            
-        }
-        
-        if (%vars) {
-            $vars{product} = $product;
-            $vars{bug} = $self;
-            my $template = Bugzilla->template;
-            $template->process("bug/process/verify-new-product.html.tmpl",
-                \%vars) || ThrowTemplateError($template->error());
-            exit;
-        }
-    }
-    else {
-        # When we're not in the browser (or we didn't change the product), we
-        # just die if any of these are invalid.
-        $self->set_component($comp_name);
-        $self->set_version($vers_name);
-        if ($product_changed 
-            and !$self->check_can_change_field('target_milestone', 0, 1)) 
-        {
-            # Have to set this directly to bypass the validators.
-            $self->{target_milestone} = $product->default_milestone;
-        }
-        else {
-            $self->set_target_milestone($tm_name);
-        }
-    }
-    
-    if ($product_changed) {
-        # Remove groups that can't be set in the new product, or that aren't
-        # active.
-        #
-        # We copy this array because the original array is modified while we're
-        # working, and that confuses "foreach".
-        my @current_groups = @{$self->groups_in};
-        foreach my $group (@current_groups) {
-            if (!$group->is_active or !$product->group_is_valid($group)) {
-                $self->remove_group($group);
-            }
-        }
-    
-        # Make sure the bug is in all the mandatory groups for the new product.
-        foreach my $group (@{$product->groups_mandatory}) {
-            $self->add_group($group);
-        }
-    }
-    
-    return $product_changed;
->>>>>>> 2303cef9
 }
 
 sub set_qa_contact {
@@ -2897,7 +2764,6 @@
     $comment = $self->_check_comment($comment);
 
     $params ||= {};
-<<<<<<< HEAD
     if (exists $params->{work_time}) {
         $params->{work_time} = $self->_check_work_time($params->{work_time});
         if ($comment eq '' && $params->{work_time} != 0 &&
@@ -2908,9 +2774,6 @@
             ThrowUserError('comment_required');
         }
     }
-=======
-    $params->{work_time} = $self->_check_work_time($params->{work_time});
->>>>>>> 2303cef9
     if (exists $params->{type}) {
         $params->{type} = $self->_check_comment_type($params->{type});
     }

--- conflicted
+++ resolved
@@ -1416,12 +1416,8 @@
 sub _check_bug_file_loc {
     my ($invocant, $url) = @_;
     $url = '' if !defined($url);
-<<<<<<< HEAD
-    # On bug entry, if bug_file_loc is "http://", the default, use an
-=======
     $url = trim($url);
     # On bug entry, if bug_file_loc is "http://", the default, use an 
->>>>>>> 275d7a9e
     # empty value instead. However, on bug editing people can set that
     # back if they *really* want to.
     if (!ref $invocant && $url eq 'http://') {
@@ -4175,18 +4171,10 @@
 
     my $query = "SELECT fielddefs.name, bugs_activity.attach_id, " .
         $dbh->sql_date_format('bugs_activity.bug_when', '%Y.%m.%d %H:%i:%s') .
-<<<<<<< HEAD
             " bug_when, bugs_activity.removed, bugs_activity.added, profiles.login_name, null as comment_id, null as comment_count
         FROM bugs_activity
             $suppjoins
         LEFT JOIN fielddefs
-=======
-            ", bugs_activity.removed, bugs_activity.added, profiles.login_name, 
-               bugs_activity.comment_id
-          FROM bugs_activity
-               $suppjoins
-    INNER JOIN fielddefs
->>>>>>> 275d7a9e
             ON bugs_activity.fieldid = fielddefs.id
         INNER JOIN profiles
             ON profiles.userid = bugs_activity.who

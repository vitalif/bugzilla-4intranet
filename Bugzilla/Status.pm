--- conflicted
+++ resolved
@@ -7,11 +7,6 @@
 
 package Bugzilla::Status;
 
-<<<<<<< HEAD
-use Bugzilla::Error;
-
-use base qw(Bugzilla::Field::Choice Exporter);
-=======
 use 5.10.1;
 use strict;
 
@@ -20,7 +15,6 @@
 # of Field::Choice, not just an object that happens to have the same
 # methods.
 use parent qw(Bugzilla::Field::Choice Exporter);
->>>>>>> 1cd8f4bd
 @Bugzilla::Status::EXPORT = qw(
     BUG_STATE_OPEN
     SPECIAL_STATUS_WORKFLOW_ACTIONS

--- conflicted
+++ resolved
@@ -7,14 +7,10 @@
 
 package Bugzilla::Milestone;
 
-<<<<<<< HEAD
-use base qw(Bugzilla::Field::Choice);
-=======
 use 5.10.1;
 use strict;
 
 use parent qw(Bugzilla::Object);
->>>>>>> 1cd8f4bd
 
 use Bugzilla::Constants;
 use Bugzilla::Util;

--- conflicted
+++ resolved
@@ -487,13 +487,8 @@
 # Allow keys to start with an underscore or a dot.
 $Template::Stash::PRIVATE = undef;
 
-<<<<<<< HEAD
-# Add "contains***" methods to list variables that search for one or more
-# items in a list and return boolean values representing whether or not
-=======
 # Add "contains***" methods to list variables that search for one or more 
 # items in a list and return boolean values representing whether or not 
->>>>>>> a2a2c09c
 # one/all/any item(s) were found.
 $Template::Stash::LIST_OPS->{ contains } =
   sub {
@@ -524,7 +519,6 @@
       return $_[0];
   };
 
-<<<<<<< HEAD
 # Add a "substr" method to the Template Toolkit's "scalar" object
 # that returns a substring of a string.
 $Template::Stash::SCALAR_OPS->{ substr } =
@@ -533,8 +527,6 @@
       return substr($scalar, $offset, $length);
   };
 
-=======
->>>>>>> a2a2c09c
 # Add a "truncate" method to the Template Toolkit's "scalar" object
 # that truncates a string to a certain length.
 $Template::Stash::SCALAR_OPS->{ truncate } =
@@ -979,16 +971,6 @@
             # started the session.
             'sudoer' => sub { return Bugzilla->sudoer; },
 
-<<<<<<< HEAD
-            # StopBugMail - stops mail about a bug, modifying `lastdiffed`
-            'StopBugMail' => sub {
-                my ($id) = @_;
-                Bugzilla->dbh->do('UPDATE bugs SET lastdiffed=NOW() WHERE bug_id=?', undef, $id);
-                return '';
-            },
-
-=======
->>>>>>> a2a2c09c
             # Allow templates to access the "corect" URLBase value
             'urlbase' => sub { return Bugzilla::Util::correct_urlbase(); },
 

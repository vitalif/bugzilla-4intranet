# -*- Mode: perl; indent-tabs-mode: nil -*-
#
# The contents of this file are subject to the Mozilla Public
# License Version 1.1 (the "License"); you may not use this file
# except in compliance with the License. You may obtain a copy of
# the License at http://www.mozilla.org/MPL/
#
# Software distributed under the License is distributed on an "AS
# IS" basis, WITHOUT WARRANTY OF ANY KIND, either express or
# implied. See the License for the specific language governing
# rights and limitations under the License.
#
# The Original Code is the Bugzilla Bug Tracking System.
#
# Contributor(s): Tiago R. Mello <timello@async.com.br>
#                 Frédéric Buclin <LpSolit@gmail.com>

package Bugzilla::Product;
use strict;

use Bugzilla::Constants;
use Bugzilla::Util;
use Bugzilla::User;
use Bugzilla::Error;
use Bugzilla::Group;
use Bugzilla::Version;
use Bugzilla::Milestone;
use Bugzilla::Field;
use Bugzilla::Status;
use Bugzilla::Install::Requirements;
use Bugzilla::Mailer;
use Bugzilla::Series;
use Bugzilla::FlagType::UserList;
use Bugzilla::Hook;

use base qw(Bugzilla::Field::Choice Bugzilla::Object);
use Scalar::Util qw(blessed);

use constant DEFAULT_CLASSIFICATION_ID => 1;

###############################
####    Initialization     ####
###############################

use constant DB_TABLE => 'products';
use constant FIELD_NAME => 'product';
# Reset these back to the Bugzilla::Object defaults, instead of the
# Bugzilla::Field::Choice defaults.
use constant NAME_FIELD => 'name';
use constant LIST_ORDER => 'name';

use constant DB_COLUMNS => qw(
    id
    name
    wiki_url
    notimetracking
    extproduct
    classification_id
    description
    isactive
    defaultmilestone
    allows_unconfirmed
);

use constant REQUIRED_CREATE_FIELDS => qw(
    name
    description
    version
);

use constant UPDATE_COLUMNS => qw(
    name
    wiki_url
    notimetracking
    extproduct
    description
    defaultmilestone
    isactive
    allows_unconfirmed
    classification_id
);

use constant VALIDATORS => {
    allows_unconfirmed => \&Bugzilla::Object::check_boolean,
    classification_id  => \&_check_classification_id,
    name             => \&_check_name,
    description      => \&_check_description,
    version          => \&_check_version,
    defaultmilestone => \&_check_default_milestone,
    isactive         => \&Bugzilla::Object::check_boolean,
    create_series    => \&Bugzilla::Object::check_boolean,
    notimetracking   => \&Bugzilla::Object::check_boolean,
    extproduct       => \&_check_extproduct,
};

use constant EXCLUDE_CONTROLLED_FIELDS => ('component', 'target_milestone', 'version');

###############################
####     Constructors     #####
###############################

sub create
{
    my $class = shift;
    my $dbh = Bugzilla->dbh;

    $dbh->bz_start_transaction();

    $class->check_required_create_fields(@_);

    my $params = $class->run_create_validators(@_);
    # Some fields do not exist in the DB as is.
    if (defined $params->{classification}) {
        $params->{classification_id} = delete $params->{classification}; 
    }
    my $version = delete $params->{version};
    my $create_series = delete $params->{create_series};

    my $field_values = $class->run_create_validators($params);
    my $product = $class->insert_create_data($field_values);
    Bugzilla->user->clear_product_cache();

    # Add the new version and milestone into the DB as valid values.
<<<<<<< HEAD
    Bugzilla::Version->create({
        name => $version,
        product => $product,
    });
    Bugzilla::Milestone->create({
        name => $product->default_milestone,
        product => $product,
    });

    # Fill visibility values
    $product->set_visibility_values([ $product->classification_id ]);
=======
    Bugzilla::Version->create({ value => $version, product => $product });
    Bugzilla::Milestone->create({ value => $product->default_milestone, 
                                  product => $product });
>>>>>>> a2a2c09c

    # Create groups and series for the new product, if requested.
    $product->_create_bug_group() if Bugzilla->params->{'makeproductgroups'};
    $product->_create_series() if $create_series;

    Bugzilla::Hook::process('product_end_of_create', { product => $product });

    Bugzilla->get_field(FIELD_NAME)->touch;

    $dbh->bz_commit_transaction();
    return $product;
}

# This is considerably faster than calling new_from_list three times
# for each product in the list, particularly with hundreds or thousands
# of products.
sub preload {
    my ($products) = @_;
    my %prods = map { $_->id => $_ } @$products;
    my @prod_ids = keys %prods;
    return unless @prod_ids;

    my $dbh = Bugzilla->dbh;
    foreach my $field (qw(component version milestone)) {
        my $classname = "Bugzilla::" . ucfirst($field);
        my $objects = $classname->match({ product_id => \@prod_ids });

        # Now populate the products with this set of objects.
        foreach my $obj (@$objects) {
            my $product_id = $obj->product_id;
            $prods{$product_id}->{"${field}s"} ||= [];
            push(@{$prods{$product_id}->{"${field}s"}}, $obj);
        }
    }
}

sub update {
    my $self = shift;
    my $dbh = Bugzilla->dbh;

    # Don't update the DB if something goes wrong below -> transaction.
    $dbh->bz_start_transaction();
    # Bugzilla::Field::Choice is not a threat as we don't have 'value' field
    # Yet do not call its update() for the future
    my ($changes, $old_self) = Bugzilla::Object::update($self, @_);

    # Also update group settings.
    if ($self->{check_group_controls}) {
        require Bugzilla::Bug;
        import Bugzilla::Bug qw(LogActivityEntry);

        my $old_settings = $old_self->group_controls;
        my $new_settings = $self->group_controls;
        my $timestamp = $dbh->selectrow_array('SELECT NOW()');

        foreach my $gid (keys %$new_settings) {
            my $old_setting = $old_settings->{$gid} || {};
            my $new_setting = $new_settings->{$gid};
            # If all new settings are 0 for a given group, we delete the entry
            # from group_control_map, so we have to track it here.
            my $all_zero = 1;
            my @fields;
            my @values;

            foreach my $field ('entry', 'membercontrol', 'othercontrol', 'canedit',
                               'editcomponents', 'editbugs', 'canconfirm')
            {
                my $old_value = $old_setting->{$field};
                my $new_value = $new_setting->{$field};
                $all_zero = 0 if $new_value;
                next if (defined $old_value && $old_value == $new_value);
                push(@fields, $field);
                # The value has already been validated.
                detaint_natural($new_value);
                push(@values, $new_value);
            }

            # Is there anything to update?
            if (@fields)
            {
                if ($all_zero) {
                    $dbh->do('DELETE FROM group_control_map
                              WHERE product_id = ? AND group_id = ?',
                              undef, $self->id, $gid);
                }
                else {
                    if (exists $old_setting->{group}) {
                        # There is already an entry in the DB.
                        my $set_fields = join(', ', map {"$_ = ?"} @fields);
                        $dbh->do("UPDATE group_control_map SET $set_fields
                                  WHERE product_id = ? AND group_id = ?",
                                  undef, (@values, $self->id, $gid));
                    }
                    else {
                        # No entry yet.
                        my $fields = join(', ', @fields);
                        # +2 because of the product and group IDs.
                        my $qmarks = join(',', ('?') x (scalar @fields + 2));
                        $dbh->do("INSERT INTO group_control_map (product_id, group_id, $fields)
                                  VALUES ($qmarks)", undef, ($self->id, $gid, @values));
                    }
                }
            }

            # If the group is mandatory, restrict all bugs to it.
            if ($new_setting->{membercontrol} == CONTROLMAPMANDATORY) {
                my $bug_ids =
                  $dbh->selectcol_arrayref('SELECT bugs.bug_id
                                              FROM bugs
                                                   LEFT JOIN bug_group_map
                                                   ON bug_group_map.bug_id = bugs.bug_id
                                                   AND group_id = ?
                                             WHERE product_id = ?
                                                   AND bug_group_map.bug_id IS NULL',
                                             undef, $gid, $self->id);

                if (scalar @$bug_ids) {
                    my $sth = $dbh->prepare('INSERT INTO bug_group_map (bug_id, group_id)
                                             VALUES (?, ?)');

                    foreach my $bug_id (@$bug_ids) {
                        $sth->execute($bug_id, $gid);
                        # Add this change to the bug history.
                        LogActivityEntry($bug_id, 'bug_group', '',
                                         $new_setting->{group}->name,
                                         Bugzilla->user->id, $timestamp);
                    }
                    push(@{$changes->{'group_controls'}->{'now_mandatory'}},
                         {name      => $new_setting->{group}->name,
                          bug_count => scalar @$bug_ids});
                }
            }
            # If the group can no longer be used to restrict bugs, remove them.
            elsif ($new_setting->{membercontrol} == CONTROLMAPNA) {
                my $bug_ids =
                  $dbh->selectcol_arrayref('SELECT bugs.bug_id
                                              FROM bugs
                                                   INNER JOIN bug_group_map
                                                   ON bug_group_map.bug_id = bugs.bug_id
                                             WHERE product_id = ? AND group_id = ?',
                                             undef, $self->id, $gid);

                if (scalar @$bug_ids) {
                    $dbh->do('DELETE FROM bug_group_map WHERE group_id = ? AND ' .
                              $dbh->sql_in('bug_id', $bug_ids), undef, $gid);

                    # Add this change to the bug history.
                    foreach my $bug_id (@$bug_ids) {
                        LogActivityEntry($bug_id, 'bug_group',
                                         $old_setting->{group}->name, '',
                                         Bugzilla->user->id, $timestamp);
                    }
                    push(@{$changes->{'group_controls'}->{'now_na'}},
                         {name => $old_setting->{group}->name,
                          bug_count => scalar @$bug_ids});
                }
            }
        }

        delete $self->{groups_available};
        delete $self->{groups_mandatory};
    }

    # Fill visibility values
    $self->set_visibility_values([ $self->classification_id ]);

    $dbh->bz_commit_transaction();
    # Changes have been committed.
    delete $self->{check_group_controls};
    Bugzilla->user->clear_product_cache();

    Bugzilla->get_field(FIELD_NAME)->touch;

    return $changes;
}

sub remove_from_db {
    my ($self, $params) = @_;
    my $user = Bugzilla->user;
    my $dbh = Bugzilla->dbh;

    $dbh->bz_start_transaction();

    $self->_check_if_controller();

    if ($self->bug_count) {
        if (Bugzilla->params->{'allowbugdeletion'}) {
            require Bugzilla::Bug;
            foreach my $bug_id (@{$self->bug_ids}) {
                # Note that we allow the user to delete bugs he can't see,
                # which is okay, because he's deleting the whole Product.
                my $bug = new Bugzilla::Bug($bug_id);
                $bug->remove_from_db();
            }
        }
        else {
            ThrowUserError('product_has_bugs', { nb => $self->bug_count });
        }
    }

    if ($params->{delete_series}) {
        my $series_ids =
          $dbh->selectcol_arrayref('SELECT series_id
                                      FROM series
                                INNER JOIN series_categories
                                        ON series_categories.id = series.category
                                     WHERE series_categories.name = ?',
                                    undef, $self->name);

        if (scalar @$series_ids) {
            $dbh->do('DELETE FROM series WHERE ' . $dbh->sql_in('series_id', $series_ids));
        }

        # If no subcategory uses this product name, completely purge it.
        my $in_use =
          $dbh->selectrow_array('SELECT 1
                                   FROM series
                             INNER JOIN series_categories
                                     ON series_categories.id = series.subcategory
                                  WHERE series_categories.name = ? ' .
                                   $dbh->sql_limit(1),
                                  undef, $self->name);
        if (!$in_use) {
            $dbh->do('DELETE FROM series_categories WHERE name = ?', undef, $self->name);
        }
    }

    # Remove visibility values
    $self->set_visibility_values(undef);

    $dbh->do("DELETE FROM products WHERE id = ?", undef, $self->id);

    Bugzilla->get_field(FIELD_NAME)->touch;

    $dbh->bz_commit_transaction();

    # We have to delete these internal variables, else we get
    # the old lists of products and classifications again.
    delete $user->{selectable_products};
    delete $user->{selectable_classifications};
}

###############################
####      Validators       ####
###############################

sub _check_extproduct
{
    my ($invocant, $product) = @_;
    $product = $product ? Bugzilla::Product->check({ id => $product }) : undef;
    return $product ? $product->id : undef;
}

sub _check_classification_id {
    my ($invocant, $classification_name) = @_;

    my $classification_id = 1;
    if (Bugzilla->params->{'useclassification'}) {
        my $classification = ref $classification_name ? $classification_name
            : Bugzilla::Classification->check($classification_name);
        $classification_id = $classification->id;
    }
    return $classification_id;
}

sub _check_name {
    my ($invocant, $name) = @_;

    $name = trim($name);
    $name || ThrowUserError('product_blank_name');

    if (length($name) > MAX_PRODUCT_SIZE) {
        ThrowUserError('product_name_too_long', {'name' => $name});
    }

    my $product = new Bugzilla::Product({name => $name});
    if ($product && (!ref $invocant || $product->id != $invocant->id)) {
        # Check for exact case sensitive match:
        if ($product->name eq $name) {
            ThrowUserError('product_name_already_in_use', {'product' => $product->name});
        }
        else {
            ThrowUserError('product_name_diff_in_case', {'product'          => $name,
                                                         'existing_product' => $product->name});
        }
    }
    return $name;
}

sub _check_description {
    my ($invocant, $description) = @_;

    $description  = trim($description);
    $description || ThrowUserError('product_must_have_description');
    return $description;
}

sub _check_version {
    my ($invocant, $version) = @_;

    $version = trim($version);
    $version || ThrowUserError('product_must_have_version');
    # We will check the version length when Bugzilla::Version->create will do it.
    return $version;
}

sub _check_default_milestone {
    my ($invocant, $milestone) = @_;

    # Do nothing if target milestones are not in use.
    unless (Bugzilla->params->{'usetargetmilestone'}) {
        return (ref $invocant) ? $invocant->default_milestone : '---';
    }

    $milestone = trim($milestone);

    if (ref $invocant) {
        # The default milestone must be one of the existing milestones.
        my $mil_obj = new Bugzilla::Milestone({name => $milestone, product => $invocant});

        $mil_obj || ThrowUserError('product_must_define_defaultmilestone',
                                   {product   => $invocant->name,
                                    milestone => $milestone});
    }
    else {
        $milestone ||= '---';
    }
    return $milestone;
}

sub _check_milestone_url {
    my ($invocant, $url) = @_;

    # Do nothing if target milestones are not in use.
    unless (Bugzilla->params->{'usetargetmilestone'}) {
        return (ref $invocant) ? $invocant->milestone_url : '';
    }

    $url = trim($url || '');
    return $url;
}

#####################################
# Implement Bugzilla::Field::Choice #
#####################################

sub field { Bugzilla->get_field('product') }

use constant is_default => 0;

###############################
####       Methods         ####
###############################

sub _create_bug_group {
    my $self = shift;
    my $dbh = Bugzilla->dbh;

    my $group_name = $self->name;
    while (new Bugzilla::Group({name => $group_name})) {
        $group_name .= '_';
    }
    my $group_description = get_text('bug_group_description', {product => $self});

    my $group = Bugzilla::Group->create({name        => $group_name,
                                         description => $group_description,
                                         isbuggroup  => 1});

    # Associate the new group and new product.
    $dbh->do('INSERT INTO group_control_map
              (group_id, product_id, membercontrol, othercontrol)
              VALUES (?, ?, ?, ?)',
              undef, ($group->id, $self->id, CONTROLMAPDEFAULT, CONTROLMAPNA));
}

sub _create_series {
    my $self = shift;

    my @series;
    # We do every status, every resolution, and an "opened" one as well.
    foreach my $bug_status (@{get_legal_field_values('bug_status')}) {
        push(@series, [$bug_status, "bug_status=" . url_quote($bug_status)]);
    }

    foreach my $resolution (@{get_legal_field_values('resolution')}) {
        next if !$resolution;
        push(@series, [$resolution, "resolution=" . url_quote($resolution)]);
    }

    my @openedstatuses = BUG_STATE_OPEN;
    my $query = join("&", map { "bug_status=" . url_quote($_) } @openedstatuses);
    push(@series, [get_text('series_all_open'), $query]);

    foreach my $sdata (@series) {
        my $series = new Bugzilla::Series(undef, $self->name,
                        get_text('series_subcategory'),
                        $sdata->[0], Bugzilla->user->id, 1,
                        $sdata->[1] . "&product=" . url_quote($self->name), 1);
        $series->writeToDatabase();
    }
}

sub set_name { $_[0]->set('name', $_[1]); }
sub set_wiki_url { $_[0]->set('wiki_url', $_[1]); }
sub set_notimetracking { $_[0]->set('notimetracking', $_[1]); }
sub set_description { $_[0]->set('description', $_[1]); }
sub set_default_milestone { $_[0]->set('defaultmilestone', $_[1]); }
sub set_is_active { $_[0]->set('isactive', $_[1]); }
sub set_allows_unconfirmed { $_[0]->set('allows_unconfirmed', $_[1]); }
sub set_classification { $_[0]->set('classification_id', $_[1]); }

sub set_extproduct
{
    my ($self, $product) = @_;
    $product = Bugzilla::Product->check({ id => $product }) if $product && !ref $product;
    $self->set('extproduct', $product ? $product->id : undef);
}

sub set_group_controls {
    my ($self, $group, $settings) = @_;

    $group->is_active_bug_group
      || ThrowUserError('product_illegal_group', {group => $group});

    scalar(keys %$settings)
      || ThrowCodeError('product_empty_group_controls', {group => $group});

    # We store current settings for this group.
    my $gs = $self->group_controls->{$group->id};
    # If there is no entry for this group yet, create a default hash.
    unless (defined $gs) {
        $gs = { entry          => 0,
                membercontrol  => CONTROLMAPNA,
                othercontrol   => CONTROLMAPNA,
                canedit        => 0,
                editcomponents => 0,
                editbugs       => 0,
                canconfirm     => 0,
                group          => $group };
    }

    # Both settings must be defined, or none of them can be updated.
    if (defined $settings->{membercontrol} && defined $settings->{othercontrol}) {
        #  Legality of control combination is a function of
        #  membercontrol\othercontrol
        #                 NA SH DE MA
        #              NA  +  -  -  -
        #              SH  +  +  +  +
        #              DE  +  -  +  +
        #              MA  -  -  -  +
        foreach my $field ('membercontrol', 'othercontrol') {
            my ($is_legal) = grep { $settings->{$field} == $_ }
              (CONTROLMAPNA, CONTROLMAPSHOWN, CONTROLMAPDEFAULT, CONTROLMAPMANDATORY);
            defined $is_legal || ThrowCodeError('product_illegal_group_control',
                                   { field => $field, value => $settings->{$field} });
        }
        unless ($settings->{membercontrol} == $settings->{othercontrol}
                || $settings->{membercontrol} == CONTROLMAPSHOWN
                || ($settings->{membercontrol} == CONTROLMAPDEFAULT
                    && $settings->{othercontrol} != CONTROLMAPSHOWN))
        {
            ThrowUserError('illegal_group_control_combination', {groupname => $group->name});
        }
        $gs->{membercontrol} = $settings->{membercontrol};
        $gs->{othercontrol} = $settings->{othercontrol};
    }

    foreach my $field ('entry', 'canedit', 'editcomponents', 'editbugs', 'canconfirm') {
        next unless defined $settings->{$field};
        $gs->{$field} = $settings->{$field} ? 1 : 0;
    }
    $self->{group_controls}->{$group->id} = $gs;
    $self->{check_group_controls} = 1;
}

sub active_components
{
    my $self = shift;
    if (!defined $self->{active_components})
    {
        my $ids = Bugzilla->dbh->selectcol_arrayref(q{
            SELECT id FROM components
            WHERE product_id = ? AND is_active = 1
            ORDER BY name}, undef, $self->id);

        require Bugzilla::Component;
        $self->{active_components} = Bugzilla::Component->new_from_list($ids);
    }
    return $self->{active_components};
}

sub components {
    my $self = shift;
    my $dbh = Bugzilla->dbh;

    if (!defined $self->{components}) {
        my $ids = $dbh->selectcol_arrayref(q{
            SELECT id FROM components
            WHERE product_id = ?
            ORDER BY name}, undef, $self->id);

        require Bugzilla::Component;
        $self->{components} = Bugzilla::Component->new_from_list($ids);
    }
    return $self->{components};
}

sub group_controls_full_data {
    return $_[0]->group_controls(1);
}

sub group_controls {
    my ($self, $full_data) = @_;
    my $dbh = Bugzilla->dbh;

    # By default, we don't return groups which are not listed in
    # group_control_map. If $full_data is true, then we also
    # return groups whose settings could be set for the product.
    my $where_or_and = 'WHERE';
    my $and_or_where = 'AND';
    if ($full_data) {
        $where_or_and = 'AND';
        $and_or_where = 'WHERE';
    }

    # If $full_data is true, we collect all the data in all cases,
    # even if the cache is already populated.
    # $full_data is never used except in the very special case where
    # all configurable bug groups are displayed to administrators,
    # so we don't care about collecting all the data again in this case.
    if (!defined $self->{group_controls} || $full_data) {
        # Include name to the list, to allow us sorting data more easily.
        my $query = qq{SELECT id, name, entry, membercontrol, othercontrol,
                              canedit, editcomponents, editbugs, canconfirm
                         FROM groups
                              LEFT JOIN group_control_map
                              ON id = group_id 
                $where_or_and product_id = ?
                $and_or_where isbuggroup = 1};
        $self->{group_controls} = 
            $dbh->selectall_hashref($query, 'id', undef, $self->id);

        # For each group ID listed above, create and store its group object.
        my @gids = keys %{$self->{group_controls}};
        my $groups = Bugzilla::Group->new_from_list(\@gids);
        $self->{group_controls}->{$_->id}->{group} = $_ foreach @$groups;
    }

    # We never cache bug counts, for the same reason as above.
    if ($full_data) {
        my $counts =
          $dbh->selectall_arrayref('SELECT group_id, COUNT(bugs.bug_id) AS bug_count
                                      FROM bug_group_map
                                INNER JOIN bugs
                                        ON bugs.bug_id = bug_group_map.bug_id
                                     WHERE bugs.product_id = ? ' .
                                     $dbh->sql_group_by('group_id'),
                          {'Slice' => {}}, $self->id);
        foreach my $data (@$counts) {
            $self->{group_controls}->{$data->{group_id}}->{bug_count} = $data->{bug_count};
        }
    }
    return $self->{group_controls};
}

sub groups_available {
    my ($self) = @_;
    return $self->{groups_available} if defined $self->{groups_available};
    my $dbh = Bugzilla->dbh;
    my $shown = CONTROLMAPSHOWN;
    my $default = CONTROLMAPDEFAULT;
    my %member_groups = @{ $dbh->selectcol_arrayref(
        "SELECT group_id, membercontrol
           FROM group_control_map
                INNER JOIN groups ON group_control_map.group_id = groups.id
          WHERE isbuggroup = 1 AND isactive = 1 AND product_id = ?
                AND (membercontrol = $shown OR membercontrol = $default)
                AND " . Bugzilla->user->groups_in_sql(),
        {Columns=>[1,2]}, $self->id) };
    # We don't need to check the group membership here, because we only
    # add these groups to the list below if the group isn't already listed
    # for membercontrol.
    my %other_groups = @{ $dbh->selectcol_arrayref(
        "SELECT group_id, othercontrol
           FROM group_control_map
                INNER JOIN groups ON group_control_map.group_id = groups.id
          WHERE isbuggroup = 1 AND isactive = 1 AND product_id = ?
                AND (othercontrol = $shown OR othercontrol = $default)", 
        {Columns=>[1,2]}, $self->id) };

    # If the user is a member, then we use the membercontrol value.
    # Otherwise, we use the othercontrol value.
    my %all_groups = %member_groups;
    foreach my $id (keys %other_groups) {
        if (!defined $all_groups{$id}) {
            $all_groups{$id} = $other_groups{$id};
        }
    }

    my $available = Bugzilla::Group->new_from_list([keys %all_groups]);
    foreach my $group (@$available) {
        $group->{is_default} = 1 if $all_groups{$group->id} == $default;
    }

    $self->{groups_available} = $available;
    return $self->{groups_available};
}

sub groups_mandatory {
    my ($self) = @_;
    return $self->{groups_mandatory} if $self->{groups_mandatory};
    my $groups = Bugzilla->user->groups_as_string;
    my $mandatory = CONTROLMAPMANDATORY;
    # For membercontrol we don't check group_id IN, because if membercontrol
    # is Mandatory, the group is Mandatory for everybody, regardless of their
    # group membership.
    my $ids = Bugzilla->dbh->selectcol_arrayref(
        "SELECT group_id 
           FROM group_control_map
                INNER JOIN groups ON group_control_map.group_id = groups.id
          WHERE product_id = ? AND isactive = 1
                AND (membercontrol = $mandatory
                     OR (othercontrol = $mandatory
                         AND group_id NOT IN ($groups)))",
        undef, $self->id);
    $self->{groups_mandatory} = Bugzilla::Group->new_from_list($ids);
    return $self->{groups_mandatory};
}

# We don't just check groups_valid, because we want to know specifically
# if this group can be validly set by the currently-logged-in user.
sub group_is_settable {
    my ($self, $group) = @_;
    my $group_id = blessed($group) ? $group->id : $group;
    my $is_mandatory = grep { $group_id == $_->id } 
                            @{ $self->groups_mandatory };
    my $is_available = grep { $group_id == $_->id }
                            @{ $self->groups_available };
    return ($is_mandatory or $is_available) ? 1 : 0;
}

sub group_is_valid {
    my ($self, $group) = @_;
    return grep($_->id == $group->id, @{ $self->groups_valid }) ? 1 : 0;
}

sub groups_valid {
    my ($self) = @_;
    return $self->{groups_valid} if defined $self->{groups_valid};

    # Note that we don't check OtherControl below, because there is no
    # valid NA/* combination.
    my $ids = Bugzilla->dbh->selectcol_arrayref(
        "SELECT DISTINCT group_id
          FROM group_control_map AS gcm
               INNER JOIN groups ON gcm.group_id = groups.id
         WHERE product_id = ? AND isbuggroup = 1
               AND membercontrol != " . CONTROLMAPNA,  undef, $self->id);
    $self->{groups_valid} = Bugzilla::Group->new_from_list($ids);
    return $self->{groups_valid};
}

sub versions {
    my $self = shift;
    my $dbh = Bugzilla->dbh;

    if (!defined $self->{versions}) {
        my $ids = $dbh->selectcol_arrayref(q{
            SELECT id FROM versions
            WHERE product_id = ?}, undef, $self->id);

        $self->{versions} = Bugzilla::Version->new_from_list($ids);
    }
    return $self->{versions};
}

sub milestones {
    my $self = shift;
    my $dbh = Bugzilla->dbh;

    if (!defined $self->{milestones}) {
        my $ids = $dbh->selectcol_arrayref(q{
            SELECT id FROM milestones
             WHERE product_id = ?}, undef, $self->id);

        $self->{milestones} = Bugzilla::Milestone->new_from_list($ids);
    }
    return $self->{milestones};
}

sub bug_count {
    my $self = shift;
    my $dbh = Bugzilla->dbh;

    if (!defined $self->{'bug_count'}) {
        $self->{'bug_count'} = $dbh->selectrow_array(qq{
            SELECT COUNT(bug_id) FROM bugs
            WHERE product_id = ?}, undef, $self->id);

    }
    return $self->{'bug_count'};
}

sub bug_ids {
    my $self = shift;
    my $dbh = Bugzilla->dbh;

    if (!defined $self->{'bug_ids'}) {
        $self->{'bug_ids'} = 
            $dbh->selectcol_arrayref(q{SELECT bug_id FROM bugs
                                       WHERE product_id = ?},
                                     undef, $self->id);
    }
    return $self->{'bug_ids'};
}

sub user_has_access {
    my ($self, $user) = @_;

    return Bugzilla->dbh->selectrow_array(
        'SELECT CASE WHEN group_id IS NULL THEN 1 ELSE 0 END
           FROM products LEFT JOIN group_control_map
                ON group_control_map.product_id = products.id
                   AND group_control_map.entry != 0
                   AND group_id NOT IN (' . $user->groups_as_string . ')
          WHERE products.id = ? ' . Bugzilla->dbh->sql_limit(1),
          undef, $self->id);
}

sub flag_types
{
    my $self = shift;

    if (!defined $self->{flag_types})
    {
        $self->{flag_types} = {};
        foreach my $type ('bug', 'attachment')
        {
            my %flagtypes;
            foreach my $component (@{$self->active_components})
            {
                foreach my $flagtype (@{$component->flag_types->{$type}})
                {
                    if (!$flagtypes{$flagtype->{id}})
                    {
                        $flagtypes{$flagtype->{id}} = $flagtype;
                    }
                    else
                    {
                        # Merge custom user lists
                        my $cl = new Bugzilla::FlagType::UserList;
                        $cl->merge($flagtypes{$flagtype->{id}}->{custom_list});
                        $cl->merge($flagtype->{custom_list});
                        $flagtypes{$flagtype->{id}}->{custom_list} = $cl;
                    }
                }
            }
            $self->{flag_types}->{$type} = [
                sort { $a->{'sortkey'} <=> $b->{'sortkey'}
                     || $a->{'name'} cmp $b->{'name'} }
                values %flagtypes
            ];
        }
    }

    return $self->{'flag_types'};
}

###############################
####      Accessors      ######
###############################

sub allows_unconfirmed { return $_[0]->{'allows_unconfirmed'}; }
sub description       { return $_[0]->{'description'};       }
sub is_active         { return $_[0]->{'isactive'};       }
sub default_milestone { return $_[0]->{'defaultmilestone'};  }
sub classification_id { return $_[0]->{'classification_id'}; }
sub wiki_url          { return $_[0]->{'wiki_url'};          }
sub notimetracking    { return $_[0]->{'notimetracking'};    }
sub extproduct        { return $_[0]->{'extproduct'};        }

###############################
####      Subroutines    ######
###############################

sub extproduct_obj
{
    my $self = shift;
    if (!exists $self->{extproduct_obj})
    {
        $self->{extproduct_obj} = $self->{extproduct} ? $self->new($self->{extproduct}) : undef;
    }
    return $self->{extproduct_obj};
}

sub enterable_extproduct_name
{
    my $self = shift;
    if (!exists $self->{extproduct_name})
    {
        my $n = $self->{extproduct} ? $self->extproduct_obj->name : '';
        $n = '' if $n ne '' && !Bugzilla->user->can_enter_product($n);
        $self->{extproduct_name} = $n;
    }
    return $self->{extproduct_name};
}

sub enterable_intproduct_name
{
    my $self = shift;
    if (!exists $self->{intproduct_name})
    {
        my $n = $self->{extproduct} ? [] : $self->match({ extproduct => $self->id });
        $n = @$n ? $n->[0]->name : '';
        $n = '' if $n ne '' && !Bugzilla->user->can_enter_product($n);
        $self->{intproduct_name} = $n;
    }
    return $self->{intproduct_name};
}

# CustIS Bug 38616 - CC list restriction
sub cc_restrict_group
{
    my $self = shift;
    my ($ccg) = $self->description =~ /\[[CС]{2}:\s*([^\]]+)\s*\]/iso;
    return $ccg;
}

sub restrict_cc
{
    my $self = shift;
    my ($cclist, $field) = @_;
    my $id = $field eq 'id';
    my $login = $field eq 'login' || $field eq 'login_name';
    my $group = $self->cc_restrict_group || return undef;
    my @cclist = @$cclist;
    if ($login)
    {
        @cclist = map { Bugzilla::User::login_to_id($_) } @cclist;
    }
    if ($id || $login)
    {
        @cclist = @{ Bugzilla::User->new_from_list(\@cclist) };
    }
    my (@ok, @remove);
    for (@cclist)
    {
        $_->in_group($group) ? push(@ok, $_) : push(@remove, $_);
    }
    if ($login)
    {
        @$cclist = map { $_->login } @ok;
    }
    elsif ($id)
    {
        @$cclist = map { $_->id } @ok;
    }
    else
    {
        @$cclist = @ok;
    }
    return @remove ? \@remove : undef;
}

sub check_product {
    my ($product_name) = @_;

    unless ($product_name) {
        ThrowUserError('product_not_specified');
    }
    my $product = new Bugzilla::Product({name => $product_name});
    unless ($product) {
        ThrowUserError('product_doesnt_exist',
                       {'product' => $product_name});
    }
    return $product;
}

sub check {
    my ($class, $params) = @_;
    $params = { name => $params } if !ref $params;
    $params->{_error} = 'product_access_denied';
    my $product = $class->SUPER::check($params);
    if (!Bugzilla->user->can_see_product($product)) {
        ThrowUserError('product_access_denied', $params);
    }
    return $product;
}

# Product is a special case: it has access controls applied.
# So return all products visible to current user.
sub get_all { @{ Bugzilla->user->get_selectable_products } }

1;

__END__

=head1 NAME

Bugzilla::Product - Bugzilla product class.

=head1 SYNOPSIS

    use Bugzilla::Product;

    my $product = new Bugzilla::Product(1);
    my $product = new Bugzilla::Product({ name => 'AcmeProduct' });

    my @components      = @{ $product->components() };
    my @active_components = @{ $product->active_components() };
    my $groups_controls = $product->group_controls();
    my @milestones      = $product->milestones();
    my @versions        = $product->versions();
    my $bugcount        = $product->bug_count();
    my $bug_ids         = $product->bug_ids();
    my $has_access      = $product->user_has_access($user);
    my $flag_types      = $product->flag_types();

    my $id               = $product->id;
    my $name             = $product->name;
    my $description      = $product->description;
    my $isactive         = $product->is_active;
    my $wiki_url         = $product->wiki_url;
    my $notimetracking   = $product->notimetracking;
    my $defaultmilestone = $product->default_milestone;
    my $classificationid = $product->classification_id;
    my $allows_unconfirmed = $product->allows_unconfirmed;

=head1 DESCRIPTION

Product.pm represents a product object. It is an implementation
of L<Bugzilla::Object>, and thus provides all methods that
L<Bugzilla::Object> provides.

The methods that are specific to C<Bugzilla::Product> are listed 
below.

=head1 METHODS

=over

=item C<components>

 Description: Returns an array of component objects belonging to
              the product.

 Params:      none.

 Returns:     An array of Bugzilla::Component object.

=item C<group_controls()>

 Description: Returns a hash (group id as key) with all product
              group controls.

 Params:      $full_data (optional, false by default) - when true,
              the number of bugs per group applicable to the product
              is also returned. Moreover, bug groups which have no
              special settings for the product are also returned.

 Returns:     A hash with group id as key and hash containing 
              a Bugzilla::Group object and the properties of group
              relative to the product.

=item C<groups_available>

Tells you what groups are set to Default or Shown for the 
currently-logged-in user (taking into account both OtherControl and
MemberControl). Returns an arrayref of L<Bugzilla::Group> objects with
an extra hash keys set, C<is_default>, which is true if the group
is set to Default for the currently-logged-in user.

=item C<groups_mandatory>

Tells you what groups are mandatory for bugs in this product, for the
currently-logged-in user. Returns an arrayref of C<Bugzilla::Group> objects.

=item C<group_is_settable>

=over

=item B<Description>

Tells you whether or not the currently-logged-in user can set a group
on a bug (whether or not they match the MemberControl/OtherControl
settings for a group in this product). Groups that are C<Mandatory> for
the currently-loggeed-in user are also acceptable since from Bugzilla's
perspective, there's no problem with "setting" a Mandatory group on
a bug. (In fact, the user I<must> set the Mandatory group on the bug.)

=item B<Params>

=over

=item C<$group> - Either a numeric group id or a L<Bugzilla::Group> object.

=back

=item B<Returns>

C<1> if the group is valid in this product, C<0> otherwise.

=back


=item C<groups_valid>

=over

=item B<Description>

Returns an arrayref of L<Bugzilla::Group> objects, representing groups
that bugs could validly be restricted to within this product. Used mostly
when you need the list of all possible groups that could be set in a product
by anybody, disregarding whether or not the groups are active or who the
currently logged-in user is.

B<Note>: This doesn't check whether or not the current user can add/remove
bugs to/from these groups. It just tells you that bugs I<could be in> these
groups, in this product.

=item B<Params> (none)

=item B<Returns> An arrayref of L<Bugzilla::Group> objects.

=back

=item C<group_is_valid>

Returns C<1> if the passed-in L<Bugzilla::Group> or group id could be set
on a bug by I<anybody>, in this product. Even inactive groups are considered
valid. (This is a shortcut for searching L</groups_valid> to find out if
a group is valid in a particular product.)

=item C<versions>

 Description: Returns all valid versions for that product.

 Params:      none.

 Returns:     An array of Bugzilla::Version objects.

=item C<milestones>

 Description: Returns all valid milestones for that product.

 Params:      none.

 Returns:     An array of Bugzilla::Milestone objects.

=item C<bug_count()>

 Description: Returns the total of bugs that belong to the product.

 Params:      none.

 Returns:     Integer with the number of bugs.

=item C<bug_ids()>

 Description: Returns the IDs of bugs that belong to the product.

 Params:      none.

 Returns:     An array of integer.

=item C<user_has_access()>

 Description: Tells you whether or not the user is allowed to enter
              bugs into this product, based on the C<entry> group
              control. To see whether or not a user can actually
              enter a bug into a product, use C<$user-&gt;can_enter_product>.

 Params:      C<$user> - A Bugzilla::User object.

 Returns      C<1> If this user's groups allow him C<entry> access to
              this Product, C<0> otherwise.

=item C<flag_types()>

 Description: Returns flag types available for at least one of
              its components.

 Params:      none.

 Returns:     Two references to an array of flagtype objects.

=back

=head1 SUBROUTINES

=over

=item C<preload>

When passed an arrayref of C<Bugzilla::Product> objects, preloads their
L</milestones>, L</components>, and L</versions>, which is much faster
than calling those accessors on every item in the array individually.

This function is not exported, so must be called like 
C<Bugzilla::Product::preload($products)>.

=item C<check_product($product_name)>

 Description: Checks if the product name was passed in and if is a valid
              product.

 Params:      $product_name - String with a product name.

 Returns:     Bugzilla::Product object.

=back

=head1 SEE ALSO

L<Bugzilla::Object>

=cut<|MERGE_RESOLUTION|>--- conflicted
+++ resolved
@@ -121,23 +121,9 @@
     Bugzilla->user->clear_product_cache();
 
     # Add the new version and milestone into the DB as valid values.
-<<<<<<< HEAD
-    Bugzilla::Version->create({
-        name => $version,
-        product => $product,
-    });
-    Bugzilla::Milestone->create({
-        name => $product->default_milestone,
-        product => $product,
-    });
-
-    # Fill visibility values
-    $product->set_visibility_values([ $product->classification_id ]);
-=======
     Bugzilla::Version->create({ value => $version, product => $product });
     Bugzilla::Milestone->create({ value => $product->default_milestone, 
                                   product => $product });
->>>>>>> a2a2c09c
 
     # Create groups and series for the new product, if requested.
     $product->_create_bug_group() if Bugzilla->params->{'makeproductgroups'};

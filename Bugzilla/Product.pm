--- conflicted
+++ resolved
@@ -9,11 +9,8 @@
 
 use 5.10.1;
 use strict;
-<<<<<<< HEAD
-=======
 
 use parent qw(Bugzilla::Field::ChoiceInterface Bugzilla::Object);
->>>>>>> 1cd8f4bd
 
 use Bugzilla::Constants;
 use Bugzilla::Util;

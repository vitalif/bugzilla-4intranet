--- conflicted
+++ resolved
@@ -88,11 +88,7 @@
     POS_EVENTS
     EVT_OTHER EVT_ADDED_REMOVED EVT_COMMENT EVT_ATTACHMENT EVT_ATTACHMENT_DATA
     EVT_PROJ_MANAGEMENT EVT_OPENED_CLOSED EVT_KEYWORD EVT_CC EVT_DEPEND_BLOCK
-<<<<<<< HEAD
-    EVT_BUG_CREATED EVT_DEPEND_REOPEN
-=======
     EVT_BUG_CREATED EVT_COMPONENT
->>>>>>> 275d7a9e
 
     NEG_EVENTS
     EVT_UNCONFIRMED EVT_CHANGED_BY_ME 
@@ -366,21 +362,13 @@
 use constant EVT_CC                 => 8;
 use constant EVT_DEPEND_BLOCK       => 9;
 use constant EVT_BUG_CREATED        => 10;
-<<<<<<< HEAD
-use constant EVT_DEPEND_REOPEN      => 11;
-=======
 use constant EVT_COMPONENT          => 11;
->>>>>>> 275d7a9e
 
 use constant POS_EVENTS => EVT_OTHER, EVT_ADDED_REMOVED, EVT_COMMENT, 
                            EVT_ATTACHMENT, EVT_ATTACHMENT_DATA, 
                            EVT_PROJ_MANAGEMENT, EVT_OPENED_CLOSED, EVT_KEYWORD,
                            EVT_CC, EVT_DEPEND_BLOCK, EVT_BUG_CREATED,
-<<<<<<< HEAD
-                           EVT_DEPEND_REOPEN;
-=======
                            EVT_COMPONENT;
->>>>>>> 275d7a9e
 
 use constant EVT_UNCONFIRMED        => 50;
 use constant EVT_CHANGED_BY_ME      => 51;

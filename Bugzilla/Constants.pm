# -*- Mode: perl; indent-tabs-mode: nil -*-
#
# The contents of this file are subject to the Mozilla Public
# License Version 1.1 (the "License"); you may not use this file
# except in compliance with the License. You may obtain a copy of
# the License at http://www.mozilla.org/MPL/
#
# Software distributed under the License is distributed on an "AS
# IS" basis, WITHOUT WARRANTY OF ANY KIND, either express or
# implied. See the License for the specific language governing
# rights and limitations under the License.
#
# The Original Code is the Bugzilla Bug Tracking System.
#
# The Initial Developer of the Original Code is Netscape Communications
# Corporation. Portions created by Netscape are
# Copyright (C) 1998 Netscape Communications Corporation. All
# Rights Reserved.
#
# Contributor(s): Terry Weissman <terry@mozilla.org>
#                 Dawn Endico <endico@mozilla.org>
#                 Dan Mosedale <dmose@mozilla.org>
#                 Joe Robins <jmrobins@tgix.com>
#                 Jake <jake@bugzilla.org>
#                 J. Paul Reed <preed@sigkill.com>
#                 Bradley Baetz <bbaetz@student.usyd.edu.au>
#                 Christopher Aillon <christopher@aillon.com>
#                 Shane H. W. Travis <travis@sedsystems.ca>
#                 Max Kanat-Alexander <mkanat@bugzilla.org>
#                 Marc Schumann <wurblzap@gmail.com>

package Bugzilla::Constants;
use strict;
use base qw(Exporter);

# For bz_locations
use File::Basename;
use Cwd qw(abs_path);

@Bugzilla::Constants::EXPORT = qw(
    BUGZILLA_VERSION

    bz_locations

    IS_NULL
    NOT_NULL

    CONTROLMAPNA
    CONTROLMAPSHOWN
    CONTROLMAPDEFAULT
    CONTROLMAPMANDATORY

    AUTH_OK
    AUTH_NODATA
    AUTH_ERROR
    AUTH_LOGINFAILED
    AUTH_DISABLED
    AUTH_NO_SUCH_USER
    AUTH_LOCKOUT

    USER_PASSWORD_MIN_LENGTH

    LOGIN_OPTIONAL
    LOGIN_NORMAL
    LOGIN_REQUIRED

    LOGOUT_ALL
    LOGOUT_CURRENT
    LOGOUT_KEEP_CURRENT

    GRANT_DIRECT
    GRANT_REGEXP

    GROUP_MEMBERSHIP
    GROUP_BLESS
    GROUP_VISIBLE

    MAILTO_USER
    MAILTO_GROUP

    DEFAULT_COLUMN_LIST
    DEFAULT_QUERY_NAME
    DEFAULT_MILESTONE

    QUERY_LIST
    LIST_OF_BUGS

    COMMENT_COLS
    MAX_TABLE_COLS
    MAX_COMMENT_LENGTH

    CMT_NORMAL
    CMT_DUPE_OF
    CMT_HAS_DUPE
    CMT_MOVED_TO
    CMT_ATTACHMENT_CREATED
    CMT_ATTACHMENT_UPDATED
    CMT_WORKTIME
    CMT_BACKDATED_WORKTIME

    THROW_ERROR
    
    RELATIONSHIPS
    REL_ASSIGNEE REL_QA REL_REPORTER REL_CC REL_GLOBAL_WATCHER
    REL_ANY
    
    POS_EVENTS
    EVT_OTHER EVT_ADDED_REMOVED EVT_COMMENT EVT_ATTACHMENT EVT_ATTACHMENT_DATA
    EVT_PROJ_MANAGEMENT EVT_OPENED_CLOSED EVT_KEYWORD EVT_CC EVT_DEPEND_BLOCK
    EVT_BUG_CREATED EVT_DEPEND_REOPEN

    NEG_EVENTS
    EVT_UNCONFIRMED EVT_CHANGED_BY_ME 
        
    GLOBAL_EVENTS
    EVT_FLAG_REQUESTED EVT_REQUESTED_FLAG

    ADMIN_GROUP_NAME
    PER_PRODUCT_PRIVILEGES

    SENDMAIL_EXE
    SENDMAIL_PATH

    FIELD_TYPE_UNKNOWN
    FIELD_TYPE_FREETEXT
    FIELD_TYPE_SINGLE_SELECT
    FIELD_TYPE_MULTI_SELECT
    FIELD_TYPE_TEXTAREA
    FIELD_TYPE_DATETIME
    FIELD_TYPE_BUG_ID
    FIELD_TYPE_BUG_URLS
    FIELD_TYPE_EXTURL
    FIELD_TYPE_NUMERIC

<<<<<<< HEAD
    FIELD_TYPE__BOUNDARY
=======
    EMPTY_DATETIME_REGEX

    ABNORMAL_SELECTS
>>>>>>> 2303cef9

    TIMETRACKING_FIELDS

    USAGE_MODE_BROWSER
    USAGE_MODE_CMDLINE
    USAGE_MODE_XMLRPC
    USAGE_MODE_EMAIL
    USAGE_MODE_JSON

    ERROR_MODE_WEBPAGE
    ERROR_MODE_DIE
    ERROR_MODE_DIE_SOAP_FAULT
    ERROR_MODE_JSON_RPC
    ERROR_MODE_AJAX

    COLOR_ERROR

    INSTALLATION_MODE_INTERACTIVE
    INSTALLATION_MODE_NON_INTERACTIVE

    DB_MODULE
    ROOT_USER
    ON_WINDOWS
    ON_ACTIVESTATE

    MAX_TOKEN_AGE
    MAX_LOGINCOOKIE_AGE
    MAX_SUDO_TOKEN_AGE

    SAFE_PROTOCOLS
    LEGAL_CONTENT_TYPES

    MIN_SMALLINT
    MAX_SMALLINT
    MAX_INT_32

    MAX_LEN_QUERY_NAME
    MAX_CLASSIFICATION_SIZE
    MAX_PRODUCT_SIZE
    MAX_MILESTONE_SIZE
    MAX_COMPONENT_SIZE
    MAX_FIELD_VALUE_SIZE
    MAX_FREETEXT_LENGTH
    MAX_NUMERIC_LENGTH
    MAX_BUG_URL_LENGTH

    PASSWORD_DIGEST_ALGORITHM
    PASSWORD_SALT_LENGTH

    CGI_URI_LIMIT

    LANG_ISO_FULL
    LANG_FULL_ISO
    
    PRIVILEGES_REQUIRED_NONE
    PRIVILEGES_REQUIRED_REPORTER
    PRIVILEGES_REQUIRED_ASSIGNEE
    PRIVILEGES_REQUIRED_EMPOWERED

    BUG_ID_ADD_TO_BLOCKED
    BUG_ID_ADD_TO_DEPENDSON
);

@Bugzilla::Constants::EXPORT_OK = qw(contenttypes);

# CONSTANTS
#
# Bugzilla version
use constant BUGZILLA_VERSION => "3.6.4";

# These are unique values that are unlikely to match a string or a number,
# to be used in criteria for match() functions and other things. They start
# and end with spaces because most Bugzilla stuff has trim() called on it,
# so this is unlikely to match anything we get out of the DB.
#
# We can't use a reference, because Template Toolkit doesn't work with
# them properly (constants.IS_NULL => {} just returns an empty string instead
# of the reference).
use constant IS_NULL  => '  __IS_NULL__  ';
use constant NOT_NULL => '  __NOT_NULL__  ';

#
# ControlMap constants for group_control_map.
# membercontol:othercontrol => meaning
# Na:Na               => Bugs in this product may not be restricted to this 
#                        group.
# Shown:Na            => Members of the group may restrict bugs 
#                        in this product to this group.
# Shown:Shown         => Members of the group may restrict bugs
#                        in this product to this group.
#                        Anyone who can enter bugs in this product may initially
#                        restrict bugs in this product to this group.
# Shown:Mandatory     => Members of the group may restrict bugs
#                        in this product to this group.
#                        Non-members who can enter bug in this product
#                        will be forced to restrict it.
# Default:Na          => Members of the group may restrict bugs in this
#                        product to this group and do so by default.
# Default:Default     => Members of the group may restrict bugs in this
#                        product to this group and do so by default and
#                        nonmembers have this option on entry.
# Default:Mandatory   => Members of the group may restrict bugs in this
#                        product to this group and do so by default.
#                        Non-members who can enter bug in this product
#                        will be forced to restrict it.
# Mandatory:Mandatory => Bug will be forced into this group regardless.
# All other combinations are illegal.

use constant CONTROLMAPNA => 0;
use constant CONTROLMAPSHOWN => 1;
use constant CONTROLMAPDEFAULT => 2;
use constant CONTROLMAPMANDATORY => 3;

# See Bugzilla::Auth for docs on AUTH_*, LOGIN_* and LOGOUT_*

use constant AUTH_OK => 0;
use constant AUTH_NODATA => 1;
use constant AUTH_ERROR => 2;
use constant AUTH_LOGINFAILED => 3;
use constant AUTH_DISABLED => 4;
use constant AUTH_NO_SUCH_USER  => 5;
use constant AUTH_LOCKOUT => 6;

# The minimum length a password must have.
use constant USER_PASSWORD_MIN_LENGTH => 6;

use constant LOGIN_OPTIONAL => 0;
use constant LOGIN_NORMAL => 1;
use constant LOGIN_REQUIRED => 2;

use constant LOGOUT_ALL => 0;
use constant LOGOUT_CURRENT => 1;
use constant LOGOUT_KEEP_CURRENT => 2;

use constant GRANT_DIRECT => 0;
use constant GRANT_REGEXP => 2;

use constant GROUP_MEMBERSHIP => 0;
use constant GROUP_BLESS => 1;
use constant GROUP_VISIBLE => 2;

use constant MAILTO_USER => 0;
use constant MAILTO_GROUP => 1;

# The default list of columns for buglist.cgi
use constant DEFAULT_COLUMN_LIST => (
    "bug_severity", "priority", "assigned_to",
    "bug_status", "resolution", "short_desc"
);

# Used by query.cgi and buglist.cgi as the named-query name
# for the default settings.
use constant DEFAULT_QUERY_NAME => '(Default query)';

# The default "defaultmilestone" created for products.
use constant DEFAULT_MILESTONE => '---';

# The possible types for saved searches.
use constant QUERY_LIST => 0;
use constant LIST_OF_BUGS => 1;

# The column length for displayed (and wrapped) bug comments.
use constant COMMENT_COLS => 80;
use constant MAX_TABLE_COLS => 200;
# Used in _check_comment(). Gives the max length allowed for a comment.
use constant MAX_COMMENT_LENGTH => 65535;

# The type of bug comments.
use constant CMT_NORMAL => 0;
use constant CMT_DUPE_OF => 1;
use constant CMT_HAS_DUPE => 2;
# Type 3 was CMT_POPULAR_VOTES, which moved to the Voting extension.
use constant CMT_MOVED_TO => 4;
use constant CMT_ATTACHMENT_CREATED => 5;
use constant CMT_ATTACHMENT_UPDATED => 6;

# 4Intranet one, means "the comment is just a worktime log entry, and is not important otherwise"
use constant CMT_WORKTIME => 32;
# Other one, introduced to not break comment numbering when adding backdated
# worktime through the "super-worktime" form.
use constant CMT_BACKDATED_WORKTIME => 33;

# Determine whether a validation routine should return 0 or throw
# an error when the validation fails.
use constant THROW_ERROR => 1;

use constant REL_ASSIGNEE           => 0;
use constant REL_QA                 => 1;
use constant REL_REPORTER           => 2;
use constant REL_CC                 => 3;
# REL 4 was REL_VOTER, before it was moved ino an extension.
use constant REL_GLOBAL_WATCHER     => 5;

# We need these strings for the X-Bugzilla-Reasons header
# Note: this hash uses "," rather than "=>" to avoid auto-quoting of the LHS.
# This should be accessed through Bugzilla::BugMail::relationships() instead
# of being accessed directly.
use constant RELATIONSHIPS => {
    REL_ASSIGNEE      , "AssignedTo",
    REL_REPORTER      , "Reporter",
    REL_QA            , "QAcontact",
    REL_CC            , "CC",
    REL_GLOBAL_WATCHER, "GlobalWatcher"
};
                              
# Used for global events like EVT_FLAG_REQUESTED
use constant REL_ANY                => 100;

# There are two sorts of event - positive and negative. Positive events are
# those for which the user says "I want mail if this happens." Negative events
# are those for which the user says "I don't want mail if this happens."
#
# Exactly when each event fires is defined in wants_bug_mail() in User.pm; I'm
# not commenting them here in case the comments and the code get out of sync.
use constant EVT_OTHER              => 0;
use constant EVT_ADDED_REMOVED      => 1;
use constant EVT_COMMENT            => 2;
use constant EVT_ATTACHMENT         => 3;
use constant EVT_ATTACHMENT_DATA    => 4;
use constant EVT_PROJ_MANAGEMENT    => 5;
use constant EVT_OPENED_CLOSED      => 6;
use constant EVT_KEYWORD            => 7;
use constant EVT_CC                 => 8;
use constant EVT_DEPEND_BLOCK       => 9;
use constant EVT_BUG_CREATED        => 10;
use constant EVT_DEPEND_REOPEN      => 11;

use constant POS_EVENTS => EVT_OTHER, EVT_ADDED_REMOVED, EVT_COMMENT, 
                           EVT_ATTACHMENT, EVT_ATTACHMENT_DATA, 
                           EVT_PROJ_MANAGEMENT, EVT_OPENED_CLOSED, EVT_KEYWORD,
                           EVT_CC, EVT_DEPEND_BLOCK, EVT_BUG_CREATED,
                           EVT_DEPEND_REOPEN;

use constant EVT_UNCONFIRMED        => 50;
use constant EVT_CHANGED_BY_ME      => 51;

use constant NEG_EVENTS => EVT_UNCONFIRMED, EVT_CHANGED_BY_ME;

# These are the "global" flags, which aren't tied to a particular relationship.
# and so use REL_ANY.
use constant EVT_FLAG_REQUESTED     => 100; # Flag has been requested of me
use constant EVT_REQUESTED_FLAG     => 101; # I have requested a flag

use constant GLOBAL_EVENTS => EVT_FLAG_REQUESTED, EVT_REQUESTED_FLAG;

# Default administration group name.
use constant ADMIN_GROUP_NAME => 'admin';

# Privileges which can be per-product.
use constant PER_PRODUCT_PRIVILEGES => ('editcomponents', 'editbugs', 'canconfirm');

# Path to sendmail.exe (Windows only)
use constant SENDMAIL_EXE => '/usr/lib/sendmail.exe';
# Paths to search for the sendmail binary (non-Windows)
use constant SENDMAIL_PATH => '/usr/lib:/usr/sbin:/usr/ucblib';

# Field types.  Match values in fielddefs.type column.  These are purposely
# not named after database column types, since Bugzilla fields comprise not
# only storage but also logic.  For example, we might add a "user" field type
# whose values are stored in an integer column in the database but for which
# we do more than we would do for a standard integer type (f.e. we might
# display a user picker).

use constant FIELD_TYPE_UNKNOWN => 0;
use constant FIELD_TYPE_FREETEXT => 1;
use constant FIELD_TYPE_SINGLE_SELECT => 2;
use constant FIELD_TYPE_MULTI_SELECT => 3;
use constant FIELD_TYPE_TEXTAREA => 4;
use constant FIELD_TYPE_DATETIME => 5;
use constant FIELD_TYPE_BUG_ID => 6;
use constant FIELD_TYPE_BUG_URLS => 7;
use constant FIELD_TYPE_NUMERIC => 8;
use constant FIELD_TYPE_EXTURL => 9;

<<<<<<< HEAD
# Upper boundary for FIELD_TYPE_* values
use constant FIELD_TYPE__BOUNDARY => 9;

use constant BUG_ID_ADD_TO_BLOCKED => 1;
use constant BUG_ID_ADD_TO_DEPENDSON => 2;
=======
use constant EMPTY_DATETIME_REGEX => qr/^[0\-:\sA-Za-z]+$/; 

# See the POD for Bugzilla::Field/is_abnormal to see why these are listed
# here.
use constant ABNORMAL_SELECTS => qw(
    product
    component
);
>>>>>>> 2303cef9

# The fields from fielddefs that are blocked from non-timetracking users.
# work_time is sometimes called actual_time.
use constant TIMETRACKING_FIELDS =>
    qw(estimated_time remaining_time work_time actual_time
       percentage_complete deadline interval_time); # see CustIS Bug 68921

# The maximum number of days a token will remain valid.
use constant MAX_TOKEN_AGE => 3;
# How many days a logincookie will remain valid if not used.
use constant MAX_LOGINCOOKIE_AGE => 30;
# How many seconds (default is 6 hours) a sudo cookie remains valid.
use constant MAX_SUDO_TOKEN_AGE => 21600;

# Protocols which are considered as safe.
use constant SAFE_PROTOCOLS => ('afs', 'cid', 'ftp', 'gopher', 'http', 'https',
                                'irc', 'mid', 'news', 'nntp', 'prospero', 'telnet',
                                'view-source', 'wais');

# Valid MIME types for attachments.
use constant LEGAL_CONTENT_TYPES => ('application', 'audio', 'image', 'message',
                                     'model', 'multipart', 'text', 'video');

use constant contenttypes =>
  {
   "html"=> "text/html" ,
   "rdf" => "application/rdf+xml" ,
   "atom"=> "application/atom+xml" ,
   "xml" => "application/xml" ,
   "js"  => "application/x-javascript" ,
   "json"=> "application/json" ,
   "csv" => "text/csv" ,
   "png" => "image/png" ,
   "ics" => "text/calendar" ,
  };

# Usage modes. Default USAGE_MODE_BROWSER. Use with Bugzilla->usage_mode.
use constant USAGE_MODE_BROWSER    => 0;
use constant USAGE_MODE_CMDLINE    => 1;
use constant USAGE_MODE_XMLRPC     => 2;
use constant USAGE_MODE_EMAIL      => 3;
use constant USAGE_MODE_JSON       => 4;

# Error modes. Default set by Bugzilla->usage_mode (so ERROR_MODE_WEBPAGE
# usually). Use with Bugzilla->error_mode.
use constant ERROR_MODE_WEBPAGE        => 0;
use constant ERROR_MODE_DIE            => 1;
use constant ERROR_MODE_DIE_SOAP_FAULT => 2;
use constant ERROR_MODE_JSON_RPC       => 3;
use constant ERROR_MODE_AJAX           => 4;

# The ANSI colors of messages that command-line scripts use
use constant COLOR_ERROR => 'red';

# The various modes that checksetup.pl can run in.
use constant INSTALLATION_MODE_INTERACTIVE => 0;
use constant INSTALLATION_MODE_NON_INTERACTIVE => 1;

# Data about what we require for different databases.
use constant DB_MODULE => {
    'mysql' => {db => 'Bugzilla::DB::Mysql', db_version => '4.1.2',
                dbd => { 
                    package => 'DBD-mysql',
                    module  => 'DBD::mysql',
                    # Disallow development versions
                    blacklist => ['_'],
                    # For UTF-8 support
                    version => '4.00',
                },
                name => 'MySQL'},
    'pg'    => {db => 'Bugzilla::DB::Pg', db_version => '8.00.0000',
                dbd => {
                    package => 'DBD-Pg',
                    module  => 'DBD::Pg',
                    version => '1.45',
                },
                name => 'PostgreSQL'},
     'oracle'=> {db => 'Bugzilla::DB::Oracle', db_version => '10.02.0',
                dbd => {
                     package => 'DBD-Oracle',
                     module  => 'DBD::Oracle',
                     version => '1.19',
                },
                name => 'Oracle'},
};

# True if we're on Win32.
use constant ON_WINDOWS => ($^O =~ /MSWin32/i);
# True if we're using ActiveState Perl (as opposed to Strawberry) on Windows.
use constant ON_ACTIVESTATE => eval { &Win32::BuildNumber };

# The user who should be considered "root" when we're giving
# instructions to Bugzilla administrators.
use constant ROOT_USER => ON_WINDOWS ? 'Administrator' : 'root';

use constant MIN_SMALLINT => -32768;
use constant MAX_SMALLINT => 32767;
use constant MAX_INT_32 => 2147483647;

# The longest that a saved search name can be.
use constant MAX_LEN_QUERY_NAME => 64;

# The longest classification name allowed.
use constant MAX_CLASSIFICATION_SIZE => 64;

# The longest product name allowed.
use constant MAX_PRODUCT_SIZE => 64;

# The longest milestone name allowed.
use constant MAX_MILESTONE_SIZE => 20;

# The longest component name allowed.
use constant MAX_COMPONENT_SIZE => 64;

# The maximum length for values of <select> fields.
use constant MAX_FIELD_VALUE_SIZE => 255;

# Maximum length allowed for free text fields.
use constant MAX_FREETEXT_LENGTH => 255;

# Maximum length allowed for numeric fields.
use constant MAX_NUMERIC_LENGTH => 64;

# The longest a bug URL in a BUG_URLS field can be.
use constant MAX_BUG_URL_LENGTH => 255;

# This is the name of the algorithm used to hash passwords before storing
# them in the database. This can be any string that is valid to pass to
# Perl's "Digest" module. Note that if you change this, it won't take
# effect until a user changes his password.
use constant PASSWORD_DIGEST_ALGORITHM => 'SHA-256';
# How long of a salt should we use? Note that if you change this, none
# of your users will be able to log in until they reset their passwords.
use constant PASSWORD_SALT_LENGTH => 8;

# Certain scripts redirect to GET even if the form was submitted originally
# via POST such as buglist.cgi. This value determines whether the redirect
# can be safely done or not based on the web server's URI length setting.
use constant CGI_URI_LIMIT => 8000;

# Full language names corresponding to 2-letter ISO codes
# Used to select stemming language in fulltext search
use constant LANG_ISO_FULL => {
    da => 'danish',
    nl => 'dutch',
    en => 'english',
    fi => 'finnish',
    fr => 'french',
    de => 'german',
    hu => 'hungarian',
    it => 'italian',
    no => 'norwegian',
    pt => 'portuguese',
    ro => 'romanian',
    ru => 'russian',
    es => 'spanish',
    sv => 'swedish',
    tr => 'turkish',
};

# The reverse of LANG_ISO_FULL
use constant LANG_FULL_ISO => { reverse %{LANG_ISO_FULL()} };

# If the user isn't allowed to change a field, we must tell him who can.
# We store the required permission set into the $PrivilegesRequired
# variable which gets passed to the error template.

use constant PRIVILEGES_REQUIRED_NONE      => 0;
use constant PRIVILEGES_REQUIRED_REPORTER  => 1;
use constant PRIVILEGES_REQUIRED_ASSIGNEE  => 2;
use constant PRIVILEGES_REQUIRED_EMPOWERED => 3;

sub bz_locations {
    # We know that Bugzilla/Constants.pm must be in %INC at this point.
    # So the only question is, what's the name of the directory
    # above it? This is the most reliable way to get our current working
    # directory under both mod_cgi and mod_perl. We call dirname twice
    # to get the name of the directory above the "Bugzilla/" directory.
    #
    # Calling dirname twice like that won't work on VMS or AmigaOS
    # but I doubt anybody runs Bugzilla on those.
    #
    # On mod_cgi this will be a relative path. On mod_perl it will be an
    # absolute path.
    my $libpath = dirname(dirname($INC{'Bugzilla/Constants.pm'}));
    $libpath = abs_path($libpath) if $libpath !~ m!^/!;
    # We have to detaint $libpath, but we can't use Bugzilla::Util here.
    $libpath =~ /(.*)/;
    $libpath = $1;

    my ($project, $localconfig, $datadir);
    if ($ENV{'PROJECT'} && $ENV{'PROJECT'} =~ /^(\w+)$/) {
        $project = $1;
        $localconfig = "localconfig.$project";
        $datadir = "data/$project";
    } else {
        $localconfig = "localconfig";
        $datadir = "data";
    }

    # We have to return absolute paths for mod_perl. 
    # That means that if you modify these paths, they must be absolute paths.
    return {
        'libpath'     => $libpath,
        'ext_libpath' => "$libpath/lib",
        # If you put the libraries in a different location than the CGIs,
        # make sure this still points to the CGIs.
        'cgi_path'    => $libpath,
        'templatedir' => "$libpath/template",
        'project'     => $project,
        'localconfig' => "$libpath/$localconfig",
        'datadir'     => "$libpath/$datadir",
        'attachdir'   => "$libpath/$datadir/attachments",
        'skinsdir'    => "$libpath/skins",
        'graphsdir'   => "$libpath/graphs",
        # $webdotdir must be in the web server's tree somewhere. Even if you use a 
        # local dot, we output images to there. Also, if $webdotdir is 
        # not relative to the bugzilla root directory, you'll need to 
        # change showdependencygraph.cgi to set image_url to the correct 
        # location.
        # The script should really generate these graphs directly...
        'webdotdir'   => "$libpath/$datadir/webdot",
        'extensionsdir' => "$libpath/extensions",
    };
}

1;<|MERGE_RESOLUTION|>--- conflicted
+++ resolved
@@ -132,13 +132,10 @@
     FIELD_TYPE_EXTURL
     FIELD_TYPE_NUMERIC
 
-<<<<<<< HEAD
     FIELD_TYPE__BOUNDARY
-=======
     EMPTY_DATETIME_REGEX
 
     ABNORMAL_SELECTS
->>>>>>> 2303cef9
 
     TIMETRACKING_FIELDS
 
@@ -207,7 +204,7 @@
 # CONSTANTS
 #
 # Bugzilla version
-use constant BUGZILLA_VERSION => "3.6.4";
+use constant BUGZILLA_VERSION => "3.7";
 
 # These are unique values that are unlikely to match a string or a number,
 # to be used in criteria for match() functions and other things. They start
@@ -413,13 +410,8 @@
 use constant FIELD_TYPE_NUMERIC => 8;
 use constant FIELD_TYPE_EXTURL => 9;
 
-<<<<<<< HEAD
 # Upper boundary for FIELD_TYPE_* values
 use constant FIELD_TYPE__BOUNDARY => 9;
-
-use constant BUG_ID_ADD_TO_BLOCKED => 1;
-use constant BUG_ID_ADD_TO_DEPENDSON => 2;
-=======
 use constant EMPTY_DATETIME_REGEX => qr/^[0\-:\sA-Za-z]+$/; 
 
 # See the POD for Bugzilla::Field/is_abnormal to see why these are listed
@@ -428,7 +420,9 @@
     product
     component
 );
->>>>>>> 2303cef9
+
+use constant BUG_ID_ADD_TO_BLOCKED => 1;
+use constant BUG_ID_ADD_TO_DEPENDSON => 2;
 
 # The fields from fielddefs that are blocked from non-timetracking users.
 # work_time is sometimes called actual_time.

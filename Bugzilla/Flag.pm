--- conflicted
+++ resolved
@@ -1068,7 +1068,6 @@
     # or component).
     @$flags = grep { exists $flagtypes{$_->type_id} } @$flags;
     push(@{$flagtypes{$_->type_id}->{flags}}, $_) foreach @$flags;
-<<<<<<< HEAD
 
     # Custom list for flag selection - moved from flag/list.html.tmpl
     # Fucking templaty logic
@@ -1119,8 +1118,6 @@
         }
     }
 
-=======
->>>>>>> a2a2c09c
     return $flag_types;
 }
 

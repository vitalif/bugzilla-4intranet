# This Source Code Form is subject to the terms of the Mozilla Public
# License, v. 2.0. If a copy of the MPL was not distributed with this
# file, You can obtain one at http://mozilla.org/MPL/2.0/.
#
# This Source Code Form is "Incompatible With Secondary Licenses", as
# defined by the Mozilla Public License, v. 2.0.

use strict;

package Bugzilla::Flag;

=head1 NAME

Bugzilla::Flag - A module to deal with Bugzilla flag values.

=head1 SYNOPSIS

Flag.pm provides an interface to flags as stored in Bugzilla.
See below for more information.

=head1 NOTES

=over

=item *

Import relevant functions from that script.

=item *

Use of private functions / variables outside this module may lead to
unexpected results after an upgrade.  Please avoid using private
functions in other files/modules.  Private functions are functions
whose names start with _ or a re specifically noted as being private.

=back

=cut

use Scalar::Util qw(blessed);
use Storable qw(dclone);

use Bugzilla::FlagType;
use Bugzilla::Hook;
use Bugzilla::User;
use Bugzilla::Util;
use Bugzilla::Error;
use Bugzilla::Mailer;
use Bugzilla::Constants;
use Bugzilla::Field;

use base qw(Bugzilla::Object Exporter);
@Bugzilla::Flag::EXPORT = qw(SKIP_REQUESTEE_ON_ERROR);

###############################
####    Initialization     ####
###############################

use constant DB_TABLE => 'flags';
use constant LIST_ORDER => 'id';
# Flags are tracked in bugs_activity.
use constant AUDIT_CREATES => 0;
use constant AUDIT_UPDATES => 0;
use constant AUDIT_REMOVES => 0;

use constant SKIP_REQUESTEE_ON_ERROR => 1;

<<<<<<< HEAD
use constant DB_COLUMNS => qw(
    id
    type_id
    bug_id
    attach_id
    requestee_id
    setter_id
    status
    creation_date
);
=======
sub DB_COLUMNS {
    my $dbh = Bugzilla->dbh;
    return qw(
        id
        type_id
        bug_id
        attach_id
        requestee_id
        setter_id
        status), 
        $dbh->sql_date_format('creation_date', '%Y.%m.%d %H:%i:%s') .
                              ' AS creation_date', 
        $dbh->sql_date_format('modification_date', '%Y.%m.%d %H:%i:%s') .
                              ' AS modification_date';
}
>>>>>>> 275d7a9e

use constant UPDATE_COLUMNS => qw(
    requestee_id
    setter_id
    status
    type_id
);

use constant VALIDATORS => {
};

use constant UPDATE_VALIDATORS => {
    setter => \&_check_setter,
    status => \&_check_status,
};

###############################
####      Accessors      ######
###############################

=head2 METHODS

=over

=item C<id>

Returns the ID of the flag.

=item C<name>

Returns the name of the flagtype the flag belongs to.

=item C<bug_id>

Returns the ID of the bug this flag belongs to.

=item C<attach_id>

Returns the ID of the attachment this flag belongs to, if any.

=item C<status>

Returns the status '+', '-', '?' of the flag.

=item C<creation_date>

Returns the timestamp when the flag was created.

=item C<modification_date>

Returns the timestamp when the flag was last modified.

=back

=cut

sub id           { return $_[0]->{'id'};           }
sub name         { return $_[0]->type->name;       }
sub type_id      { return $_[0]->{'type_id'};      }
sub bug_id       { return $_[0]->{'bug_id'};       }
sub attach_id    { return $_[0]->{'attach_id'};    }
sub status       { return $_[0]->{'status'};       }
sub setter_id    { return $_[0]->{'setter_id'};    }
sub requestee_id { return $_[0]->{'requestee_id'}; }
sub creation_date     { return $_[0]->{'creation_date'};     }
sub modification_date { return $_[0]->{'modification_date'}; }

###############################
####       Methods         ####
###############################

=pod

=over

=item C<type>

Returns the type of the flag, as a Bugzilla::FlagType object.

=item C<setter>

Returns the user who set the flag, as a Bugzilla::User object.

=item C<requestee>

Returns the user who has been requested to set the flag, as a
Bugzilla::User object.

=item C<attachment>

Returns the attachment object the flag belongs to if the flag
is an attachment flag, else undefined.

=back

=cut

sub type {
    my $self = shift;

    $self->{'type'} ||= new Bugzilla::FlagType($self->{'type_id'});
    return $self->{'type'};
}

sub setter {
    my $self = shift;

    $self->{'setter'} ||= new Bugzilla::User($self->{'setter_id'});
    return $self->{'setter'};
}

sub requestee {
    my $self = shift;

    if (!defined $self->{'requestee'} && $self->{'requestee_id'}) {
        $self->{'requestee'} = new Bugzilla::User($self->{'requestee_id'});
    }
    return $self->{'requestee'};
}

sub attachment {
    my $self = shift;
    return undef unless $self->attach_id;

    require Bugzilla::Attachment;
    $self->{'attachment'} ||= new Bugzilla::Attachment($self->attach_id);
    return $self->{'attachment'};
}

sub bug {
    my $self = shift;

    require Bugzilla::Bug;
    $self->{'bug'} ||= new Bugzilla::Bug($self->bug_id);
    return $self->{'bug'};
}

################################
## Searching/Retrieving Flags ##
################################

=pod

=over

=item C<match($criteria)>

Queries the database for flags matching the given criteria
(specified as a hash of field names and their matching values)
and returns an array of matching records.

=back

=cut

sub match {
    my $class = shift;
    my ($criteria) = @_;

    # If the caller specified only bug or attachment flags,
    # limit the query to those kinds of flags.
    if (my $type = delete $criteria->{'target_type'}) {
        if ($type eq 'bug') {
            $criteria->{'attach_id'} = IS_NULL;
        }
        elsif (!defined $criteria->{'attach_id'}) {
            $criteria->{'attach_id'} = NOT_NULL;
        }
    }
    # Flag->snapshot() calls Flag->match() with bug_id and attach_id
    # as hash keys, even if attach_id is undefined.
    if (exists $criteria->{'attach_id'} && !defined $criteria->{'attach_id'}) {
        $criteria->{'attach_id'} = IS_NULL;
    }

    return $class->SUPER::match(@_);
}

=pod

=over

=item C<count($criteria)>

Queries the database for flags matching the given criteria
(specified as a hash of field names and their matching values)
and returns an array of matching records.

=back

=cut

sub count {
    my $class = shift;
    return scalar @{$class->match(@_)};
}

######################################################################
# Creating and Modifying
######################################################################

sub set_flag {
    my ($class, $obj, $params) = @_;

    my ($bug, $attachment, $obj_flag, $requestee_changed);
    if (blessed($obj) && $obj->isa('Bugzilla::Attachment')) {
        $attachment = $obj;
        $bug = $attachment->bug;
    }
    elsif (blessed($obj) && $obj->isa('Bugzilla::Bug')) {
        $bug = $obj;
    }
    else {
        ThrowCodeError('flag_unexpected_object', { 'caller' => ref $obj });
    }

    # Update (or delete) an existing flag.
    if ($params->{id}) {
        my $flag = $class->check({ id => $params->{id} });

        # Security check: make sure the flag belongs to the bug/attachment.
        # We don't check that the user editing the flag can see
        # the bug/attachment. That's the job of the caller.
        ($attachment && $flag->attach_id && $attachment->id == $flag->attach_id)
          || (!$attachment && !$flag->attach_id && $bug->id == $flag->bug_id)
          || ThrowCodeError('invalid_flag_association',
                            { bug_id    => $bug->id,
                              attach_id => $attachment ? $attachment->id : undef });

        # Extract the current flag object from the object.
        my ($obj_flagtype) = grep { $_->id == $flag->type_id } @{$obj->flag_types};

        # If no flagtype can be found for this flag, this means the bug is being
        # moved into a product/component where the flag is no longer valid.
        # So either we can attach the flag to another flagtype having the same
        # name, or we remove the flag.
        if (!$obj_flagtype) {
            my $success = $flag->retarget($obj);
            return unless $success;

            ($obj_flagtype) = grep { $_->id == $flag->type_id } @{$obj->flag_types};
            push(@{$obj_flagtype->{flags}}, $flag);
        }
        ($obj_flag) = grep { $_->id == $flag->id } @{$obj_flagtype->{flags}};
        # If the flag has the correct type but cannot be found above, this means
        # the flag is going to be removed (e.g. because this is a pending request
        # and the attachment is being marked as obsolete).
        return unless $obj_flag;

        ($obj_flag, $requestee_changed) =
            $class->_validate($obj_flag, $obj_flagtype, $params, $bug, $attachment);
    }
    # Create a new flag.
    elsif ($params->{type_id}) {
        # Don't bother validating types the user didn't touch.
        return if $params->{status} eq 'X';

        my $flagtype = Bugzilla::FlagType->check({ id => $params->{type_id} });
        # Security check: make sure the flag type belongs to the bug/attachment.
        ($attachment && $flagtype->target_type eq 'attachment'
          && scalar(grep { $_->id == $flagtype->id } @{$attachment->flag_types}))
          || (!$attachment && $flagtype->target_type eq 'bug'
                && scalar(grep { $_->id == $flagtype->id } @{$bug->flag_types}))
          || ThrowCodeError('invalid_flag_association',
                            { bug_id    => $bug->id,
                              attach_id => $attachment ? $attachment->id : undef });

        # Make sure the flag type is active.
        $flagtype->is_active
          || ThrowCodeError('flag_type_inactive', { type => $flagtype->name });

        # Extract the current flagtype object from the object.
        my ($obj_flagtype) = grep { $_->id == $flagtype->id } @{$obj->flag_types};

        # We cannot create a new flag if there is already one and this
        # flag type is not multiplicable.
        if (!$flagtype->is_multiplicable) {
            if (scalar @{$obj_flagtype->{flags}}) {
                ThrowUserError('flag_type_not_multiplicable', { type => $flagtype });
            }
        }

        ($obj_flag, $requestee_changed) =
            $class->_validate(undef, $obj_flagtype, $params, $bug, $attachment);
    }
    else {
        ThrowCodeError('param_required', { function => $class . '->set_flag',
                                           param    => 'id/type_id' });
    }

    if ($obj_flag
        && $requestee_changed
        && $obj_flag->requestee_id
        && $obj_flag->requestee->setting('requestee_cc') eq 'on')
    {
        $bug->add_cc($obj_flag->requestee);
    }
}

sub _validate {
    my ($class, $flag, $flag_type, $params, $bug, $attachment) = @_;

    # If it's a new flag, let's create it now.
    my $obj_flag = $flag || bless({ type_id   => $flag_type->id,
                                    status    => '',
                                    bug_id    => $bug->id,
                                    attach_id => $attachment ?
                                                   $attachment->id : undef},
                                    $class);

    my $old_status = $obj_flag->status;
    my $old_requestee_id = $obj_flag->requestee_id;

    $obj_flag->_set_status($params->{status});
    $obj_flag->_set_requestee($params->{requestee}, $attachment, $params->{skip_roe});

    # The requestee ID can be undefined.
    my $requestee_changed = ($obj_flag->requestee_id || 0) != ($old_requestee_id || 0);

    # The setter field MUST NOT be updated if neither the status
    # nor the requestee fields changed.
    if (($obj_flag->status ne $old_status) || $requestee_changed) {
        $obj_flag->_set_setter($params->{setter});
    }

    # If the flag is deleted, remove it from the list.
    if ($obj_flag->status eq 'X') {
        @{$flag_type->{flags}} = grep { $_->id != $obj_flag->id } @{$flag_type->{flags}};
        return;
    }
    # Add the newly created flag to the list.
    elsif (!$obj_flag->id) {
        push(@{$flag_type->{flags}}, $obj_flag);
    }
    return wantarray ? ($obj_flag, $requestee_changed) : $obj_flag;
}

=pod

=over

=item C<create($flag, $timestamp)>

Creates a flag record in the database.

=back

=cut

sub create {
    my ($class, $flag, $timestamp) = @_;
    $timestamp ||= Bugzilla->dbh->selectrow_array('SELECT LOCALTIMESTAMP(0)');

    my $params = {};
    my @columns = grep { $_ ne 'id' } $class->_get_db_columns;

    # Some columns use date formatting so use alias instead
    @columns = map { /\s+AS\s+(.*)$/ ? $1 : $_ } @columns;

    $params->{$_} = $flag->{$_} foreach @columns;

    $params->{creation_date} = $params->{modification_date} = $timestamp;

    $flag = $class->SUPER::create($params);
    return $flag;
}

sub update {
    my $self = shift;
    my $dbh = Bugzilla->dbh;
    my $timestamp = shift || $dbh->selectrow_array('SELECT NOW()');

    my $changes = $self->SUPER::update(@_);

    if (scalar(keys %$changes)) {
        $dbh->do('UPDATE flags SET modification_date = ? WHERE id = ?',
                 undef, ($timestamp, $self->id));
        $self->{'modification_date'} = format_time($timestamp, '%Y.%m.%d %T');
    }
    return $changes;
}

sub snapshot {
    my ($class, $flags) = @_;

    my @summaries;
    foreach my $flag (@$flags) {
        my $summary = $flag->setter->nick . ':' . $flag->type->name . $flag->status;
        $summary .= "(" . $flag->requestee->login . ")" if $flag->requestee;
        push(@summaries, $summary);
    }
    return @summaries;
}

sub update_activity {
    my ($class, $old_summaries, $new_summaries) = @_;

    my ($removed, $added) = diff_arrays($old_summaries, $new_summaries);
    if (scalar @$removed || scalar @$added) {
        # Remove flag requester/setter information
        foreach (@$removed, @$added) { s/^[^:]+:// }

        $removed = join(", ", @$removed);
        $added = join(", ", @$added);
        trick_taint($removed);
        trick_taint($added);
        return ($removed, $added);
    }
    return ();
}

sub update_flags {
    my ($class, $self, $old_self, $timestamp) = @_;

    my @old_summaries = $class->snapshot($old_self->flags);
    my %old_flags = map { $_->id => $_ } @{$old_self->flags};

    foreach my $new_flag (@{$self->flags}) {
        if (!$new_flag->id) {
            # This is a new flag.
            my $flag = $class->create($new_flag, $timestamp);
            $new_flag->{id} = $flag->id;
            $class->notify($new_flag, undef, $self, $timestamp);
        }
        else {
            my $changes = $new_flag->update($timestamp);
            if (scalar(keys %$changes)) {
                $class->notify($new_flag, $old_flags{$new_flag->id}, $self, $timestamp);
            }
            delete $old_flags{$new_flag->id};
        }
    }
    # These flags have been deleted.
    foreach my $old_flag (values %old_flags) {
        $class->notify(undef, $old_flag, $self, $timestamp);
        $old_flag->remove_from_db();
    }

    # If the bug has been moved into another product or component,
    # we must also take care of attachment flags which are no longer valid,
    # as well as all bug flags which haven't been forgotten above.
    if ($self->isa('Bugzilla::Bug')
        && ($self->{_old_product_name} || $self->{_old_component_name}))
    {
        delete $self->{flag_types}; # very important (cleans cached flag types)
        my @removed = $class->force_cleanup($self);
        push(@old_summaries, @removed);
    }

    my @new_summaries = $class->snapshot($self->flags);
    my @changes = $class->update_activity(\@old_summaries, \@new_summaries);

    Bugzilla::Hook::process('flag_end_of_update', { object    => $self,
                                                    timestamp => $timestamp,
                                                    old_flags => \@old_summaries,
                                                    new_flags => \@new_summaries,
                                                  });
    return @changes;
}

sub retarget {
    my ($self, $obj) = @_;

    my @flagtypes = grep { $_->name eq $self->type->name } @{$obj->flag_types};

    my $success = 0;
    foreach my $flagtype (@flagtypes) {
        next if !$flagtype->is_active;
        next if (!$flagtype->is_multiplicable && scalar @{$flagtype->{flags}});
        next unless (($self->status eq '?' && $self->setter->can_request_flag($flagtype))
                     || $self->setter->can_set_flag($flagtype));

        $self->{type_id} = $flagtype->id;
        delete $self->{type};
        $success = 1;
        last;
    }
    return $success;
}

# In case the bug's product/component has changed, clear flags that are
# no longer valid.
sub force_cleanup {
    my ($class, $bug) = @_;
    my $dbh = Bugzilla->dbh;

    my $flag_ids = $dbh->selectcol_arrayref(
        'SELECT DISTINCT flags.id
           FROM flags
          INNER JOIN bugs
                ON flags.bug_id = bugs.bug_id
           LEFT JOIN flaginclusions AS i
                ON flags.type_id = i.type_id
                AND (bugs.product_id = i.product_id OR i.product_id IS NULL)
                AND (bugs.component_id = i.component_id OR i.component_id IS NULL)
          WHERE bugs.bug_id = ? AND i.type_id IS NULL',
         undef, $bug->id);

    my @removed = $class->force_retarget($flag_ids, $bug);

    $flag_ids = $dbh->selectcol_arrayref(
        'SELECT DISTINCT flags.id
           FROM flags, bugs, flagexclusions e
          WHERE bugs.bug_id = ?
                AND flags.bug_id = bugs.bug_id
                AND flags.type_id = e.type_id
                AND (bugs.product_id = e.product_id OR e.product_id IS NULL)
                AND (bugs.component_id = e.component_id OR e.component_id IS NULL)',
         undef, $bug->id);

    push @removed, $class->force_retarget($flag_ids, $bug);

    return @removed;
}

sub force_retarget {
    my ($class, $flag_ids, $bug) = @_;
    my $dbh = Bugzilla->dbh;

    my $flags = $class->new_from_list($flag_ids);
    my @removed;
    foreach my $flag (@$flags) {
        # $bug is undefined when e.g. editing inclusion and exclusion lists.
        my $obj = $flag->attachment || $bug || $flag->bug;
        my $is_retargetted = $flag->retarget($obj);
        if ($is_retargetted) {
            $dbh->do('UPDATE flags SET type_id = ? WHERE id = ?',
                     undef, ($flag->type_id, $flag->id));
        }
        else {
            # Track deleted attachment flags.
            push(@removed, $class->snapshot([$flag])) if $flag->attach_id;
            $class->notify(undef, $flag, $bug || $flag->bug);
            $flag->remove_from_db();
        }
    }
    return @removed;
}

###############################
####      Validators     ######
###############################

sub _set_requestee {
    my ($self, $requestee, $attachment, $skip_requestee_on_error) = @_;

    $self->{requestee} =
      $self->_check_requestee($requestee, $attachment, $skip_requestee_on_error);

    $self->{requestee_id} =
      $self->{requestee} ? $self->{requestee}->id : undef;
}

sub _set_setter {
    my ($self, $setter) = @_;

    $self->set('setter', $setter);
    $self->{setter_id} = $self->setter->id;
}

sub _set_status {
    my ($self, $status) = @_;

    # Store the old flag status. It's needed by _check_setter().
    $self->{_old_status} = $self->status;
    $self->set('status', $status);
}

sub _check_requestee {
    my ($self, $requestee, $attachment, $skip_requestee_on_error) = @_;

    # If the flag status is not "?", then no requestee can be defined.
    return undef if ($self->status ne '?');

    # Store this value before updating the flag object.
    my $old_requestee = $self->requestee ? $self->requestee->login : '';

    if ($self->status eq '?' && $requestee) {
        $requestee = Bugzilla::User->check($requestee);
    }
    else {
        undef $requestee;
    }

    if ($requestee && $requestee->login ne $old_requestee) {
        # Make sure the user didn't specify a requestee unless the flag
        # is specifically requestable. For existing flags, if the requestee
        # was set before the flag became specifically unrequestable, the
        # user can either remove him or leave him alone.
        ThrowCodeError('flag_requestee_disabled', { type => $self->type })
          if !$self->type->is_requesteeble;

        # Make sure the requestee can see the bug.
        # Note that can_see_bug() will query the DB, so if the bug
        # is being added/removed from some groups and these changes
        # haven't been committed to the DB yet, they won't be taken
        # into account here. In this case, old restrictions matters.
        if (!$requestee->can_see_bug($self->bug_id)) {
            if (Bugzilla->params->{auto_add_flag_requestees_to_cc})
            {
                # CustIS Bug 55712 - Add flag requestees to CC list
                Bugzilla->cgi->param(-name => 'newcc', -value => [ Bugzilla->cgi->param('newcc'), $requestee->login ]);
            }
            elsif ($skip_requestee_on_error) {
                undef $requestee;
            }
            else {
                ThrowUserError('flag_requestee_unauthorized',
                               { flag_type  => $self->type,
                                 requestee  => $requestee,
                                 bug_id     => $self->bug_id,
                                 attach_id  => $self->attach_id });
            }
        }
        # Make sure the requestee can see the private attachment.
        elsif ($self->attach_id && $attachment->isprivate && !$requestee->is_insider) {
            if ($skip_requestee_on_error) {
                undef $requestee;
            }
            else {
                ThrowUserError('flag_requestee_unauthorized_attachment',
                               { flag_type  => $self->type,
                                 requestee  => $requestee,
                                 bug_id     => $self->bug_id,
                                 attach_id  => $self->attach_id });
            }
        }
        # Make sure the user is allowed to set the flag.
        elsif (!$requestee->can_set_flag($self->type)) {
            if ($skip_requestee_on_error) {
                undef $requestee;
            }
            else {
                ThrowUserError('flag_requestee_needs_privs',
                               {'requestee' => $requestee,
                                'flagtype'  => $self->type});
            }
        }
    }
    return $requestee;
}

sub _check_setter {
    my ($self, $setter) = @_;

    # By default, the currently logged in user is the setter.
    $setter ||= Bugzilla->user;
    (blessed($setter) && $setter->isa('Bugzilla::User') && $setter->id)
      || ThrowCodeError('invalid_user');

    # set_status() has already been called. So this refers
    # to the new flag status.
    my $status = $self->status;

    # Make sure the user is authorized to modify flags, see bug 180879:
    # - The flag exists and is unchanged.
    # - The flag setter can unset flag.
    # - Users in the request_group can clear pending requests and set flags
    #   and can rerequest set flags.
    # - Users in the grant_group can set/clear flags, including "+" and "-".
    unless (($status eq $self->{_old_status})
            || ($status eq 'X' && $setter->id == Bugzilla->user->id)
            || (($status eq 'X' || $status eq '?')
                && $setter->can_request_flag($self->type))
            || $setter->can_set_flag($self->type))
    {
        ThrowUserError('flag_update_denied',
                        { name       => $self->type->name,
                          status     => $status,
                          old_status => $self->{_old_status} });
    }

    # If the request is being retargetted, we don't update
    # the setter, so that the setter gets the notification.
    if ($status eq '?' && $self->{_old_status} eq '?') {
        return $self->setter;
    }
    return $setter;
}

sub _check_status {
    my ($self, $status) = @_;

    # - Make sure the status is valid.
    # - Make sure the user didn't request the flag unless it's requestable.
    #   If the flag existed and was requested before it became unrequestable,
    #   leave it as is.
    if (!grep($status eq $_ , qw(X + - ?))
        || ($status eq '?' && $self->status ne '?' && !$self->type->is_requestable))
    {
        ThrowUserError('flag_status_invalid', { id     => $self->id,
                                                status => $status });
    }
    return $status;
}

######################################################################
# Utility Functions
######################################################################

=pod

=over

=item C<extract_flags_from_cgi($bug, $attachment, $hr_vars)>

Checks whether or not there are new flags to create and returns an
array of hashes. This array is then passed to Flag::create().

=back

=cut

sub extract_flags_from_cgi {
    my ($class, $bug, $attachment, $vars, $skip) = @_;
    my $cgi = Bugzilla->cgi;

    my $match_status = Bugzilla::User::match_field({
        '^requestee(_type)?-(\d+)$' => { 'type' => 'multi' },
    }, undef, $skip && MATCH_SKIP_CONFIRM);

    $vars->{'match_field'} = 'requestee';
    if ($match_status == USER_MATCH_FAILED) {
        $vars->{'message'} = 'user_match_failed';
    }
    elsif ($match_status == USER_MATCH_MULTIPLE) {
        $vars->{'message'} = 'user_match_multiple';
    }

    # Extract a list of flag type IDs from field names.
    my @flagtype_ids = map(/^flag_type-(\d+)$/ ? $1 : (), $cgi->param());
    @flagtype_ids = grep($cgi->param("flag_type-$_") ne 'X', @flagtype_ids);

    # Extract a list of existing flag IDs.
    my @flag_ids = map(/^flag-(\d+)$/ ? $1 : (), $cgi->param());

    return () if (!scalar(@flagtype_ids) && !scalar(@flag_ids));

    my (@new_flags, @flags);
    foreach my $flag_id (@flag_ids) {
        my $flag = $class->new($flag_id);
        # If the flag no longer exists, ignore it.
        next unless $flag;

        my $status = $cgi->param("flag-$flag_id");

        # If the user entered more than one name into the requestee field
        # (i.e. they want more than one person to set the flag) we can reuse
        # the existing flag for the first person (who may well be the existing
        # requestee), but we have to create new flags for each additional requestee.
        my @requestees = $cgi->param("requestee-$flag_id");

        Bugzilla::Hook::process('flag_check_requestee_list', { flag => $flag, status => $status, requestees => \@requestees, skip => $skip });

        my $requestee_email;
        if ($status eq "?"
            && scalar(@requestees) > 1
            && $flag->type->is_multiplicable)
        {
            # The first person, for which we'll reuse the existing flag.
            $requestee_email = shift(@requestees);

            # Create new flags like the existing one for each additional person.
            foreach my $login (@requestees) {
                push(@new_flags, { type_id   => $flag->type_id,
                                   status    => "?",
                                   requestee => $login,
                                   skip_roe  => $skip });
            }
        }
        elsif ($status eq "?" && scalar(@requestees)) {
            # If there are several requestees and the flag type is not multiplicable,
            # this will fail. But that's the job of the validator to complain. All
            # we do here is to extract and convert data from the CGI.
            $requestee_email = trim($cgi->param("requestee-$flag_id") || '');
        }

        push(@flags, { id        => $flag_id,
                       status    => $status,
                       requestee => $requestee_email,
                       skip_roe  => $skip });
    }

    # Get a list of active flag types available for this product/component.
    my $flag_types = Bugzilla::FlagType::match(
        { 'product_id'   => $bug->{'product_id'},
          'component_id' => $bug->{'component_id'},
          'is_active'    => 1 });

    foreach my $flagtype_id (@flagtype_ids) {
        # Checks if there are unexpected flags for the product/component.
        if (!scalar(grep { $_->id == $flagtype_id } @$flag_types)) {
            $vars->{'message'} = 'unexpected_flag_types';
            last;
        }
    }

    foreach my $flag_type (@$flag_types) {
        my $type_id = $flag_type->id;

        # Bug flags are only valid for bugs, and attachment flags are
        # only valid for attachments. So don't mix both.
        next unless ($flag_type->target_type eq 'bug' xor $attachment);

        # We are only interested in flags the user tries to create.
        next unless scalar(grep { $_ == $type_id } @flagtype_ids);

        # Get the number of flags of this type already set for this target.
        my $has_flags = $class->count(
            { 'type_id'     => $type_id,
              'target_type' => $attachment ? 'attachment' : 'bug',
              'bug_id'      => $bug->bug_id,
              'attach_id'   => $attachment ? $attachment->id : undef });

        # Do not create a new flag of this type if this flag type is
        # not multiplicable and already has a flag set.
        next if (!$flag_type->is_multiplicable && $has_flags);

        my $status = $cgi->param("flag_type-$type_id");
        trick_taint($status);

        my @logins = $cgi->param("requestee_type-$type_id");

        Bugzilla::Hook::process('flag_check_requestee_list', {
            flag_type   => $flag_type,
            status      => $status,
            requestees  => \@logins,
            skip        => $skip
        });

        if ($status eq "?" && scalar(@logins)) {
            foreach my $login (@logins) {
                push (@new_flags, { type_id   => $type_id,
                                    status    => $status,
                                    requestee => $login,
                                    skip_roe  => $skip });
                last unless $flag_type->is_multiplicable;
            }
        }
        else {
            push (@new_flags, { type_id => $type_id,
                                status  => $status });
        }
    }

    # Return the list of flags to update and/or to create.
    return (\@flags, \@new_flags);
}

=pod

=over

=item C<notify($flag, $old_flag, $object, $timestamp)>

Sends an email notification about a flag being created, fulfilled
or deleted.

=back

=cut

# FIXME move this notification out of here!
sub notify {
    my ($class, $flag, $old_flag, $obj, $timestamp) = @_;

    my ($bug, $attachment);
    if (blessed($obj) && $obj->isa('Bugzilla::Attachment')) {
        $attachment = $obj;
        $bug = $attachment->bug;
    }
    elsif (blessed($obj) && $obj->isa('Bugzilla::Bug')) {
        $bug = $obj;
    }
    else {
        # Not a good time to throw an error.
        return;
    }

    # @TODO move "silent" indication out of cgi.commentsilent
    if (Bugzilla->cgi->param('commentsilent') &&
        Bugzilla->user->settings->{silent_affects_flags}->{value} eq 'do_not_send')
    {
        # Your changes are marked as Silent. No mail is sent.
        return;
    }

    my $addressee;
    # If the flag is set to '?', maybe the requestee wants a notification.
    if ($flag && $flag->requestee_id
        && (!$old_flag || ($old_flag->requestee_id || 0) != $flag->requestee_id))
    {
        if ($flag->requestee->wants_mail([EVT_FLAG_REQUESTED])) {
            $addressee = $flag->requestee;
        }
    }
    elsif ($old_flag && $old_flag->status eq '?'
           && (!$flag || $flag->status ne '?'))
    {
        if ($old_flag->setter->wants_mail([EVT_REQUESTED_FLAG])) {
            $addressee = $old_flag->setter;
        }
    }

    my $cc_list = $flag ? $flag->type->cc_list : $old_flag->type->cc_list;
    # Is there someone to notify?
    return unless ($addressee || $cc_list);

    # The email client will display the Date: header in the desired timezone,
    # so we can always use UTC here.
    $timestamp ||= Bugzilla->dbh->selectrow_array('SELECT LOCALTIMESTAMP(0)');
    $timestamp = format_time($timestamp, '%a, %d %b %Y %T %z', 'UTC');

    # If the target bug is restricted to one or more groups, then we need
    # to make sure we don't send email about it to unauthorized users
    # on the request type's CC: list, so we have to trawl the list for users
    # not in those groups or email addresses that don't have an account.
    my @bug_in_groups = grep {$_->{'ison'} || $_->{'mandatory'}} @{$bug->groups};
    my $attachment_is_private = $attachment ? $attachment->isprivate : undef;

    my %recipients;
    foreach my $cc (split(/[, ]+/, $cc_list)) {
        my $ccuser = new Bugzilla::User({ name => $cc });
        next if (scalar(@bug_in_groups) && (!$ccuser || !$ccuser->can_see_bug($bug->bug_id)));
        next if $attachment_is_private && (!$ccuser || !$ccuser->is_insider);
        # Prevent duplicated entries due to case sensitivity.
        $cc = $ccuser ? $ccuser->email : $cc;
        $recipients{$cc} = $ccuser;
    }

    # Only notify if the addressee is allowed to receive the email.
    if ($addressee && $addressee->email_enabled) {
        $recipients{$addressee->email} = $addressee;
    }
# /УБРАТЬ

    # Process and send notification for each recipient.
    # If there are users in the CC list who don't have an account,
    # use the default language for email notifications.
    my $default_lang;
    if (grep { !$_ } values %recipients) {
        $default_lang = Bugzilla::User->new()->setting('lang');
    }

    my $flagmail = {
        flag       => $flag,
        old_flag   => $old_flag,
        bug        => $bug,
        attachment => $attachment,
        mail       => [],
    };
    foreach my $to (keys %recipients) {
        # Add threadingmarker to allow flag notification emails to be the
        # threaded similar to normal bug change emails.
        my $thread_user_id = $recipients{$to} ? $recipients{$to}->id : 0;

        push @{$flagmail->{mail}}, {
            'to'              => $to,
            'threadingmarker' => build_thread_marker($bug->id, $thread_user_id),
            'lang'            => $recipients{$to} ?
                $recipients{$to}->settings->{'lang'}->{'value'} : $default_lang,
        };
    }
    Bugzilla->add_mail_result({ type => 'flag', bug_id => $bug->id, notify_data => $flagmail });
}

# This is an internal function used by $bug->flag_types
# and $attachment->flag_types to collect data about available
# flag types and existing flags set on them. You should never
# call this function directly.
sub _flag_types {
    my ($class, $vars) = @_;

    my $target_type = $vars->{target_type};
    my $flags;

    # Retrieve all existing flags for this bug/attachment.
    if ($target_type eq 'bug') {
        my $bug_id = delete $vars->{bug_id};
        $flags = $class->match({target_type => 'bug', bug_id => $bug_id});
    }
    elsif ($target_type eq 'attachment') {
        my $attach_id = delete $vars->{attach_id};
        $flags = $class->match({attach_id => $attach_id});
    }
    else {
        ThrowCodeError('bad_arg', {argument => 'target_type',
                                   function => $class . '->_flag_types'});
    }

    # Get all available flag types for the given product and component.
    my $cache = Bugzilla->request_cache->{flag_types_per_component}->{$vars->{target_type}} ||= {};
    my $flag_data = $cache->{$vars->{component_id}} ||= Bugzilla::FlagType::match($vars);
    my $flag_types = dclone($flag_data);

    $_->{flags} = [] foreach @$flag_types;
    my %flagtypes = map { $_->id => $_ } @$flag_types;

    # Group existing flags per type, and skip those becoming invalid
    # (which can happen when a bug is being moved into a new product
    # or component).
    @$flags = grep { exists $flagtypes{$_->type_id} } @$flags;
    push(@{$flagtypes{$_->type_id}->{flags}}, $_) foreach @$flags;

    # Custom list for flag selection - moved from flag/list.html.tmpl
    # Fucking templaty logic
    my ($cl, $allow, $st);
    my $user = Bugzilla->user;
    my $bug = $vars->{bug_obj};
    foreach my $type (@$flag_types)
    {
        # Build custom userlist for setting flag
        $cl = new Bugzilla::FlagType::UserList;
        $cl->add('CC', @{$bug->cc_users || []});
        $cl->add(CompQA => $_)   for $bug->component_obj->default_qa_contact || ();
        $cl->add(Reporter => $_) for $bug->reporter || ();
        $cl->add(QA => $_)       for $bug->qa_contact || ();
        $cl->add(Assignee => $_) for $bug->assigned_to || ();
        $type->{custom_list} = $cl;
        $type->{allow_other} = 1;
        foreach my $flag (@{$type->{flags}})
        {
            unless ($type->is_active && $type->is_requestable && $type->is_requesteeble)
            {
                # In case there was already a requestee, the only valid action
                # is to remove the requestee or leave it alone.
                $flag->{custom_list} = new Bugzilla::FlagType::UserList;
                $flag->{custom_list}->add('', $flag->requestee);
                $flag->{allow_other} = 0;
            }
            else
            {
                # Else take type's custom list
                $flag->{custom_list} = $cl;
                $flag->{allow_other} = 1;
            }
            $st = [];
            # TODO remove hardcoded status list
            push @$st, 'X' if $user->can_request_flag($type) || $flag->setter_id == $user->id;
            if ($type->is_active)
            {
                push @$st, '?' if $type->is_requestable && $user->can_request_flag($type) || $flag->status eq '?';
                push @$st, '+' if $user->can_set_flag($type) || $flag->status eq '+';
                push @$st, '-' if $user->can_set_flag($type) || $flag->status eq '-';
            }
            else
            {
                push @$st, $flag->status;
            }
            $flag->{statuses} = $st;
        }
    }

    return $flag_types;
}

=head1 SEE ALSO

=over

=item B<Bugzilla::FlagType>

=back


=head1 CONTRIBUTORS

=over

=item Myk Melez <myk@mozilla.org>

=item Jouni Heikniemi <jouni@heikniemi.net>

=item Kevin Benton <kevin.benton@amd.com>

=item Frédéric Buclin <LpSolit@gmail.com>

=back

=cut

1;<|MERGE_RESOLUTION|>--- conflicted
+++ resolved
@@ -65,18 +65,6 @@
 
 use constant SKIP_REQUESTEE_ON_ERROR => 1;
 
-<<<<<<< HEAD
-use constant DB_COLUMNS => qw(
-    id
-    type_id
-    bug_id
-    attach_id
-    requestee_id
-    setter_id
-    status
-    creation_date
-);
-=======
 sub DB_COLUMNS {
     my $dbh = Bugzilla->dbh;
     return qw(
@@ -92,7 +80,6 @@
         $dbh->sql_date_format('modification_date', '%Y.%m.%d %H:%i:%s') .
                               ' AS modification_date';
 }
->>>>>>> 275d7a9e
 
 use constant UPDATE_COLUMNS => qw(
     requestee_id

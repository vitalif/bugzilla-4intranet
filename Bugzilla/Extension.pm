# This Source Code Form is subject to the terms of the Mozilla Public
# License, v. 2.0. If a copy of the MPL was not distributed with this
# file, You can obtain one at http://mozilla.org/MPL/2.0/.
#
# This Source Code Form is "Incompatible With Secondary Licenses", as
# defined by the Mozilla Public License, v. 2.0.

package Bugzilla::Extension;

<<<<<<< HEAD
=======
use 5.10.1;
>>>>>>> 1cd8f4bd
use strict;

# Don't use any more Bugzilla modules here as Bugzilla::Extension
# could be used outside of normal running Bugzilla installation
# (i.e. in checksetup.pl)

use Bugzilla::Constants;
use Bugzilla::Error;
use Bugzilla::Install::Util qw(
    extension_code_files extension_template_directory 
    extension_package_directory extension_web_directory);

use Cwd qw(abs_path);
use File::Basename;
use File::Spec::Functions;
use Bugzilla::Util;

use base 'Exporter';
our @EXPORT = qw(
    set_hook
    add_hook
    clear_hooks
    extension_info
    required_modules
    optional_modules
    extension_version
    extension_include
    extension_template_dir
    extension_code_dir
);

my $extensions = {
#   name => {
#       required_modules => [],
#       optional_modules => [],
#       version          => '',
#       loaded           => boolean,
#       inc              => [ 'path1', 'path2' ],
#   }
};

sub required_modules  { setter('required_modules', @_) }
sub optional_modules  { setter('optional_modules', @_) }
sub extension_version { setter('version', @_) }

sub extension_code_dir
{
    my ($name, $new) = @_;
    my $old = setter('code_dir', $name, $new);
    return $old || catfile(bz_locations()->{extensionsdir}, $name, 'code');
}

sub extension_template_dir
{
    my ($name, $new) = @_;
    my $old = setter('template_dir', $name, $new);
    return $old || catfile(bz_locations()->{extensionsdir}, $name, 'template');
}

# Getter/setter for extension include path (@INC)
sub extension_include
{
    my ($name, $new) = @_;
    if ($new)
    {
        if (ref $new && $new !~ /ARRAY/)
        {
            die __PACKAGE__."::extension_include('$name', '$new'): second argument should be an arrayref";
        }
        $new = [ $new ] if !ref $new;
        $new = [ map { abs_path($_) } @$new ];
        trick_taint($_) for @$new;
    }
    my $old = setter('inc', $name, $new);
    return $old if !$new;
    # update @INC
    my $oh = { map { $_ => 1 } @$old };
    for (my $i = $#INC; $i >= 0; $i--)
    {
        splice @INC, $i, 1 if $oh->{$INC[$i]};
    }
    unshift @INC, @$new if $new;
    return $old;
}

# Generic getter/setter
sub setter
{
    my ($key, $name, $value) = @_;
    $extensions->{$name} ||= {};
    my $old = $extensions->{$name}->{$key};
    $extensions->{$name}->{$key} = $value if defined $value;
    return $old;
}

sub available
{
    my $dir = bz_locations()->{extensionsdir};
    my @extension_items = glob(catfile($dir, '*'));
    my @r;
    foreach my $item (@extension_items)
    {
        my $basename = basename($item);
        # Skip CVS directories and any hidden files/dirs.
        next if $basename eq 'CVS' or $basename =~ /^\./;
        if (-d $item)
        {
            if (!-e catfile($item, "disabled"))
            {
                trick_taint($basename);
                push @r, $basename;
            }
        }
    }
    return @r;
}

sub loaded
{
    return grep { $extensions->{$_}->{loaded} } keys %$extensions;
}

# Modifies @INC so that extensions can use modules like
# "use Bugzilla::Extension::Foo::Bar", when Bar.pm is in the lib/
# directory of the extension.
sub modify_inc {
    my ($class, $file) = @_;

    # Note that this package_dir call is necessary to set things up
    # for my_inc, even if we didn't take its return value.
    my $package_dir = __do_call($class, 'package_dir', $file);
    # Don't modify @INC for extensions that are just files in the extensions/
    # directory. We don't want Bugzilla's base lib/CGI.pm being loaded as 
    # Bugzilla::Extension::Foo::CGI or any other confusing thing like that.
    return if $package_dir eq bz_locations->{'extensionsdir'};
    unshift(@INC, sub { __do_call($class, 'my_inc', @_) });
}

sub extension_info
{
    shift if $_[0] eq __PACKAGE__ || ref $_[0];
    my ($name) = @_;
    return $extensions->{$name};
}

sub load_all
{
    shift if $_[0] && ($_[0] eq __PACKAGE__ || ref $_[0]);
    foreach (available())
    {
        load($_);
    }
}

####################
# Instance Methods #
####################

use constant enabled => 1;

sub lib_dir {
    my $invocant = shift;
    my $package_dir = __do_call($invocant, 'package_dir');
    # For extensions that are just files in the extensions/ directory,
    # use the base lib/ dir as our "lib_dir". Note that Bugzilla never
    # uses lib_dir in this case, though, because modify_inc is prevented
    # from modifying @INC when we're just a file in the extensions/ directory.
    # So this particular code block exists just to make lib_dir return
    # something right in case an extension needs it for some odd reason.
    if ($package_dir eq bz_locations()->{'extensionsdir'}) {
        return bz_locations->{'ext_libpath'};
    }
    return File::Spec->catdir($package_dir, 'lib');
}

sub template_dir { return extension_template_directory(@_); }
sub package_dir  { return extension_package_directory(@_);  }
sub web_dir      { return extension_web_directory(@_);      }

sub load
{
    my ($name) = @_;
    if ($extensions->{$name} && $extensions->{$name}->{loaded})
    {
        # Extension is already loaded
        return;
    }

    my $dir = bz_locations()->{extensionsdir};
    # Add default include path
    extension_include($name, catfile($dir, $name, 'lib'));

    # Load main extension file
    my $file = catfile($dir, $name, "$name.pl");
    if (-e $file)
    {
        trick_taint($file);
        require $file;
    }

    # Support for old extension system
    my $code_dir = extension_code_dir($name);
    if (-d $code_dir)
    {
        my @hooks = glob(catfile($code_dir, '*.pl'));
        my ($hook, $hook_sub);
        foreach my $filename (@hooks)
        {
            trick_taint($filename);
            $hook = basename($filename);
            $hook =~ s/\.pl$//so;
            if (!-r $filename)
            {
                warn __PACKAGE__."::load(): can't read $filename, skipping";
                next;
            }
            set_hook($name, $hook, { type => 'file', filename => $filename });
        }
    }

    $extensions->{$name}->{loaded} = 1;
}

1;
__END__

=head1 NAME

Bugzilla::Extension - Base class for Bugzilla Extensions.

=head1 SYNOPSIS

The following would be in F<extensions/Foo/Extension.pm> or 
F<extensions/Foo.pm>:

 package Bugzilla::Extension::Foo
 use strict;
 use parent qw(Bugzilla::Extension);

 our $VERSION = '0.02';
 use constant NAME => 'Foo';

 sub some_hook_name { ... }

 __PACKAGE__->NAME;

Custom templates would go into F<extensions/Foo/template/en/default/>.
L<Template hooks|/Template Hooks> would go into 
F<extensions/Foo/template/en/default/hook/>.

=head1 DESCRIPTION

This is the base class for all Bugzilla extensions.

=head1 WRITING EXTENSIONS

The L</SYNOPSIS> above gives a pretty good overview of what's basically
required to write an extension. This section gives more information
on exactly how extensions work and how you write them. There is also a 
L<wiki page|https://wiki.mozilla.org/Bugzilla:Extension_Notes> with additional HOWTOs, tips and tricks.

=head2 Using F<extensions/create.pl>

There is a script, L<extensions::create>, that will set up the framework
of a new extension for you. To use it, pick a name for your extension
and, in the base bugzilla directory, do:

C<extensions/create.pl NAME>

But replace C<NAME> with the name you picked for your extension. That
will create a new directory in the F<extensions/> directory with the name
of your extension. The directory will contain a full framework for
a new extension, with helpful comments in each file describing things
about them.

=head2 Example Extension

There is a sample extension in F<extensions/Example/> that demonstrates
most of the things described in this document, so if you find the
documentation confusing, try just reading the code instead.

=head2 Where Extension Code Goes

Extension code lives under the F<extensions/> directory in Bugzilla.

There are two ways to write extensions:

=over

=item 1

If your extension will have only code and no templates or other files,
you can create a simple C<.pm> file in the F<extensions/> directory. 

For example, if you wanted to create an extension called "Foo" using this
method, you would put your code into a file called F<extensions/Foo.pm>.

=item 2

If you plan for your extension to have templates and other files, you
can create a whole directory for your extension, and the main extension
code would go into a file called F<Extension.pm> in that directory.

For example, if you wanted to create an extension called "Foo" using this
method, you would put your code into a file called
F<extensions/Foo/Extension.pm>.

=back

=head2 The Extension C<NAME>.

The "name" of an extension shows up in several places:

=over

=item 1

The name of the package:

C<package Bugzilla::Extension::Foo;>

=item 2

In a C<NAME> constant that B<must> be defined for every extension:

C<< use constant NAME => 'Foo'; >>

=item 3

At the very end of the file:

C<< __PACKAGE__->NAME; >>

You'll notice that though most Perl packages end with C<1;>, Bugzilla
Extensions must B<always> end with C<< __PACKAGE__->NAME; >>.

=back

The name must be identical in all of those locations.

=head2 Hooks

In L<Bugzilla::Hook>, there is a L<list of hooks|Bugzilla::Hook/HOOKS>.
These are the various areas of Bugzilla that an extension can "hook" into,
which allow your extension to perform code during that point in Bugzilla's
execution.

If your extension wants to implement a hook, all you have to do is
write a subroutine in your hook package that has the same name as
the hook. The subroutine will be called as a method on your extension,
and it will get the arguments specified in the hook's documentation as
named parameters in a hashref.

For example, here's an implementation of a hook named C<foo_start>
that gets an argument named C<bar>:

 sub foo_start {
     my ($self, $args) = @_;
     my $bar = $args->{bar};
     print "I got $bar!\n";
 }

And that would go into your extension's code file--the file that was
described in the L</Where Extension Code Goes> section above.

During your subroutine, you may want to know what values were passed
as CGI arguments  to the current script, or what arguments were passed to
the current WebService method. You can get that data via 
L<Bugzilla/input_params>.

=head3 Adding New Hooks To Bugzilla

If you need a new hook for your extension and you want that hook to be
added to Bugzilla itself, see our development process at 
L<http://wiki.mozilla.org/Bugzilla:Developers>.

In order for a new hook to be accepted into Bugzilla, it has to work,
it must have documentation in L<Bugzilla::Hook>, and it must have example
code in F<extensions/Example/Extension.pm>.

One question that is often asked about new hooks is, "Is this the most
flexible way to implement this hook?" That is, the more power extension
authors get from a hook, the more likely it is to be accepted into Bugzilla.
Hooks that only hook a very specific part of Bugzilla will not be accepted
if their functionality can be accomplished equally well with a more generic
hook.

=head2 If Your Extension Requires Certain Perl Modules

If there are certain Perl modules that your extension requires in order
to run, there is a way you can tell Bugzilla this, and then L<checksetup>
will make sure that those modules are installed, when you run L<checksetup>.

To do this, you need to specify a constant called C<REQUIRED_MODULES>
in your extension. This constant has the same format as
L<Bugzilla::Install::Requirements/REQUIRED_MODULES>.

If there are optional modules that add additional functionality to your
application, you can specify them in a constant called OPTIONAL_MODULES,
which has the same format as 
L<Bugzilla::Install::Requirements/OPTIONAL_MODULES>.

=head3 If Your Extension Needs Certain Modules In Order To Compile

If your extension needs a particular Perl module in order to
I<compile>, then you have a "chicken and egg" problem--in order to
read C<REQUIRED_MODULES>, we have to compile your extension. In order
to compile your extension, we need to already have the modules in
C<REQUIRED_MODULES>!

To get around this problem, Bugzilla allows you to have an additional
file, besides F<Extension.pm>, called F<Config.pm>, that contains
just C<REQUIRED_MODULES>. If you have a F<Config.pm>, it must also
contain the C<NAME> constant, instead of your main F<Extension.pm>
containing the C<NAME> constant.

The contents of the file would look something like this for an extension
named C<Foo>:

  package Bugzilla::Extension::Foo;
  use strict;
  use constant NAME => 'Foo';
  use constant REQUIRED_MODULES => [
    {
      package => 'Some-Package',
      module  => 'Some::Module',
      version => 0,
    }
  ];
  __PACKAGE__->NAME;

Note that it is I<not> a subclass of C<Bugzilla::Extension>, because
at the time that module requirements are being checked in L<checksetup>,
C<Bugzilla::Extension> cannot be loaded. Also, just like F<Extension.pm>,
it ends with C<< __PACKAGE__->NAME; >>. Note also that it has the 
B<exact same> C<package> name as F<Extension.pm>.

This file may not use any Perl modules other than L<Bugzilla::Constants>,
L<Bugzilla::Install::Util>, L<Bugzilla::Install::Requirements>, and 
modules that ship with Perl itself.

If you want to define both C<REQUIRED_MODULES> and C<OPTIONAL_MODULES>,
they must both be in F<Config.pm> or both in F<Extension.pm>.

Every time your extension is loaded by Bugzilla, F<Config.pm> will be
read and then F<Extension.pm> will be read, so your methods in F<Extension.pm>
will have access to everything in F<Config.pm>. Don't define anything
with an identical name in both files, or Perl may throw a warning that
you are redefining things.

This method of setting C<REQUIRED_MODULES> is of course not available if 
your extension is a single file named C<Foo.pm>.

If any of this is confusing, just look at the code of the Example extension.
It uses this method to specify requirements.

=head2 Libraries

Extensions often want to have their own Perl modules. Your extension
can load any Perl module in its F<lib/> directory. (So, if your extension is 
F<extensions/Foo/>, then your Perl modules go into F<extensions/Foo/lib/>.)

However, the C<package> name of your libraries will not work quite
like normal Perl modules do. F<extensions/Foo/lib/Bar.pm> is
loaded as C<Bugzilla::Extension::Foo::Bar>. Or, to say it another way,
C<use Bugzilla::Extension::Foo::Bar;> loads F<extensions/Foo/lib/Bar.pm>,
which should have C<package Bugzilla::Extension::Foo::Bar;> as its package
name.

This allows any place in Bugzilla to load your modules, which is important
for some hooks. It even allows other extensions to load your modules, and 
allows you to install your modules into the global Perl install
as F<Bugzilla/Extension/Foo/Bar.pm>, if you'd like, which helps allow CPAN
distribution of Bugzilla extensions.

B<Note:> If you want to C<use> or C<require> a module that's in 
F<extensions/Foo/lib/> at the top level of your F<Extension.pm>,
you must have a F<Config.pm> (see above) with at least the C<NAME>
constant defined in it.

=head2 Templates

Extensions store templates in a C<template> subdirectory of the extension.
(Obviously, this isn't available for extensions that aren't a directory.)

The format of this directory is exactly like the normal layout of Bugzilla's
C<template> directory--in fact, your extension's C<template> directory
becomes part of Bugzilla's template "search path" as described in
L<Bugzilla::Install::Util/template_include_path>.

You can actually include templates in your extension without having any
C<.pm> files in your extension at all, if you want. (That is, it's entirely
valid to have an extension that's just template files and no code files.)

Bugzilla's templates are written in a language called Template Toolkit.
You can find out more about Template Toolkit at L<http://template-toolkit.org>.

There are two ways to extend or modify Bugzilla's templates: you can use
template hooks (described below) or you can override existing templates
entirely (described further down).

=head2 Template Hooks

Templates can be extended using a system of "hooks" that add new UI elements
to a particular area of Bugzilla without modifying the code of the existing
templates. This is the recommended way for extensions to modify the user
interface of Bugzilla.

=head3 Which Templates Can Be Hooked

There is no list of template hooks like there is for standard code hooks.
To find what places in the user interface can be hooked, search for the 
string C<Hook.process> in Bugzilla's templates (in the 
F<template/en/default/> directory). That will also give you the name of 
the hooks--the first argument to C<Hook.process> is the name of the hook.
(A later section in this document explains how to use that name).

For example, if you see C<Hook.process("additional_header")>, that means 
the name of the hook is C<additional_header>.

=head3 Where Template Hooks Go

To extend templates in your extension using template hooks, you put files into
the F<template/en/default/hook> directory of your extension. So, if you had an
extension called "Foo", your template extensions would go into
F<extensions/Foo/template/en/default/hook/>.

(Note that the base F<template/en/default/hook> directory in Bugzilla itself
also works, although you would never use that for an extension that you
intended to distribute.)

The files that go into this directory have a certain name, based on the
name of the template that is being hooked, and the name of the hook.
For example, let's imagine that you have an extension named "Foo",
and you want to use the C<additional_header> hook in 
F<template/en/default/global/header.html.tmpl>. Your code would go into
F<extensions/Foo/template/en/default/hook/global/header-additional_header.html.tmpl>. Any code you put into that file will happen at the point that 
C<Hook.process("additional_header")> is called in 
F<template/en/default/global/header.html.tmpl>.

As you can see, template extension file names follow a pattern. The
pattern looks like:

 <templates>/hook/<template path>/<template name>-<hook name>.<template type>.tmpl

=over

=item <templates>

This is the full path to the template directory, like 
F<extensions/Foo/template/en/default>. This works much like normal templates
do, in the sense that template extensions in C<custom> override template
extensions in C<default> for your extension, templates for different languages
can be supplied, etc. Template extensions are searched for and run in the
order described in L<Bugzilla::Install::Util/template_include_path>.

The difference between normal templates and template hooks is that hooks
will be run for I<every> extension, whereas for normal templates, Bugzilla
just takes the first one it finds and stops searching. So while a template
extension in the C<custom> directory may override the same-named template
extension in the  C<default> directory I<within your Bugzilla extension>,
it will not override the same-named template extension in the C<default> 
directory of another Bugzilla extension.

=item <template path>

This is the part of the path (excluding the filename) that comes after 
F<template/en/default/> in a template's path. So, for 
F<template/en/default/global/header.html.tmpl>, this would simply be
C<global>.

=item <template name>

This is the file name of the template, before the C<.html.tmpl> part.
So, for F<template/en/default/global/header.html.tmpl>, this would be
C<header>.

=item <hook name>

This is the name of the hook--what you saw in C<Hook.process> inside
of the template you want to hook. In our example, this is 
C<additional_header>.

=item <template type>

This is what comes after the template name but before C<.tmpl> in the
template's path. In most cases this is C<html>, but sometimes it's
C<none>, C<txt>, C<js>, or various other formats, indicating what
type of output the template has.

=back

=head3 Adding New Template Hooks to Bugzilla

Adding new template hooks is just like adding code hooks (see 
L</Adding New Hooks To Bugzilla>) except that you don't have to
document them, and including example code is optional.

=head2 Overriding Existing Templates

Sometimes you don't want to extend a template, you just want to replace
it entirely with your extension's template, or you want to add an entirely
new template to Bugzilla for your extension to use.

To replace the F<template/en/default/global/banner.html.tmpl> template
in an extension named "Foo", create a file called 
F<extensions/Foo/template/en/default/global/banner.html.tmpl>. Note that this
is very similar to the path for a template hook, except that it excludes
F<hook/>, and the template is named I<exactly> like the standard Bugzilla
template. 

You can also use this method to add entirely new templates. If you have
an extension named "Foo", and you add a file named
F<extensions/Foo/template/en/default/foo/bar.html.tmpl>, you can load
that in your code using C<< $template->process('foo/bar.html.tmpl') >>.

=head3 A Warning About Extensions That You Want To Distribute

You should never override an existing Bugzilla template in an
extension that you plan to distribute to others, because only one extension
can override any given template, and which extension will "win" that war
if there are multiple extensions installed is totally undefined.

However, adding new templates in an extension that you want to distribute
is fine, though you have to be careful about how you name them, because
any templates with an identical path and name (say, both called
F<global/stuff.html.tmpl>) will conflict. The usual way to work around
this is to put all your custom templates into a template path that's
named after your extension (since the name of your extension has to be
unique anyway). So if your extension was named Foo, your custom templates
would go into F<extensions/Foo/template/en/default/foo/>. The only
time that doesn't work is with the C<page_before_template> extension, in which
case your templates should probably be in a directory like
F<extensions/Foo/template/en/default/page/foo/> so as not to conflict with
other pages that other extensions might add.

=head2 CSS, JavaScript, and Images

If you include CSS, JavaScript, and images in your extension that are
served directly to the user (that is, they're not read by a script and
then printed--they're just linked directly in your HTML), they should go
into the F<web/> subdirectory of your extension. 

So, for example, if you had a CSS file called F<style.css> and your
extension was called F<Foo>, your file would go into 
F<extensions/Foo/web/style.css>.

=head2 Disabling Your Extension

If you want your extension to be totally ignored by Bugzilla (it will
not be compiled or seen to exist at all), then create a file called
C<disabled> in your extension's directory. (If your extension is just
a file, like F<extensions/Foo.pm>, you cannot use this method to disable
your extension, and will just have to remove it from the directory if you
want to totally disable it.) Note that if you are running under mod_perl,
you may have to restart your web server for this to take effect.

If you want your extension to be compiled and have L<checksetup> check
for its module pre-requisites, but you don't want the module to be used
by Bugzilla, then you should make your extension's L</enabled> method
return C<0> or some false value.

=head1 DISTRIBUTING EXTENSIONS

If you've made an extension and you want to publish it, the first
thing you'll want to do is package up your extension's code and
then put a link to it in the appropriate section of 
L<http://wiki.mozilla.org/Bugzilla:Addons>.

=head2 Distributing on CPAN

If you want a centralized distribution point that makes it easy
for Bugzilla users to install your extension, it is possible to 
distribute your Bugzilla Extension through CPAN.

The details of making a standard CPAN module are too much to
go into here, but a lot of it is covered in L<perlmodlib>
and on L<http://www.cpan.org/> among other places.

When you distribute your extension via CPAN, your F<Extension.pm>
should simply install itself as F<Bugzilla/Extension/Foo.pm>, 
where C<Foo> is the name of your module. You do not need a separate
F<Config.pm> file, because CPAN itself will handle installing
the prerequisites of your module, so Bugzilla doesn't have to
worry about it.

=head3 Templates in extensions distributed on CPAN

If your extension is F</usr/lib/perl5/Bugzilla/Extension/Foo.pm>,
then Bugzilla will look for templates in the directory
F</usr/lib/perl5/Bugzilla/Extension/Foo/template/>.

Hook functions always get arguments through single hashref parameter ($args).
Their return value is always a boolean value: when it's TRUE, other hooks
(set after this) are also called. When a hook returns FALSE, hook processing
is stopped.

set_hook($extension, $hook_name, $callable) resets $extension's $hook_name to
$callable. add_hook(...) does not reset, but adds an additional hook with the
same name. Try to use set_hook() as much as you can, because it allows for
correct run-time extension reloading support.

Code hooks can be also set using single files inside the extension code
directory, just as it was before Bugzilla 3.6. Such files must 'use Bugzilla'
and get arguments through 'Bugzilla->hook_args'. They also don't need to
return anything - Bugzilla thinks that they always "return true".

You can get the list of all available hooks using grep on Bugzilla code:

    grep -r Bugzilla::Hook::process *.cgi *.pl *.pm Bugzilla/ extensions/

You can also see the list of documented hooks in F<Bugzilla::Hook>.

=head2 Template hooks

Template hooks are just evaluated in the place of corresponding hook call.

You can get the list of all available template hooks using grep:

    grep -r Hook.process template/ extensions/

=head1 METHODS FOR EXTENSIONS

First of all, add

    use Bugzilla::Extension;

to the top of your extension's main file to use these methods.

=head2 $arrayref = required_modules([$new_arrayref]) / optional_modules()

Getters/setters for REQUIRED_MODULES and OPTIONAL_MODULES. Perl modules
specified here are checked by checksetup.pl during installation.
If some of required modules are missing, the installation is aborted.
If some of optional modules are missing, there is a warning.

The format of this arrayref is:

    [ {
        package => 'Text-CSV',
        module  => 'Text::CSV',
        version => '1.06',
        feature => 'CSV Importing of test cases'
      }, ... ]

=head2 $version = extension_version([$new_version])

Getter/setter for extension version.

=head2 $dir = extension_code_dir([$new_code_dir])

Getter/setter for extension code directory, i.e. directory which contains
individual hook .pl files, as it was old Bugzillas (< 3.6).

Default value for code directory is "extensions/<name>/code/".

=head2 $dir = extension_template_dir([$new_template_dir])

Getter/setter for extension template directory. Templates from this directory
will override Bugzilla's built-in ones.

Default value for template directory is "extensions/<name>/template/".

=head1 METHODS FOR BUGZILLA (INTERNAL USAGE)

=head2 @list = Bugzilla::Extension::available()

List all available extension names

=head3 C<web_dir>

The directory that your package's web related files are in, such as css and javascript.

This defaults to the C<web> subdirectory of the L</package_dir>.

If you want to override this method, and you have a F<Config.pm>, you must
override this method in F<Config.pm>.

=head3 C<lib_dir>

List all loaded extensions

=head2 $hashref = Bugzilla::Extension::extension_info()

Get extension information hashref

=head2 Bugzilla::Extension::load_all()

Loads all enabled extensions installed into Bugzilla.

=head2 Bugzilla::Extension::load($name)

Load one extension named $name.

=head1 SEE ALSO

<<<<<<< HEAD
F<Bugzilla::Hook>
=======
Calls L</load> for every enabled extension installed into Bugzilla,
and returns an arrayref of all the package names that were loaded.

=head1 B<Methods in need of POD>

=over

=item modify_inc

=item my_inc

=back
>>>>>>> 1cd8f4bd
<|MERGE_RESOLUTION|>--- conflicted
+++ resolved
@@ -7,10 +7,7 @@
 
 package Bugzilla::Extension;
 
-<<<<<<< HEAD
-=======
 use 5.10.1;
->>>>>>> 1cd8f4bd
 use strict;
 
 # Don't use any more Bugzilla modules here as Bugzilla::Extension
@@ -807,9 +804,6 @@
 
 =head1 SEE ALSO
 
-<<<<<<< HEAD
-F<Bugzilla::Hook>
-=======
 Calls L</load> for every enabled extension installed into Bugzilla,
 and returns an arrayref of all the package names that were loaded.
 
@@ -821,5 +815,4 @@
 
 =item my_inc
 
-=back
->>>>>>> 1cd8f4bd
+=back
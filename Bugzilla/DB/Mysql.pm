# -*- Mode: perl; indent-tabs-mode: nil -*-
#
# The contents of this file are subject to the Mozilla Public
# License Version 1.1 (the "License"); you may not use this file
# except in compliance with the License. You may obtain a copy of
# the License at http://www.mozilla.org/MPL/
#
# Software distributed under the License is distributed on an "AS
# IS" basis, WITHOUT WARRANTY OF ANY KIND, either express or
# implied. See the License for the specific language governing
# rights and limitations under the License.
#
# The Original Code is the Bugzilla Bug Tracking System.
#
# The Initial Developer of the Original Code is Netscape Communications
# Corporation. Portions created by Netscape are
# Copyright (C) 1998 Netscape Communications Corporation. All
# Rights Reserved.
#
# Contributor(s): Dave Miller <davem00@aol.com>
#                 Gayathri Swaminath <gayathrik00@aol.com>
#                 Jeroen Ruigrok van der Werven <asmodai@wxs.nl>
#                 Dave Lawrence <dkl@redhat.com>
#                 Tomas Kopal <Tomas.Kopal@altap.cz>
#                 Max Kanat-Alexander <mkanat@bugzilla.org>
#                 Lance Larsh <lance.larsh@oracle.com>

=head1 NAME

Bugzilla::DB::Mysql - Bugzilla database compatibility layer for MySQL

=head1 DESCRIPTION

This module overrides methods of the Bugzilla::DB module with MySQL specific
implementation. It is instantiated by the Bugzilla::DB module and should never
be used directly.

For interface details see L<Bugzilla::DB> and L<DBI>.

=cut

package Bugzilla::DB::Mysql;

use strict;

use Bugzilla::Constants;
use Bugzilla::Install::Util qw(install_string);
use Bugzilla::Util;
use Bugzilla::Error;
use Bugzilla::DB::Schema::Mysql;

use List::Util qw(max);
use Text::ParseWords;

# This is how many comments of MAX_COMMENT_LENGTH we expect on a single bug.
# In reality, you could have a LOT more comments than this, because 
# MAX_COMMENT_LENGTH is big.
use constant MAX_COMMENTS => 50;

# This module extends the DB interface via inheritance
use base qw(Bugzilla::DB);

sub new {
    my ($class, $params) = @_;
    my ($user, $pass, $host, $dbname, $port, $sock) =
        @$params{qw(db_user db_pass db_host db_name db_port db_sock)};

    # construct the DSN from the parameters we got
    my $dsn = "dbi:mysql:host=$host;database=$dbname";
    $dsn .= ";port=$port" if $port;
    $dsn .= ";mysql_socket=$sock" if $sock;

    my %attrs = (
        mysql_enable_utf8 => Bugzilla->params->{'utf8'},
        # Needs to be explicitly specified for command-line processes.
        mysql_auto_reconnect => 1,
    );
<<<<<<< HEAD

    my $self = $class->db_new($dsn, $user, $pass, \%attrs);
=======
    
    my $self = $class->db_new({ dsn => $dsn, user => $user, 
                                pass => $pass, attrs => \%attrs });
>>>>>>> a2a2c09c

    # This makes sure that if the tables are encoded as UTF-8, we
    # return their data correctly.
    $self->do("SET NAMES utf8") if Bugzilla->params->{'utf8'};

    # all class local variables stored in DBI derived class needs to have
    # a prefix 'private_'. See DBI documentation.
    $self->{private_bz_tables_locked} = "";

    # Needed by TheSchwartz
    $self->{private_bz_dsn} = $dsn;

    bless ($self, $class);

    # Bug 321645 - disable MySQL strict mode, if set
    my ($var, $sql_mode) = $self->selectrow_array(
        "SHOW VARIABLES LIKE 'sql\\_mode'");

    if ($sql_mode) {
        # STRICT_TRANS_TABLE or STRICT_ALL_TABLES enable MySQL strict mode,
        # causing bug 321645. TRADITIONAL sets these modes (among others) as
        # well, so it has to be stipped as well
        my $new_sql_mode =
            join(",", grep {$_ !~ /^STRICT_(?:TRANS|ALL)_TABLES|TRADITIONAL$/}
                            split(/,/, $sql_mode));

        if ($sql_mode ne $new_sql_mode) {
            $self->do("SET SESSION sql_mode = ?", undef, $new_sql_mode);
        }
    }

    # Allow large GROUP_CONCATs (largely for inserting comments 
    # into bugs_fulltext).
    $self->do('SET SESSION group_concat_max_len = 128000000');

    return $self;
}

sub real_table_list
{
    my $self = shift;
    my ($table_like, $table_type) = @_;
    return $self->selectcol_arrayref('SHOW TABLES LIKE ?', undef, $table_like);
}

# when last_insert_id() is supported on MySQL by lowest DBI/DBD version
# required by Bugzilla, this implementation can be removed.
sub bz_last_key {
    my ($self) = @_;

    my ($last_insert_id) = $self->selectrow_array('SELECT LAST_INSERT_ID()');

    return $last_insert_id;
}

sub sql_group_concat {
    my ($self, $column, $separator) = @_;
    my $sep_sql;
    if ($separator) {
        $sep_sql = " SEPARATOR $separator";
    }
    return "GROUP_CONCAT($column$sep_sql)";
}

sub sql_regexp {
    my ($self, $expr, $pattern, $nocheck, $real_pattern) = @_;
    $real_pattern ||= $pattern;

    $self->bz_check_regexp($real_pattern) if !$nocheck;

    return "IFNULL($expr,'') REGEXP $pattern";
}

sub sql_not_regexp {
    my ($self, $expr, $pattern, $nocheck, $real_pattern) = @_;
    $real_pattern ||= $pattern;

    $self->bz_check_regexp($real_pattern) if !$nocheck;

    return "IFNULL($expr,'') NOT REGEXP $pattern";
}

sub sql_limit {
    my ($self, $limit, $offset) = @_;

    if (defined($offset)) {
        return "LIMIT $offset, $limit";
    } else {
        return "LIMIT $limit";
    }
}

sub sql_string_concat {
    my ($self, @params) = @_;

    return 'CONCAT(' . join(', ', @params) . ')';
}

# returns (boolean query, relevance query)
sub sql_fulltext_search
{
    my ($self, $column, $text) = @_;

    # stem text
    $text = stem_text($text, Bugzilla->params->{stem_language});

    # quote un-quoted compound words
    my @words = quotewords('[\s()]+', 'delimiters', $text);
    if ($text =~ /(?:^|\W)[+\-<>~"()]/ || $text =~ /[()"*](?:$|\W)/)
    {
        # already a boolean mode search
        foreach my $word (@words)
        {
            # match words that have non-word chars in the middle of them
            if ($word =~ /\w\W+\w/ && $word !~ /\"/)
            {
                $word = '"' . $word . '"';
            }
        }
    }
    else
    {
        # make search a boolean mode search
        for (@words)
        {
            $_ = "+$_";
        }
    }
    $text = join '', @words;

    # quote the text for use in the MATCH AGAINST expression
    $text = $self->quote($text);

    # untaint the text, since it's safe to use now that we've quoted it
    trick_taint($text);

    return (
        "MATCH($column) AGAINST($text IN BOOLEAN MODE)",
        "MATCH($column) AGAINST($text)"
    );
}

# Case-insensitive collation is used in MySQL
sub sql_istring {
    my ($self, $string) = @_;

    return $string;
}

sub sql_from_days {
    my ($self, $days) = @_;

    return "FROM_DAYS($days)";
}

sub sql_to_days {
    my ($self, $date) = @_;

    return "TO_DAYS($date)";
}

sub sql_date_format {
    my ($self, $date, $format) = @_;

    $format = "%Y.%m.%d %H:%i:%s" if !$format;

    return "DATE_FORMAT($date, " . $self->quote($format) . ")";
}

sub sql_interval {
    my ($self, $interval, $units) = @_;

    return "INTERVAL $interval $units";
}

sub sql_iposition {
    my ($self, $fragment, $text) = @_;
    return "INSTR($text, $fragment)";
}

sub sql_position {
    my ($self, $fragment, $text) = @_;

    return "INSTR(CAST($text AS BINARY), CAST($fragment AS BINARY))";
}

sub sql_group_by {
    my ($self, $needed_columns, $optional_columns) = @_;

    # MySQL allows you to specify the minimal subset of columns to get
    # a unique result. While it does allow specifying all columns as
    # ANSI SQL requires, according to MySQL documentation, the fewer
    # columns you specify, the faster the query runs.
    return "GROUP BY $needed_columns";
}

sub bz_explain {
    my ($self, $sql) = @_;
    my $sth  = $self->prepare("EXPLAIN $sql");
    $sth->execute();
    my $columns = $sth->{'NAME'};
    my $lengths = $sth->{'mysql_max_length'};
    my $format_string = '|';
    my $i = 0;
    foreach my $column (@$columns) {
        # Sometimes the column name is longer than the contents.
        my $length = max($lengths->[$i], length($column));
        $format_string .= ' %-' . $length . 's |';
        $i++;
    }

    my $first_row = sprintf($format_string, @$columns);
    my @explain_rows = ($first_row, '-' x length($first_row));
    while (my $row = $sth->fetchrow_arrayref) {
        my @fixed = map { defined $_ ? $_ : 'NULL' } @$row;
        push(@explain_rows, sprintf($format_string, @fixed));
    }

    return join("\n", @explain_rows);
}

sub _bz_get_initial_schema {
    my ($self) = @_;
    return $self->_bz_build_schema_from_disk();
}

#####################################################################
# Database Setup
#####################################################################

sub bz_setup_database {
    my ($self) = @_;

    # The "comments" field of the bugs_fulltext table could easily exceed
    # MySQL's default max_allowed_packet. Also, MySQL should never have
    # a max_allowed_packet smaller than our max_attachment_size. So, we
    # warn the user here if max_allowed_packet is too small.
    my $min_max_allowed = MAX_COMMENTS * MAX_COMMENT_LENGTH;
    my (undef, $current_max_allowed) = $self->selectrow_array(
        q{SHOW VARIABLES LIKE 'max\_allowed\_packet'});
    # This parameter is not yet defined when the DB is being built for
    # the very first time. The code below still works properly, however,
    # because the default maxattachmentsize is smaller than $min_max_allowed.
    my $max_attachment = (Bugzilla->params->{'maxattachmentsize'} || 0) * 1024;
    my $needed_max_allowed = max($min_max_allowed, $max_attachment);
    if ($current_max_allowed < $needed_max_allowed) {
        warn install_string('max_allowed_packet',
                            { current => $current_max_allowed,
                              needed  => $needed_max_allowed }) . "\n";
    }

    # Make sure the installation has InnoDB turned on, or we're going to be
    # doing silly things like making foreign keys on MyISAM tables, which is
    # hard to fix later. We do this up here because none of the code below
    # works if InnoDB is off. (Particularly if we've already converted the
    # tables to InnoDB.)
    my ($innodb_on) = @{$self->selectcol_arrayref(
        q{SHOW VARIABLES LIKE '%have_innodb%'}, {Columns=>[2]})};
    if ($innodb_on ne 'YES') {
        die <<EOT;
InnoDB is disabled in your MySQL installation. 
Bugzilla requires InnoDB to be enabled. 
Please enable it and then re-run checksetup.pl.

EOT
    }


    my %table_status = @{ $self->selectcol_arrayref("SHOW TABLE STATUS", 
                                                    {Columns=>[1,2]}) };
    my @isam_tables;
    foreach my $name (keys %table_status) {
        push(@isam_tables, $name) if (defined($table_status{$name}) && $table_status{$name} eq "ISAM");
    }

    if(scalar(@isam_tables)) {
        print "One or more of the tables in your existing MySQL database are\n"
              . "of type ISAM. ISAM tables are deprecated in MySQL 3.23 and\n"
              . "don't support more than 16 indexes per table, which \n"
              . "Bugzilla needs.\n  Converting your ISAM tables to type"
              . " MyISAM:\n\n";
        foreach my $table (@isam_tables) {
            print "Converting table $table... ";
            $self->do("ALTER TABLE $table TYPE = MYISAM");
            print "done.\n";
        }
        print "\nISAM->MyISAM table conversion done.\n\n";
    }

    my ($sd_index_deleted, $longdescs_index_deleted);
    my @tables = $self->bz_table_list_real();
    # We want to convert tables to InnoDB, but it's possible that they have 
    # fulltext indexes on them, and conversion will fail unless we remove
    # the indexes.
    if (grep($_ eq 'bugs', @tables)
        and !grep($_ eq 'bugs_fulltext', @tables))
    {
        if ($self->bz_index_info_real('bugs', 'short_desc')) {
            $self->bz_drop_index_raw('bugs', 'short_desc');
        }
        if ($self->bz_index_info_real('bugs', 'bugs_short_desc_idx')) {
            $self->bz_drop_index_raw('bugs', 'bugs_short_desc_idx');
            $sd_index_deleted = 1; # Used for later schema cleanup.
        }
    }
    if (grep($_ eq 'longdescs', @tables)
        and !grep($_ eq 'bugs_fulltext', @tables))
    {
        if ($self->bz_index_info_real('longdescs', 'thetext')) {
            $self->bz_drop_index_raw('longdescs', 'thetext');
        }
        if ($self->bz_index_info_real('longdescs', 'longdescs_thetext_idx')) {
            $self->bz_drop_index_raw('longdescs', 'longdescs_thetext_idx');
            $longdescs_index_deleted = 1; # For later schema cleanup.
        }
    }

    # Upgrade tables from MyISAM to InnoDB
    my @myisam_tables;
    foreach my $name (keys %table_status) {
        if (defined($table_status{$name})
            && $table_status{$name} =~ /^MYISAM$/i 
            && !grep($_ eq $name, Bugzilla::DB::Schema::Mysql::MYISAM_TABLES))
        {
            push(@myisam_tables, $name) ;
        }
    }
    if (scalar @myisam_tables) {
        print "Bugzilla now uses the InnoDB storage engine in MySQL for",
              " most tables.\nConverting tables to InnoDB:\n";
        foreach my $table (@myisam_tables) {
            print "Converting table $table... ";
            $self->do("ALTER TABLE $table ENGINE = InnoDB");
            print "done.\n";
        }
    }
    
    $self->_after_table_status(\@tables);
    
    # Versions of Bugzilla before the existence of Bugzilla::DB::Schema did 
    # not provide explicit names for the table indexes. This means
    # that our upgrades will not be reliable, because we look for the name
    # of the index, not what fields it is on, when doing upgrades.
    # (using the name is much better for cross-database compatibility 
    # and general reliability). It's also very important that our
    # Schema object be consistent with what is on the disk.
    #
    # While we're at it, we also fix some inconsistent index naming
    # from the original checkin of Bugzilla::DB::Schema.

    # We check for the existence of a particular "short name" index that
    # has existed at least since Bugzilla 2.8, and probably earlier.
    # For fixing the inconsistent naming of Schema indexes,
    # we also check for one of those inconsistently-named indexes.
    if (grep($_ eq 'bugs', @tables)
        && ($self->bz_index_info_real('bugs', 'assigned_to')
            || $self->bz_index_info_real('flags', 'flags_bidattid_idx')) )
    {

        # This is a check unrelated to the indexes, to see if people are
        # upgrading from 2.18 or below, but somehow have a bz_schema table
        # already. This only happens if they have done a mysqldump into
        # a database without doing a DROP DATABASE first.
        # We just do the check here since this check is a reliable way
        # of telling that we are upgrading from a version pre-2.20.
        if (grep($_ eq 'bz_schema', $self->bz_table_list_real())) {
            die("\nYou are upgrading from a version before 2.20, but the"
              . " bz_schema\ntable already exists. This means that you"
              . " restored a mysqldump into\nthe Bugzilla database without"
              . " first dropping the already-existing\nBugzilla database,"
              . " at some point. Whenever you restore a Bugzilla\ndatabase"
              . " backup, you must always drop the entire database first.\n\n"
              . "Please drop your Bugzilla database and restore it from a"
              . " backup that\ndoes not contain the bz_schema table. If for"
              . " some reason you cannot\ndo this, you can connect to your"
              . " MySQL database and drop the bz_schema\ntable, as a last"
              . " resort.\n");
        }

        my $bug_count = $self->selectrow_array("SELECT COUNT(*) FROM bugs");
        # We estimate one minute for each 3000 bugs, plus 3 minutes just
        # to handle basic MySQL stuff.
        my $rename_time = int($bug_count / 3000) + 3;
        # And 45 minutes for every 15,000 attachments, per some experiments.
        my ($attachment_count) = 
            $self->selectrow_array("SELECT COUNT(*) FROM attachments");
        $rename_time += int(($attachment_count * 45) / 15000);
        # If we're going to take longer than 5 minutes, we let the user know
        # and allow them to abort.
        if ($rename_time > 5) {
            print "\nWe are about to rename old indexes.\n"
                  . "The estimated time to complete renaming is "
                  . "$rename_time minutes.\n"
                  . "You cannot interrupt this action once it has begun.\n"
                  . "If you would like to cancel, press Ctrl-C now..."
                  . " (Waiting 45 seconds...)\n\n";
            # Wait 45 seconds for them to respond.
            sleep(45) unless Bugzilla->installation_answers->{NO_PAUSE};
        }
        print "Renaming indexes...\n";

        # We can't be interrupted, because of how the "if"
        # works above.
        local $SIG{INT}  = 'IGNORE';
        local $SIG{TERM} = 'IGNORE';
        local $SIG{PIPE} = 'IGNORE';

        # Certain indexes had names in Schema that did not easily conform
        # to a standard. We store those names here, so that they
        # can be properly renamed.
        # Also, sometimes an old mysqldump would incorrectly rename
        # unique indexes to "PRIMARY", so we address that here, also.
        my $bad_names = {
            # 'when' is a possible leftover from Bugzillas before 2.8
            bugs_activity => ['when', 'bugs_activity_bugid_idx',
                'bugs_activity_bugwhen_idx'],
            cc => ['PRIMARY'],
            longdescs => ['longdescs_bugid_idx',
               'longdescs_bugwhen_idx'],
            flags => ['flags_bidattid_idx'],
            flaginclusions => ['flaginclusions_tpcid_idx'],
            flagexclusions => ['flagexclusions_tpc_id_idx'],
            keywords => ['PRIMARY'],
            milestones => ['PRIMARY'],
            profiles_activity => ['profiles_activity_when_idx'],
            group_control_map => ['group_control_map_gid_idx', 'PRIMARY'],
            user_group_map => ['PRIMARY'],
            group_group_map => ['PRIMARY'],
            email_setting => ['PRIMARY'],
            bug_group_map => ['PRIMARY'],
            category_group_map => ['PRIMARY'],
            watch => ['PRIMARY'],
            namedqueries => ['PRIMARY'],
            series_data => ['PRIMARY'],
            # series_categories is dealt with below, not here.
        };

        # The series table is broken and needs to have one index
        # dropped before we begin the renaming, because it had a
        # useless index on it that would cause a naming conflict here.
        if (grep($_ eq 'series', @tables)) {
            my $dropname;
            # This is what the bad index was called before Schema.
            if ($self->bz_index_info_real('series', 'creator_2')) {
                $dropname = 'creator_2';
            }
            # This is what the bad index is called in Schema.
            elsif ($self->bz_index_info_real('series', 'series_creator_idx')) {
                    $dropname = 'series_creator_idx';
            }
            $self->bz_drop_index_raw('series', $dropname) if $dropname;
        }

        # The email_setting table also had the same problem.
        if( grep($_ eq 'email_setting', @tables) 
            && $self->bz_index_info_real('email_setting', 
                                         'email_settings_user_id_idx') ) 
        {
            $self->bz_drop_index_raw('email_setting', 
                                     'email_settings_user_id_idx');
        }

        # Go through all the tables.
        foreach my $table (@tables) {
            # Will contain the names of old indexes as keys, and the 
            # definition of the new indexes as a value. The values
            # include an extra hash key, NAME, with the new name of 
            # the index.
            my %rename_indexes;
            # And go through all the columns on each table.
            my @columns = $self->bz_table_columns_real($table);

            # We also want to fix the silly naming of unique indexes
            # that happened when we first checked-in Bugzilla::DB::Schema.
            if ($table eq 'series_categories') {
                # The series_categories index had a nonstandard name.
                push(@columns, 'series_cats_unique_idx');
            } 
            elsif ($table eq 'email_setting') { 
                # The email_setting table had a similar problem.
                push(@columns, 'email_settings_unique_idx');
            }
            else {
                push(@columns, "${table}_unique_idx");
            }
            # And this is how we fix the other inconsistent Schema naming.
            push(@columns, @{$bad_names->{$table}})
                if (exists $bad_names->{$table});
            foreach my $column (@columns) {
                # If we have an index named after this column, it's an 
                # old-style-name index.
                if (my $index = $self->bz_index_info_real($table, $column)) {
                    # Fix the name to fit in with the new naming scheme.
                    $index->{NAME} = $table . "_" .
                                     $index->{FIELDS}->[0] . "_idx";
                    print "Renaming index $column to " 
                          . $index->{NAME} . "...\n";
                    $rename_indexes{$column} = $index;
                } # if
            } # foreach column

            my @rename_sql = $self->_bz_schema->get_rename_indexes_ddl(
                $table, %rename_indexes);
            $self->do($_) foreach (@rename_sql);

        } # foreach table
    } # if old-name indexes

    # If there are no tables, but the DB isn't utf8 and it should be,
    # then we should alter the database to be utf8. We know it should be
    # if the utf8 parameter is true or there are no params at all.
    # This kind of situation happens when people create the database
    # themselves, and if we don't do this they will get the big
    # scary WARNING statement about conversion to UTF8.
    if ( !$self->bz_db_is_utf8 && !@tables 
         && (Bugzilla->params->{'utf8'} || !scalar keys %{Bugzilla->params}) )
    {
        $self->_alter_db_charset_to_utf8();
    }

    # And now we create the tables and the Schema object.
    $self->SUPER::bz_setup_database();

    if ($sd_index_deleted) {
        $self->_bz_real_schema->delete_index('bugs', 'bugs_short_desc_idx');
        $self->_bz_store_real_schema;
    }
    if ($longdescs_index_deleted) {
        $self->_bz_real_schema->delete_index('longdescs', 
                                             'longdescs_thetext_idx');
        $self->_bz_store_real_schema;
    }

    # The old timestamp fields need to be adjusted here instead of in
    # checksetup. Otherwise the UPDATE statements inside of bz_add_column
    # will cause accidental timestamp updates.
    # The code that does this was moved here from checksetup.

    # 2002-08-14 - bbaetz@student.usyd.edu.au - bug 153578
    # attachments creation time needs to be a datetime, not a timestamp
    my $attach_creation = 
        $self->bz_column_info("attachments", "creation_ts");
    if ($attach_creation && $attach_creation->{TYPE} =~ /^TIMESTAMP/i) {
        print "Fixing creation time on attachments...\n";

        my $sth = $self->prepare("SELECT COUNT(attach_id) FROM attachments");
        $sth->execute();
        my ($attach_count) = $sth->fetchrow_array();

        if ($attach_count > 1000) {
            print "This may take a while...\n";
        }
        my $i = 0;

        # This isn't just as simple as changing the field type, because
        # the creation_ts was previously updated when an attachment was made
        # obsolete from the attachment creation screen. So we have to go
        # and recreate these times from the comments..
        $sth = $self->prepare("SELECT bug_id, attach_id, submitter_id " .
                               "FROM attachments");
        $sth->execute();

        # Restrict this as much as possible in order to avoid false 
        # positives, and keep the db search time down
        my $sth2 = $self->prepare("SELECT bug_when FROM longdescs 
                                    WHERE bug_id=? AND who=? 
                                          AND thetext LIKE ?
                                 ORDER BY bug_when " . $self->sql_limit(1));
        while (my ($bug_id, $attach_id, $submitter_id) 
                  = $sth->fetchrow_array()) 
        {
            $sth2->execute($bug_id, $submitter_id, 
                "Created an attachment (id=$attach_id)%");
            my ($when) = $sth2->fetchrow_array();
            if ($when) {
                $self->do("UPDATE attachments " .
                             "SET creation_ts='$when' " .
                           "WHERE attach_id=$attach_id");
            } else {
                print "Warning - could not determine correct creation"
                      . " time for attachment $attach_id on bug $bug_id\n";
            }
            ++$i;
            print "Converted $i of $attach_count attachments\n" if !($i % 1000);
        }
        print "Done - converted $i attachments\n";

        $self->bz_alter_column("attachments", "creation_ts", 
                               {TYPE => 'DATETIME', NOTNULL => 1});
    }

    # 2004-08-29 - Tomas.Kopal@altap.cz, bug 257303
    # Change logincookies.lastused type from timestamp to datetime
    my $login_lastused = $self->bz_column_info("logincookies", "lastused");
    if ($login_lastused && $login_lastused->{TYPE} =~ /^TIMESTAMP/i) {
        $self->bz_alter_column('logincookies', 'lastused', 
                               { TYPE => 'DATETIME',  NOTNULL => 1});
    }

    # 2005-01-17 - Tomas.Kopal@altap.cz, bug 257315
    # Change bugs.delta_ts type from timestamp to datetime 
    my $bugs_deltats = $self->bz_column_info("bugs", "delta_ts");
    if ($bugs_deltats && $bugs_deltats->{TYPE} =~ /^TIMESTAMP/i) {
        $self->bz_alter_column('bugs', 'delta_ts', 
                               {TYPE => 'DATETIME', NOTNULL => 1});
    }

    # 2005-09-24 - bugreport@peshkin.net, bug 307602
    # Make sure that default 4G table limit is overridden
    my $row = $self->selectrow_hashref("SHOW TABLE STATUS LIKE 'attach_data'");
    if ($$row{'Create_options'} !~ /MAX_ROWS/i) {
        print "Converting attach_data maximum size to 100G...\n";
        $self->do("ALTER TABLE attach_data
                   AVG_ROW_LENGTH=1000000,
                   MAX_ROWS=100000");
    }

    # Convert the database to UTF-8 if the utf8 parameter is on.
    # We check if any table isn't utf8, because lots of crazy
    # partial-conversion situations can happen, and this handles anything
    # that could come up (including having the DB charset be utf8 but not
    # the table charsets.
    my $utf_table_status =
        $self->selectall_arrayref("SHOW TABLE STATUS", {Slice=>{}});
    $self->_after_table_status([map($_->{Name}, @$utf_table_status)]);
    my @non_utf8_tables = grep(defined($_->{Collation}) && $_->{Collation} !~ /^utf8/, @$utf_table_status);
    
    if (Bugzilla->params->{'utf8'} && scalar @non_utf8_tables) {
        print <<EOF;

WARNING: We are about to convert your table storage format to UTF8. This
         allows Bugzilla to correctly store and sort international characters.
         However, if you have any non-UTF-8 data in your database,
         it ***WILL BE DELETED*** by this process. So, before
         you continue with checksetup.pl, if you have any non-UTF-8
         data (or even if you're not sure) you should press Ctrl-C now
         to interrupt checksetup.pl, and run contrib/recode.pl to make all 
         the data in your database into UTF-8. You should also back up your
         database before continuing. This will affect every single table
         in the database, even non-Bugzilla tables.

         If you ever used a version of Bugzilla before 2.22, we STRONGLY
         recommend that you stop checksetup.pl NOW and run contrib/recode.pl.

EOF

        if (!Bugzilla->installation_answers->{NO_PAUSE}) {
            if (Bugzilla->installation_mode == 
                INSTALLATION_MODE_NON_INTERACTIVE) 
            {
                print <<EOF;
         Re-run checksetup.pl in interactive mode (without an 'answers' file)
         to continue.
EOF
                exit;
            }
            else {
                print "         Press Enter to continue or Ctrl-C to exit...";
                getc;
            }
        }

        print "Converting table storage format to UTF-8. This may take a",
              " while.\n";
        my @dropped_fks;
        foreach my $table (map { $_->{Name} } @non_utf8_tables) {
            my $info_sth = $self->prepare("SHOW FULL COLUMNS FROM $table");
            $info_sth->execute();
            my (@binary_sql, @utf8_sql);
            while (my $column = $info_sth->fetchrow_hashref) {
                # Our conversion code doesn't work on enum fields, but they
                # all go away later in checksetup anyway.
                next if $column->{Type} =~ /enum/i;

                # If this particular column isn't stored in utf-8
                if ($column->{Collation}
                    && $column->{Collation} ne 'NULL' 
                    && $column->{Collation} !~ /utf8/) 
                {
                    my $name = $column->{Field};

                    print "$table.$name needs to be converted to UTF-8...\n";

                    my $dropped = $self->bz_drop_related_fks($table, $name);
                    push(@dropped_fks, @$dropped);

                    my $col_info =
                        $self->bz_column_info_real($table, $name);
                    # CHANGE COLUMN doesn't take PRIMARY KEY
                    delete $col_info->{PRIMARYKEY};
                    my $sql_def = $self->_bz_schema->get_type_ddl($col_info);
                    # We don't want MySQL to actually try to *convert*
                    # from our current charset to UTF-8, we just want to
                    # transfer the bytes directly. This is how we do that.

                    # The CHARACTER SET part of the definition has to come
                    # right after the type, which will always come first.
                    my ($binary, $utf8) = ($sql_def, $sql_def);
                    my $type = $self->_bz_schema->convert_type($col_info->{TYPE});
                    $binary =~ s/(\Q$type\E)/$1 CHARACTER SET binary/;
                    $utf8   =~ s/(\Q$type\E)/$1 CHARACTER SET utf8/;
                    push(@binary_sql, "MODIFY COLUMN $name $binary");
                    push(@utf8_sql, "MODIFY COLUMN $name $utf8");
                }
            } # foreach column

            if (@binary_sql) {
                my %indexes = %{ $self->bz_table_indexes($table) };
                foreach my $index_name (keys %indexes) {
                    my $index = $indexes{$index_name};
                    if ($index->{TYPE} and $index->{TYPE} eq 'FULLTEXT') {
                        $self->bz_drop_index($table, $index_name);
                    }
                    else {
                        delete $indexes{$index_name};
                    }
                    if ($table eq 'test_runs' && $index_name eq 'summary') {
                        $self->bz_drop_index('test_runs', 'test_runs_summary_idx');
                    }
                }

                print "Converting the $table table to UTF-8...\n";
                my $bin = "ALTER TABLE $table " . join(', ', @binary_sql);
                my $utf = "ALTER TABLE $table " . join(', ', @utf8_sql,
                          'DEFAULT CHARACTER SET utf8');
                $self->do($bin);
                $self->do($utf);

                # Re-add any removed FULLTEXT indexes.
                foreach my $index (keys %indexes) {
                    $self->bz_add_index($table, $index, $indexes{$index});
                }
            }
            else {
                $self->do("ALTER TABLE $table DEFAULT CHARACTER SET utf8");
            }

        } # foreach my $table (@tables)

        foreach my $fk_args (@dropped_fks) {
            $self->bz_add_fk(@$fk_args);
        }
    }

    # Sometimes you can have a situation where all the tables are utf8,
    # but the database isn't. (This tends to happen when you've done
    # a mysqldump.) So we have this change outside of the above block,
    # so that it just happens silently if no actual *table* conversion
    # needs to happen.
    if (Bugzilla->params->{'utf8'} && !$self->bz_db_is_utf8) {
        $self->_alter_db_charset_to_utf8();
    }

     $self->_fix_defaults();
}

# When you import a MySQL 3/4 mysqldump into MySQL 5, columns that
# aren't supposed to have defaults will have defaults. This is only
# a minor issue, but it makes our tests fail, and it's good to keep
# the DB actually consistent with what DB::Schema thinks the database
# looks like. So we remove defaults from columns that aren't supposed
# to have them
sub _fix_defaults {
    my $self = shift;
    my $maj_version = substr($self->bz_server_version, 0, 1);
    return if $maj_version < 5;

    # The oldest column that could have this problem is bugs.assigned_to,
    # so if it doesn't have the problem, we just skip doing this entirely.
    my $assi_def = $self->_bz_raw_column_info('bugs', 'assigned_to');
    my $assi_default = $assi_def->{COLUMN_DEF};
    # This "ne ''" thing is necessary because _raw_column_info seems to
    # return COLUMN_DEF as an empty string for columns that don't have
    # a default.
    return unless (defined $assi_default && $assi_default ne '');

    my %fix_columns;
    foreach my $table ($self->_bz_real_schema->get_table_list()) {
        foreach my $column ($self->bz_table_columns($table)) {
            my $abs_def = $self->bz_column_info($table, $column);
            # BLOB/TEXT columns never have defaults
            next if $abs_def->{TYPE} =~ /BLOB|TEXT/i;
            if (!defined $abs_def->{DEFAULT}) {
                # Get the exact default from the database without any
                # "fixing" by bz_column_info_real.
                my $raw_info = $self->_bz_raw_column_info($table, $column);
                my $raw_default = $raw_info->{COLUMN_DEF};
                if (defined $raw_default) {
                    if ($raw_default eq '') {
                        # Only (var)char columns can have empty strings as 
                        # defaults, so if we got an empty string for some
                        # other default type, then it's bogus.
                        next unless $abs_def->{TYPE} =~ /char/i;
                        $raw_default = "''";
                    }
                    $fix_columns{$table} ||= [];
                    push(@{ $fix_columns{$table} }, $column);
                    print "$table.$column has incorrect DB default: $raw_default\n";
                }
            }
        } # foreach $column
    } # foreach $table

    print "Fixing defaults...\n";
    foreach my $table (reverse sort keys %fix_columns) {
        my @alters = map("ALTER COLUMN $_ DROP DEFAULT", 
                         @{ $fix_columns{$table} });
        my $sql = "ALTER TABLE $table " . join(',', @alters);
        $self->do($sql);
    }
}

# There is a bug in MySQL 4.1.0 - 4.1.15 that makes certain SELECT
# statements fail after a SHOW TABLE STATUS: 
# http://bugs.mysql.com/bug.php?id=13535
# This is a workaround, a dummy SELECT to reset the LAST_INSERT_ID.
sub _after_table_status {
    my ($self, $tables) = @_;
    if (grep($_ eq 'bugs', @$tables)
        && $self->bz_column_info_real("bugs", "bug_id"))
    {
        $self->do('SELECT 1 FROM bugs WHERE bug_id IS NULL');
    }
}

sub _alter_db_charset_to_utf8 {
    my $self = shift;
    my $db_name = Bugzilla->localconfig->{db_name};
    $self->do("ALTER DATABASE $db_name CHARACTER SET utf8"); 
}

sub bz_db_is_utf8 {
    my $self = shift;
    my $db_collation = $self->selectrow_arrayref(
        "SHOW VARIABLES LIKE 'character_set_database'");
    # First column holds the variable name, second column holds the value.
    return $db_collation->[1] =~ /utf8/ ? 1 : 0;
}


sub bz_enum_initial_values {
    my ($self) = @_;
    my %enum_values = %{$self->ENUM_DEFAULTS};
    # Get a complete description of the 'bugs' table; with DBD::MySQL
    # there isn't a column-by-column way of doing this.  Could use
    # $dbh->column_info, but it would go slower and we would have to
    # use the undocumented mysql_type_name accessor to get the type
    # of each row.
    my $sth = $self->prepare("DESCRIBE bugs");
    $sth->execute();
    # Look for the particular columns we are interested in.
    while (my ($thiscol, $thistype) = $sth->fetchrow_array()) {
        if (defined $enum_values{$thiscol}) {
            # this is a column of interest.
            my @value_list;
            if ($thistype and ($thistype =~ /^enum\(/)) {
                # it has an enum type; get the set of values.
                while ($thistype =~ /'([^']*)'(.*)/) {
                    push(@value_list, $1);
                    $thistype = $2;
                }
            }
            if (@value_list) {
                # record the enum values found.
                $enum_values{$thiscol} = \@value_list;
            }
        }
    }

    return \%enum_values;
}

#####################################################################
# MySQL-specific Database-Reading Methods
#####################################################################

=begin private

=head1 MYSQL-SPECIFIC DATABASE-READING METHODS

These methods read information about the database from the disk,
instead of from a Schema object. They are only reliable for MySQL 
(see bug 285111 for the reasons why not all DBs use/have functions
like this), but that's OK because we only need them for 
backwards-compatibility anyway, for versions of Bugzilla before 2.20.

=over 4

=item C<bz_column_info_real($table, $column)>

 Description: Returns an abstract column definition for a column
              as it actually exists on disk in the database.
 Params:      $table - The name of the table the column is on.
              $column - The name of the column you want info about.
 Returns:     An abstract column definition.
              If the column does not exist, returns undef.

=cut

sub bz_column_info_real {
    my ($self, $table, $column) = @_;
    my $col_data = $self->_bz_raw_column_info($table, $column);
    return $self->_bz_schema->column_info_to_column($col_data);
}

sub _bz_raw_column_info {
    my ($self, $table, $column) = @_;

    # DBD::mysql does not support selecting a specific column,
    # so we have to get all the columns on the table and find 
    # the one we want.
    my $info_sth = $self->column_info(undef, undef, $table, '%');

    # Don't use fetchall_hashref as there's a Win32 DBI bug (292821)
    my $col_data;
    while ($col_data = $info_sth->fetchrow_hashref) {
        last if $col_data->{'COLUMN_NAME'} eq $column;
    }

    if (!defined $col_data) {
        return undef;
    }
    return $col_data;
}

=item C<bz_index_info_real($table, $index)>

 Description: Returns information about an index on a table in the database.
 Params:      $table = name of table containing the index
              $index = name of an index
 Returns:     An abstract index definition, always in hashref format.
              If the index does not exist, the function returns undef.
=cut
sub bz_index_info_real {
    my ($self, $table, $index) = @_;

    my $sth = $self->prepare("SHOW INDEX FROM $table");
    $sth->execute;

    my @fields;
    my $index_type;
    # $raw_def will be an arrayref containing the following information:
    # 0 = name of the table that the index is on
    # 1 = 0 if unique, 1 if not unique
    # 2 = name of the index
    # 3 = seq_in_index (The order of the current field in the index).
    # 4 = Name of ONE column that the index is on
    # 5 = 'Collation' of the index. Usually 'A'.
    # 6 = Cardinality. Either a number or undef.
    # 7 = sub_part. Usually undef. Sometimes 1.
    # 8 = "packed". Usually undef.
    # 9 = Null. Sometimes undef, sometimes 'YES'.
    # 10 = Index_type. The type of the index. Usually either 'BTREE' or 'FULLTEXT'
    # 11 = 'Comment.' Usually undef.
    while (my $raw_def = $sth->fetchrow_arrayref) {
        if ($raw_def->[2] eq $index) {
            push(@fields, $raw_def->[4]);
            # No index can be both UNIQUE and FULLTEXT, that's why
            # this is written this way.
            $index_type = $raw_def->[1] ? '' : 'UNIQUE';
            $index_type = $raw_def->[10] eq 'FULLTEXT'
                ? 'FULLTEXT' : $index_type;
        }
    }

    my $retval;
    if (scalar(@fields)) {
        $retval = {FIELDS => \@fields, TYPE => $index_type};
    }
    return $retval;
}

=item C<bz_index_list_real($table)>

 Description: Returns a list of index names on a table in 
              the database, as it actually exists on disk.
 Params:      $table - The name of the table you want info about.
 Returns:     An array of index names.

=cut

sub bz_index_list_real {
    my ($self, $table) = @_;
    my $sth = $self->prepare("SHOW INDEX FROM $table");
    # Column 3 of a SHOW INDEX statement contains the name of the index.
    return @{ $self->selectcol_arrayref($sth, {Columns => [3]}) };
}

#####################################################################
# MySQL-Specific "Schema Builder"
#####################################################################

=back

=head1 MYSQL-SPECIFIC "SCHEMA BUILDER"

MySQL needs to be able to read in a legacy database (from before 
Schema existed) and create a Schema object out of it. That's what
this code does.

=end private

=cut

# This sub itself is actually written generically, but the subroutines
# that it depends on are database-specific. In particular, the
# bz_column_info_real function would be very difficult to create
# properly for any other DB besides MySQL.
sub _bz_build_schema_from_disk {
    my ($self) = @_;

    print "Building Schema object from database...\n";

    my $schema = $self->_bz_schema->get_empty_schema();

    my @tables = $self->bz_table_list_real();
    foreach my $table (@tables) {
        $schema->add_table($table);
        my @columns = $self->bz_table_columns_real($table);
        foreach my $column (@columns) {
            my $type_info = $self->bz_column_info_real($table, $column);
            $schema->set_column($table, $column, $type_info);
        }

        my @indexes = $self->bz_index_list_real($table);
        foreach my $index (@indexes) {
            unless ($index eq 'PRIMARY') {
                my $index_info = $self->bz_index_info_real($table, $index);
                ($index_info = $index_info->{FIELDS}) 
                    if (!$index_info->{TYPE});
                $schema->set_index($table, $index, $index_info);
            }
        }
    }

    return $schema;
}
1;<|MERGE_RESOLUTION|>--- conflicted
+++ resolved
@@ -75,14 +75,9 @@
         # Needs to be explicitly specified for command-line processes.
         mysql_auto_reconnect => 1,
     );
-<<<<<<< HEAD
-
-    my $self = $class->db_new($dsn, $user, $pass, \%attrs);
-=======
     
     my $self = $class->db_new({ dsn => $dsn, user => $user, 
                                 pass => $pass, attrs => \%attrs });
->>>>>>> a2a2c09c
 
     # This makes sure that if the tables are encoded as UTF-8, we
     # return their data correctly.

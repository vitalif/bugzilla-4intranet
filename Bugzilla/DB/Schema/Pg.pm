--- conflicted
+++ resolved
@@ -58,65 +58,6 @@
 } #eosub--_initialize
 #--------------------------------------------------------------------
 
-<<<<<<< HEAD
-sub _get_create_table_ddl
-{
-    my ($self, $table) = @_;
-
-    my $thash = $self->{schema}{$table};
-    die "Table $table does not exist in the database schema."
-        unless ref $thash;
-
-    # Find fulltext fields
-    my %is_ft;
-    for (my $i = 1; $i < @{$thash->{INDEXES}}; $i += 2)
-    {
-        if ($thash->{INDEXES}->[$i]->{TYPE} eq 'FULLTEXT')
-        {
-            $is_ft{$_} = 1 for @{$thash->{INDEXES}->[$i]->{FIELDS}};
-        }
-    }
-
-    my $create_table = "CREATE TABLE $table \(\n";
-
-    my @fields = @{ $thash->{FIELDS} };
-    while (@fields)
-    {
-        my $field = shift @fields;
-        my $finfo = shift @fields;
-        $create_table .= "\t$field\t";
-        if ($is_ft{$field})
-        {
-            # Don't store the contents of fulltext fields in PostgreSQL,
-            # just store the real tsvector's. This allows optimal performance
-            # while ranking results.
-            $create_table .= 'tsvector';
-        }
-        else
-        {
-            $create_table .= $self->get_type_ddl($finfo);
-        }
-        $create_table .= "," if @fields;
-        $create_table .= "\n";
-    }
-
-    $create_table .= "\)";
-
-    return $create_table;
-}
-
-sub _get_create_index_ddl
-{
-    my $self = shift;
-    my ($table, $name, $index_fields, $index_type) = @_;
-    if ($index_type && $index_type eq 'FULLTEXT')
-    {
-        # Override fulltext index creation clause
-        $index_fields = join(" || ", @$index_fields);
-        return "CREATE INDEX $name ON $table USING gin($index_fields)";
-    }
-    return $self->SUPER::_get_create_index_ddl(@_);
-=======
 sub get_create_database_sql {
     my ($self, $name) = @_;
     # We only create as utf8 if we have no params (meaning we're doing
@@ -125,7 +66,6 @@
                       || !defined Bugzilla->params->{'utf8'};
     my $charset = $create_utf8 ? "ENCODING 'UTF8' TEMPLATE template0" : '';
     return ("CREATE DATABASE $name $charset");
->>>>>>> 1cd8f4bd
 }
 
 sub get_rename_column_ddl {

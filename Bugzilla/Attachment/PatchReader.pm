--- conflicted
+++ resolved
@@ -26,12 +26,7 @@
         require PatchReader::DiffPrinter::raw;
         $last_reader->sends_data_to(new PatchReader::DiffPrinter::raw());
         # Actually print out the patch.
-<<<<<<< HEAD
         $cgi->send_header(-type => 'text/plain',
-                           -x_content_type_options => "nosniff",
-=======
-        print $cgi->header(-type => 'text/plain',
->>>>>>> 275d7a9e
                            -expires => '+3M');
         disable_utf8();
         $reader->iterate_string('Attachment ' . $attachment->id, $attachment->data);
@@ -112,12 +107,7 @@
         require PatchReader::DiffPrinter::raw;
         $last_reader->sends_data_to(new PatchReader::DiffPrinter::raw());
         # Actually print out the patch.
-<<<<<<< HEAD
         $cgi->send_header(-type => 'text/plain',
-                           -x_content_type_options => "nosniff",
-=======
-        print $cgi->header(-type => 'text/plain',
->>>>>>> 275d7a9e
                            -expires => '+3M');
         disable_utf8();
     }

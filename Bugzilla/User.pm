--- conflicted
+++ resolved
@@ -587,12 +587,7 @@
 
     # We will restrict the list to products the user can see.
     my $selectable_products = $self->get_selectable_products;
-<<<<<<< HEAD
-    $product_ids = { map { $_ => 1 } @$product_ids };
-    my @products = grep { $product_ids->{$_->id} } @$selectable_products;
-=======
     my @products = grep { $product_map{$_->id} } @$selectable_products;
->>>>>>> a2a2c09c
     return \@products;
 }
 
@@ -1590,11 +1585,7 @@
     #
     # We do them separately because if _any_ of them are set, we don't want
     # the mail.
-<<<<<<< HEAD
-    if ($wants_mail && $changer && $self->id eq $changer->id) {
-=======
     if ($wants_mail && $changer && ($self->id == $changer->id)) {
->>>>>>> a2a2c09c
         $wants_mail &= $self->wants_mail([EVT_CHANGED_BY_ME], $relationship);
     }
 
@@ -1646,16 +1637,6 @@
     my $self = shift;
     my $dbh = Bugzilla->dbh;
 
-<<<<<<< HEAD
-    my $wants_mail =
-        $dbh->selectrow_array('SELECT 1
-                                 FROM email_setting
-                                WHERE user_id = ?
-                                  AND relationship = ?
-                                  AND event IN (' . join(',', @$events) . ') ' .
-                                      $dbh->sql_limit(1),
-                              undef, ($self->id, $relationship));
-=======
     if (!defined $self->{'mail_settings'}) {
         my $data =
           $dbh->selectall_arrayref('SELECT relationship, event FROM email_setting
@@ -1663,7 +1644,6 @@
         my %mail;
         # The hash is of the form $mail{$relationship}{$event} = 1.
         $mail{$_->[0]}{$_->[1]} = 1 foreach @$data;
->>>>>>> a2a2c09c
 
         $self->{'mail_settings'} = \%mail;
     }
@@ -1673,18 +1653,11 @@
 sub is_mover
 {
     my $self = shift;
-<<<<<<< HEAD
-    if (!defined $self->{is_mover})
-    {
-        my @movers = map { trim($_) } split(',', Bugzilla->params->{movers});
-        $self->{is_mover} = $self->id && grep { $_ eq $self->login } @movers;
-=======
 
     if (!defined $self->{'is_mover'}) {
         my @movers = map { trim($_) } split(',', Bugzilla->params->{'movers'});
         $self->{'is_mover'} = ($self->id
                                && grep { $_ eq $self->login } @movers);
->>>>>>> a2a2c09c
     }
     return $self->{is_mover};
 }

# This Source Code Form is subject to the terms of the Mozilla Public
# License, v. 2.0. If a copy of the MPL was not distributed with this
# file, You can obtain one at http://mozilla.org/MPL/2.0/.
#
# This Source Code Form is "Incompatible With Secondary Licenses", as
# defined by the Mozilla Public License, v. 2.0.

package Bugzilla::User;

use 5.10.1;
use strict;

use Bugzilla::Error;
use Bugzilla::Util;
use Bugzilla::Constants;
use Bugzilla::Search::Recent;
use Bugzilla::User::Setting;
use Bugzilla::Product;
use Bugzilla::Classification;
use Bugzilla::Field;
use Bugzilla::Group;
use Bugzilla::Status;

use DateTime::TimeZone;
use List::Util qw(max);
use Scalar::Util qw(blessed);
use Storable qw(dclone);
use URI;
use URI::QueryParam;

use parent qw(Bugzilla::Object Exporter);
@Bugzilla::User::EXPORT = qw(is_available_username
    login_to_id user_id_to_login validate_password
    USER_MATCH_MULTIPLE USER_MATCH_FAILED USER_MATCH_SUCCESS
    MATCH_SKIP_CONFIRM
);

#####################################################################
# Constants
#####################################################################

use constant USER_MATCH_MULTIPLE => -1;
use constant USER_MATCH_FAILED   => 0;
use constant USER_MATCH_SUCCESS  => 1;

use constant MATCH_SKIP_CONFIRM  => 1;

use constant DEFAULT_USER => {
    'userid'         => 0,
    'realname'       => '',
    'login_name'     => '',
    'showmybugslink' => 0,
    'disabledtext'   => '',
    'disable_mail'   => 0,
    'is_enabled'     => 1, 
};

my $SUPERUSER = {};

use constant DB_TABLE => 'profiles';

# XXX Note that Bugzilla::User->name does not return the same thing
# that you passed in for "name" to new(). That's because historically
# Bugzilla::User used "name" for the realname field. This should be
# fixed one day.
sub DB_COLUMNS {
    my $dbh = Bugzilla->dbh;
    return (
        'profiles.userid',
        'profiles.login_name',
        'profiles.realname',
        'profiles.mybugslink AS showmybugslink',
        'profiles.disabledtext',
        'profiles.disable_mail',
        'profiles.extern_id',
        'profiles.is_enabled',
        $dbh->sql_date_format('last_seen_date', '%Y-%m-%d') . ' AS last_seen_date',
    ),
}

use constant NAME_FIELD => 'login_name';
use constant ID_FIELD   => 'userid';
use constant LIST_ORDER => NAME_FIELD;

use constant VALIDATORS => {
    cryptpassword => \&_check_password,
    disable_mail  => \&_check_disable_mail,
    disabledtext  => \&_check_disabledtext,
    login_name    => \&check_login_name,
    realname      => \&_check_realname,
    extern_id     => \&_check_extern_id,
    is_enabled    => \&_check_is_enabled, 
};

sub UPDATE_COLUMNS {
    my $self = shift;
    my @cols = qw(
        disable_mail
        disabledtext
        login_name
        realname
        extern_id
        is_enabled
    );
    push(@cols, 'cryptpassword') if exists $self->{cryptpassword};
    return @cols;
};

use constant VALIDATOR_DEPENDENCIES => {
    is_enabled => ['disabledtext'], 
};

use constant EXTRA_REQUIRED_FIELDS => qw(is_enabled);

################################################################################
# Functions
################################################################################

sub new {
    my $invocant = shift;
    my $class = ref($invocant) || $invocant;
    my ($param) = @_;

    my $user = DEFAULT_USER;
    bless ($user, $class);
    return $user unless $param;

    if (ref($param) eq 'HASH') {
        if (defined $param->{extern_id}) {
            $param = { condition => 'extern_id = ?' , values => [$param->{extern_id}] };
            $_[0] = $param;
        }
    }
    return $class->SUPER::new(@_);
}

sub super_user
{
    my $invocant = shift;
    my $class = ref($invocant) || $invocant;
    my ($param) = @_;

    %$SUPERUSER = %{ DEFAULT_USER() };
    $SUPERUSER->{groups} = [Bugzilla::Group->get_all];
    $SUPERUSER->{bless_groups} = [Bugzilla::Group->get_all];
    bless $SUPERUSER, $class;

    return $SUPERUSER;
}

sub is_super_user
{
    my $self = shift;
    return $self eq $SUPERUSER;
}

sub update {
    my $self = shift;
    my $options = shift;
    
    my $changes = $self->SUPER::update(@_);
    my $dbh = Bugzilla->dbh;

    if (exists $changes->{login_name}) {
        # Delete all the tokens related to the userid
        $dbh->do('DELETE FROM tokens WHERE userid = ?', undef, $self->id)
          unless $options->{keep_tokens};
        # And rederive regex groups
        $self->derive_regexp_groups();
    }

    # Logout the user if necessary.
    Bugzilla->logout_user($self) 
        if (!$options->{keep_session}
            && (exists $changes->{login_name}
                || exists $changes->{disabledtext}
                || exists $changes->{cryptpassword}));

    # XXX Can update profiles_activity here as soon as it understands
    #     field names like login_name.
    
    return $changes;
}

################################################################################
# Validators
################################################################################

sub _check_disable_mail { return $_[1] ? 1 : 0; }
sub _check_disabledtext { return trim($_[1]) || ''; }

# Check whether the extern_id is unique.
sub _check_extern_id {
    my ($invocant, $extern_id) = @_;
    $extern_id = trim($extern_id);
    return undef unless defined($extern_id) && $extern_id ne "";
    if (!ref($invocant) || $invocant->extern_id ne $extern_id) {
        my $existing_login = $invocant->new({ extern_id => $extern_id });
        if ($existing_login) {
            ThrowUserError( 'extern_id_exists',
                            { extern_id => $extern_id,
                              existing_login_name => $existing_login->login });
        }
    }
    return $extern_id;
}

# This is public since createaccount.cgi needs to use it before issuing
# a token for account creation.
sub check_login_name {
    my ($invocant, $name) = @_;
    $name = trim($name);
    $name || ThrowUserError('user_login_required');
    check_email_syntax($name);

    # Check the name if it's a new user, or if we're changing the name.
    if (!ref($invocant) || lc($invocant->login) ne lc($name)) {
        my @params = ($name);
        push(@params, $invocant->login) if ref($invocant);
        is_available_username(@params)
            || ThrowUserError('account_exists', { email => $name });
    }

    return $name;
}

sub _check_password {
    my ($self, $pass) = @_;

    # If the password is '*', do not encrypt it or validate it further--we
    # are creating a user who should not be able to log in using DB
    # authentication.
    return $pass if $pass eq '*';

    validate_password($pass);
    my $cryptpassword = bz_crypt($pass);
    return $cryptpassword;
}

sub _check_realname { return trim($_[1]) || ''; }

sub _check_is_enabled {
    my ($invocant, $is_enabled, undef, $params) = @_;
    # is_enabled is set automatically on creation depending on whether 
    # disabledtext is empty (enabled) or not empty (disabled).
    # When updating the user, is_enabled is set by calling set_disabledtext().
    # Any value passed into this validator is ignored.
    my $disabledtext = ref($invocant) ? $invocant->disabledtext : $params->{disabledtext};
    return $disabledtext ? 0 : 1;
}

################################################################################
# Mutators
################################################################################

sub set_disable_mail { $_[0]->set('disable_mail', $_[1]); }
sub set_extern_id    { $_[0]->set('extern_id', $_[1]); }

sub set_login {
    my ($self, $login) = @_;
    $self->set('login_name', $login);
    delete $self->{identity};
    delete $self->{nick};
}

sub set_name {
    my ($self, $name) = @_;
    $self->set('realname', $name);
    delete $self->{identity};
}

sub set_password { $_[0]->set('cryptpassword', $_[1]); }

sub set_disabledtext {
    $_[0]->set('disabledtext', $_[1]);
    $_[0]->set('is_enabled', $_[1] ? 0 : 1);
}

sub update_last_seen_date {
    my $self = shift;
    return unless $self->id;
    my $dbh = Bugzilla->dbh;
    my $date = $dbh->selectrow_array(
        'SELECT ' . $dbh->sql_date_format('NOW()', '%Y-%m-%d'));

    if (!$self->last_seen_date or $date ne $self->last_seen_date) {
        $self->{last_seen_date} = $date;
        # We don't use the normal update() routine here as we only
        # want to update the last_seen_date column, not any other
        # pending changes
        $dbh->do("UPDATE profiles SET last_seen_date = ? WHERE userid = ?",
                 undef, $date, $self->id);
    }
}

################################################################################
# Methods
################################################################################

# Accessors for user attributes
sub name  { $_[0]->{realname};   }
sub login { $_[0]->{login_name}; }
sub extern_id { $_[0]->{extern_id}; }
sub email { $_[0]->login . Bugzilla->params->{'emailsuffix'}; }
sub disabledtext { $_[0]->{'disabledtext'}; }
sub is_enabled { $_[0]->{'is_enabled'} ? 1 : 0; }
sub showmybugslink { $_[0]->{showmybugslink}; }
sub email_disabled { $_[0]->{disable_mail}; }
sub email_enabled { !($_[0]->{disable_mail}); }
sub last_seen_date { $_[0]->{last_seen_date}; }
sub cryptpassword {
    my $self = shift;
    # We don't store it because we never want it in the object (we
    # don't want to accidentally dump even the hash somewhere).
    my ($pw) = Bugzilla->dbh->selectrow_array(
        'SELECT cryptpassword FROM profiles WHERE userid = ?',
        undef, $self->id);
    return $pw;
}

sub set_authorizer {
    my ($self, $authorizer) = @_;
    $self->{authorizer} = $authorizer;
}
sub authorizer {
    my ($self) = @_;
    if (!$self->{authorizer}) {
        require Bugzilla::Auth;
        $self->{authorizer} = new Bugzilla::Auth();
    }
    return $self->{authorizer};
}

# Generate a string to identify the user by name + login if the user
# has a name or by login only if she doesn't.
sub identity {
    my $self = shift;

    return "" unless $self->id;

    if (!defined $self->{identity}) {
        $self->{identity} =
          $self->name ? $self->name . " <" . $self->login. ">" : $self->login;
    }

    return $self->{identity};
}

sub nick {
    my $self = shift;

    return "" unless $self->id;

    if (!defined $self->{nick}) {
        $self->{nick} = (split(/@/, $self->login, 2))[0];
    }

    return $self->{nick};
}

sub queries {
    my $self = shift;
    return $self->{queries} if defined $self->{queries};
    return [] unless $self->id;

    my $dbh = Bugzilla->dbh;
    my $query_ids = $dbh->selectcol_arrayref(
        'SELECT id FROM namedqueries WHERE userid = ?', undef, $self->id);
    require Bugzilla::Search::Saved;
    $self->{queries} = Bugzilla::Search::Saved->new_from_list($query_ids);

    # We preload link_in_footer from here as this information is always requested.
    # This only works if the user object represents the current logged in user.
    Bugzilla::Search::Saved::preload($self->{queries}) if $self->id == Bugzilla->user->id;

    return $self->{queries};
}

sub queries_subscribed {
    my $self = shift;
    return $self->{queries_subscribed} if defined $self->{queries_subscribed};
    return [] unless $self->id;

    # Exclude the user's own queries.
    my @my_query_ids = map($_->id, @{$self->queries});
    my $query_id_string = join(',', @my_query_ids) || '-1';

    # Only show subscriptions that we can still actually see. If a
    # user changes the shared group of a query, our subscription
    # will remain but we won't have access to the query anymore.
    my $subscribed_query_ids = Bugzilla->dbh->selectcol_arrayref(
        "SELECT lif.namedquery_id
           FROM namedqueries_link_in_footer lif
                INNER JOIN namedquery_group_map ngm
                ON ngm.namedquery_id = lif.namedquery_id
          WHERE lif.user_id = ?
                AND lif.namedquery_id NOT IN ($query_id_string)
                AND " . $self->groups_in_sql,
          undef, $self->id);
    require Bugzilla::Search::Saved;
    $self->{queries_subscribed} =
        Bugzilla::Search::Saved->new_from_list($subscribed_query_ids);
    return $self->{queries_subscribed};
}

sub queries_available {
    my $self = shift;
    return $self->{queries_available} if defined $self->{queries_available};
    return [] unless $self->id;

    # Exclude the user's own queries.
    my @my_query_ids = map($_->id, @{$self->queries});
    my $query_id_string = join(',', @my_query_ids) || '-1';

    my $avail_query_ids = Bugzilla->dbh->selectcol_arrayref(
        'SELECT namedquery_id FROM namedquery_group_map
          WHERE '  . $self->groups_in_sql . "
                AND namedquery_id NOT IN ($query_id_string)");
    require Bugzilla::Search::Saved;
    $self->{queries_available} =
        Bugzilla::Search::Saved->new_from_list($avail_query_ids);
    return $self->{queries_available};
}

sub tags {
    my $self = shift;
    my $dbh = Bugzilla->dbh;

    if (!defined $self->{tags}) {
        # We must use LEFT JOIN instead of INNER JOIN as we may be
        # in the process of inserting a new tag to some bugs,
        # in which case there are no bugs with this tag yet.
        $self->{tags} = $dbh->selectall_hashref(
            'SELECT name, id, COUNT(bug_id) AS bug_count
               FROM tag
          LEFT JOIN bug_tag ON bug_tag.tag_id = tag.id
              WHERE user_id = ? ' . $dbh->sql_group_by('id', 'name'),
            'name', undef, $self->id);
    }
    return $self->{tags};
}

##########################
# Saved Recent Bug Lists #
##########################

sub recent_searches {
    my $self = shift;
    $self->{recent_searches} ||= 
        Bugzilla::Search::Recent->match({ user_id => $self->id });
    return $self->{recent_searches};
}

sub recent_search_containing {
    my ($self, $bug_id) = @_;
    my $searches = $self->recent_searches;

    foreach my $search (@$searches) {
        return $search if grep($_ == $bug_id, @{ $search->bug_list });
    }

    return undef;
}

sub recent_search_for {
    my ($self, $bug) = @_;
    my $params = Bugzilla->input_params;
    my $cgi = Bugzilla->cgi;

    if ($self->id) {
        # First see if there's a list_id parameter in the query string.
        my $list_id = $params->{list_id};
        if (!$list_id) {
            # If not, check for "list_id" in the query string of the referer.
            my $referer = $cgi->referer;
            if ($referer) {
                my $uri = URI->new($referer);
                if ($uri->path =~ /buglist\.cgi$/) {
                    $list_id = $uri->query_param('list_id')
                               || $uri->query_param('regetlastlist');
                }
            }
        }

        if ($list_id && $list_id ne 'cookie') {
            # If we got a bad list_id (either some other user's or an expired
            # one) don't crash, just don't return that list.
            my $search = Bugzilla::Search::Recent->check_quietly(
                { id => $list_id });
            return $search if $search;
        }

        # If there's no list_id, see if the current bug's id is contained
        # in any of the user's saved lists.
        my $search = $self->recent_search_containing($bug->id);
        return $search if $search;
    }

    # Finally (or always, if we're logged out), if there's a BUGLIST cookie
    # and the selected bug is in the list, then return the cookie as a fake
    # Search::Recent object.
    if (my $list = $cgi->cookie('BUGLIST')) {
        # Also split on colons, which was used as a separator in old cookies.
        my @bug_ids = split(/[:-]/, $list);
        if (grep { $_ == $bug->id } @bug_ids) {
            my $search = Bugzilla::Search::Recent->new_from_cookie(\@bug_ids);
            return $search;
        }
    }

    return undef;
}

sub save_last_search {
    my ($self, $params) = @_;
    my ($bug_ids, $order, $vars, $list_id) = 
        @$params{qw(bugs order vars list_id)};

    my $cgi = Bugzilla->cgi;
    if ($order) {
        $cgi->send_cookie(-name => 'LASTORDER',
                          -value => $order,
                          -expires => 'Fri, 01-Jan-2038 00:00:00 GMT');
    }

    return if !@$bug_ids;

    my $search;
    if ($self->id) {
        on_main_db {
            if ($list_id) {
                $search = Bugzilla::Search::Recent->check_quietly({ id => $list_id });
            }

            if ($search) {
                if (join(',', @{$search->bug_list}) ne join(',', @$bug_ids)) {
                    $search->set_bug_list($bug_ids);
                }
                if (!$search->list_order || $order ne $search->list_order) {
                    $search->set_list_order($order);
                }
                $search->update();
            }
            else {
                # If we already have an existing search with a totally
                # identical bug list, then don't create a new one. This
                # prevents people from writing over their whole 
                # recent-search list by just refreshing a saved search
                # (which doesn't have list_id in the header) over and over.
                my $list_string = join(',', @$bug_ids);
                my $existing_search = Bugzilla::Search::Recent->match({
                    user_id => $self->id, bug_list => $list_string });
           
                if (!scalar(@$existing_search)) {
                    $search = Bugzilla::Search::Recent->create({
                        user_id    => $self->id,
                        bug_list   => $bug_ids,
                        list_order => $order });
                }
                else {
                    $search = $existing_search->[0];
                }
            }
        };
        delete $self->{recent_searches};
    }
    # Logged-out users use a cookie to store a single last search. We don't
    # override that cookie with the logged-in user's latest search, because
    # if they did one search while logged out and another while logged in,
    # they may still want to navigate through the search they made while
    # logged out.
    else {
        my $bug_list = join('-', @$bug_ids);
        if (length($bug_list) < 4000) {
            $cgi->send_cookie(-name => 'BUGLIST',
                              -value => $bug_list,
                              -expires => 'Fri, 01-Jan-2038 00:00:00 GMT');
        }
        else {
            $cgi->remove_cookie('BUGLIST');
            $vars->{'toolong'} = 1;
        }
    }
    return $search;
}

<<<<<<< HEAD
sub testopia_queries {
    my $self = shift;
    my $dbh = Bugzilla->dbh;
    my $ref = $dbh->selectall_arrayref(
        "SELECT name, query FROM test_named_queries
         WHERE userid = ? AND isvisible = 1",
         {'Slice' =>{}}, $self->id);
    return $ref;
=======
sub reports {
    my $self = shift;
    return $self->{reports} if defined $self->{reports};
    return [] unless $self->id;

    my $dbh = Bugzilla->dbh;
    my $report_ids = $dbh->selectcol_arrayref(
        'SELECT id FROM reports WHERE user_id = ?', undef, $self->id);
    require Bugzilla::Report;
    $self->{reports} = Bugzilla::Report->new_from_list($report_ids);
    return $self->{reports};
}

sub flush_reports_cache {
    my $self = shift;

    delete $self->{reports};
>>>>>>> 1cd8f4bd
}

sub settings {
    my ($self) = @_;

    return $self->{'settings'} if (defined $self->{'settings'});

    # IF the user is logged in
    # THEN get the user's settings
    # ELSE get default settings
    if ($self->id) {
        $self->{'settings'} = get_all_settings($self->id);
    } else {
        $self->{'settings'} = get_defaults();
    }

    return $self->{'settings'};
}

sub setting {
    my ($self, $name) = @_;
    return $self->settings->{$name}->{'value'};
}

sub timezone {
    my $self = shift;

    if (!defined $self->{timezone}) {
        my $tz = $self->setting('timezone');
        if ($tz eq 'local') {
            # The user wants the local timezone of the server.
            $self->{timezone} = Bugzilla->local_timezone;
        }
        else {
            $self->{timezone} = DateTime::TimeZone->new(name => $tz);
        }
    }
    return $self->{timezone};
}

sub flush_queries_cache {
    my $self = shift;

    delete $self->{queries};
    delete $self->{queries_subscribed};
    delete $self->{queries_available};
}

sub groups {
    my $self = shift;

    return $self->{groups} if defined $self->{groups};
    return [] unless $self->id;

    my $dbh = Bugzilla->dbh;
    my $groups_to_check = $dbh->selectcol_arrayref(
        q{SELECT DISTINCT group_id
            FROM user_group_map
           WHERE user_id = ? AND isbless = 0}, undef, $self->id);

    my $rows = $dbh->selectall_arrayref(
        "SELECT DISTINCT grantor_id, member_id
           FROM group_group_map
          WHERE grant_type = " . GROUP_MEMBERSHIP);

    my %group_membership;
    foreach my $row (@$rows) {
        my ($grantor_id, $member_id) = @$row;
        push (@{ $group_membership{$member_id} }, $grantor_id);
    }

    # Let's walk the groups hierarchy tree (using FIFO)
    # On the first iteration it's pre-filled with direct groups
    # membership. Later on, each group can add its own members into the
    # FIFO. Circular dependencies are eliminated by checking
    # $checked_groups{$member_id} hash values.
    # As a result, %groups will have all the groups we are the member of.
    my %checked_groups;
    my %groups;
    while (scalar(@$groups_to_check) > 0) {
        # Pop the head group from FIFO
        my $member_id = shift @$groups_to_check;

        # Skip the group if we have already checked it
        if (!$checked_groups{$member_id}) {
            # Mark group as checked
            $checked_groups{$member_id} = 1;

            # Add all its members to the FIFO check list
            # %group_membership contains arrays of group members
            # for all groups. Accessible by group number.
            my $members = $group_membership{$member_id};
            my @new_to_check = grep(!$checked_groups{$_}, @$members);
            push(@$groups_to_check, @new_to_check);

            $groups{$member_id} = 1;
        }
    }

    $self->{groups} = Bugzilla::Group->new_from_list([keys %groups]);

    return $self->{groups};
}

# It turns out that calling ->id on objects a few hundred thousand
# times is pretty slow. (It showed up as a significant time contributor
# when profiling xt/search.t.) So we cache the group ids separately from
# groups for functions that need the group ids.
sub _group_ids {
    my ($self) = @_;
    $self->{group_ids} ||= [map { $_->id } @{ $self->groups }];
    return $self->{group_ids};
}

sub groups_as_string {
    my $self = shift;
    my $ids = $self->_group_ids;
    return scalar(@$ids) ? join(',', @$ids) : '-1';
}

sub groups_in_sql {
    my ($self, $field) = @_;
    $field ||= 'group_id';
    my $ids = $self->_group_ids;
    $ids = [-1] if !scalar @$ids;
    return Bugzilla->dbh->sql_in($field, $ids);
}

sub bless_groups {
    my $self = shift;

    return $self->{'bless_groups'} if defined $self->{'bless_groups'};
    return [] unless $self->id;

    if ($self->in_group('editusers')) {
        # Users having editusers permissions may bless all groups.
        $self->{'bless_groups'} = [Bugzilla::Group->get_all];
        return $self->{'bless_groups'};
    }

    my $dbh = Bugzilla->dbh;

    # Get all groups for the user where:
    #    + They have direct bless privileges
    #    + They are a member of a group that inherits bless privs.
    my @group_ids = map {$_->id} @{ $self->groups };
    @group_ids = (-1) if !@group_ids;
    my $query =
        'SELECT DISTINCT groups.id
           FROM groups, user_group_map, group_group_map AS ggm
          WHERE user_group_map.user_id = ?
                AND ( (user_group_map.isbless = 1
                       AND groups.id=user_group_map.group_id)
                     OR (groups.id = ggm.grantor_id
                         AND ggm.grant_type = ' . GROUP_BLESS . '
                         AND ' . $dbh->sql_in('ggm.member_id', \@group_ids)
                     . ') )';

    # If visibilitygroups are used, restrict the set of groups.
    if (Bugzilla->params->{'usevisibilitygroups'}) {
        return [] if !$self->visible_groups_as_string;
        # Users need to see a group in order to bless it.
        $query .= " AND "
            . $dbh->sql_in('groups.id', $self->visible_groups_inherited);
    }

    my $ids = $dbh->selectcol_arrayref($query, undef, $self->id);
    return $self->{'bless_groups'} = Bugzilla::Group->new_from_list($ids);
}

sub in_group {
    my ($self, $group, $product_id) = @_;
    $group = $group->name if blessed $group;
    if (scalar grep($_->name eq $group, @{ $self->groups })) {
        return 1;
    }
    elsif ($product_id && detaint_natural($product_id)) {
        # Make sure $group exists on a per-product basis.
        return 0 unless (grep {$_ eq $group} PER_PRODUCT_PRIVILEGES);

        $self->{"product_$product_id"} = {} unless exists $self->{"product_$product_id"};
        if (!defined $self->{"product_$product_id"}->{$group}) {
            my $dbh = Bugzilla->dbh;
            my $in_group = $dbh->selectrow_array(
                           "SELECT 1
                              FROM group_control_map
                             WHERE product_id = ?
                                   AND $group != 0
                                   AND " . $self->groups_in_sql . ' ' .
                              $dbh->sql_limit(1),
                             undef, $product_id);

            $self->{"product_$product_id"}->{$group} = $in_group ? 1 : 0;
        }
        return $self->{"product_$product_id"}->{$group};
    }
    # If we come here, then the user is not in the requested group.
    return 0;
}

sub in_group_id {
    my ($self, $id) = @_;
    return grep($_->id == $id, @{ $self->groups }) ? 1 : 0;
}

# This is a helper to get all groups which have an icon to be displayed
# besides the name of the commenter.
sub groups_with_icon {
    my $self = shift;

    my @groups = grep { $_->icon_url } @{ $self->groups };
    return \@groups;
}

sub get_products_by_permission {
    my ($self, $group) = @_;
    # Make sure $group exists on a per-product basis.
    return [] unless (grep {$_ eq $group} PER_PRODUCT_PRIVILEGES);

    my $product_ids = Bugzilla->dbh->selectcol_arrayref(
                          "SELECT DISTINCT product_id
                             FROM group_control_map
                            WHERE $group != 0
                              AND " . $self->groups_in_sql);

    # No need to go further if the user has no "special" privs.
    return [] unless scalar(@$product_ids);
    my %product_map = map { $_ => 1 } @$product_ids;

    # We will restrict the list to products the user can see.
    my $selectable_products = $self->get_selectable_products;
    my @products = grep { $product_map{$_->id} } @$selectable_products;
    return \@products;
}

# Moved from get_products_by_permission
sub get_editable_products
{
    my ($self, $classification_id) = @_;
    my $sql = "SELECT DISTINCT products.id FROM products";
    my $t = "WHERE";
    if (!$self->in_group('editcomponents'))
    {
        $sql .= ", group_control_map WHERE editcomponents=1 AND group_id IN (".$self->groups_as_string.")";
        $t = "AND";
    }
    if ($classification_id)
    {
        # restrict product list by classification
        $sql .= " $t classification_id=".int($classification_id);
    }
    return Bugzilla::Product->new_from_list(Bugzilla->dbh->selectcol_arrayref($sql) || []);
}

sub can_see_user {
    my ($self, $otherUser) = @_;
    my $query;

    if (Bugzilla->params->{'usevisibilitygroups'}) {
        # If the user can see no groups, then no users are visible either.
        my $visibleGroups = $self->visible_groups_as_string() || return 0;
        $query = qq{SELECT COUNT(DISTINCT userid)
                    FROM profiles, user_group_map
                    WHERE userid = ?
                    AND user_id = userid
                    AND isbless = 0
                    AND group_id IN ($visibleGroups)
                   };
    } else {
        $query = qq{SELECT COUNT(userid)
                    FROM profiles
                    WHERE userid = ?
                   };
    }
    return Bugzilla->dbh->selectrow_array($query, undef, $otherUser->id);
}

sub can_edit_product {
    my ($self, $prod_id) = @_;
    my $dbh = Bugzilla->dbh;

    my $has_external_groups =
      $dbh->selectrow_array('SELECT 1
                               FROM group_control_map
                              WHERE product_id = ?
                                AND canedit != 0
                                AND group_id NOT IN(' . $self->groups_as_string . ')',
                             undef, $prod_id);

    return !$has_external_groups;
}

sub can_see_bug {
    my ($self, $bug_id) = @_;
    return @{ $self->visible_bugs([$bug_id]) } ? 1 : 0;
}

sub can_edit_bug
{
    my $self = shift;
    my ($bug, $throw_error) = @_;
    unless (ref $bug)
    {
        my $new = $throw_error ? 'check' : 'new';
        $bug = Bugzilla::Bug->$new($bug);
        return undef if $bug->{error};
    }
    return 1 if
        $bug->assigned_to && $bug->assigned_to->id == $self->id ||
        Bugzilla->params->{useqacontact} && $bug->qa_contact && $bug->qa_contact->id == $self->id ||
        $bug->reporter && $bug->reporter->id == $self->id;
    my $cc = $bug->cc;
    foreach (@$cc)
    {
        return 1 if $_ eq $self->login;
    }
    return 1 if $self->can_edit_product($bug->product_obj->id);
    ThrowUserError("product_edit_denied", { product => $bug->product }) if $throw_error;
    return undef;
}

sub visible_bugs {
    my ($self, $bugs) = @_;
    # Allow users to pass in Bug objects and bug ids both.
    my @bug_ids = map { blessed $_ ? $_->id : $_ } @$bugs;

    # We only check the visibility of bugs that we haven't
    # checked yet.
    # Bugzilla::Bug->update automatically removes updated bugs
    # from the cache to force them to be checked again.
    my $visible_cache = $self->{_visible_bugs_cache} ||= {};
    my @check_ids = grep(!exists $visible_cache->{$_}, @bug_ids);

    if (@check_ids) {
        my $dbh = Bugzilla->dbh;
        my $user_id = $self->id;

        foreach my $id (@check_ids) {
            my $orig_id = $id;
            detaint_natural($id)
              || ThrowCodeError('param_must_be_numeric', { param    => $orig_id,
                                                           function => 'Bugzilla::User->visible_bugs'});
        }

        my $sth;
        # Speed up the can_see_bug case.
        if (scalar(@check_ids) == 1) {
            $sth = Bugzilla->dbh->{_sth_one_visible_bug};
        }
        $sth ||= $dbh->prepare(
            # This checks for groups that the bug is in that the user
            # *isn't* in. Then, in the Perl code below, we check if
            # the user can otherwise access the bug (for example, by being
            # the assignee or QA Contact).
            #
            # The DISTINCT exists because the bug could be in *several*
            # groups that the user isn't in, but they will all return the
            # same result for bug_group_map.bug_id (so DISTINCT filters
            # out duplicate rows).
            "SELECT DISTINCT bugs.bug_id, reporter, assigned_to, qa_contact,
                    reporter_accessible, cclist_accessible, cc.who,
                    bug_group_map.bug_id
               FROM bugs
                    LEFT JOIN cc
                              ON cc.bug_id = bugs.bug_id
                                 AND cc.who = $user_id
                    LEFT JOIN bug_group_map
                              ON bugs.bug_id = bug_group_map.bug_id
                                 AND bug_group_map.group_id NOT IN ("
                                     . $self->groups_as_string . ')
              WHERE bugs.bug_id IN (' . join(',', ('?') x @check_ids) . ')
                    AND creation_ts IS NOT NULL ');
        if (scalar(@check_ids) == 1) {
            Bugzilla->dbh->{_sth_one_visible_bug} = $sth;
        }

        $sth->execute(@check_ids);
        my $use_qa_contact = Bugzilla->params->{'useqacontact'};
        while (my $row = $sth->fetchrow_arrayref) {
            my ($bug_id, $reporter, $owner, $qacontact, $reporter_access,
                $cclist_access, $isoncclist, $missinggroup) = @$row;
            $visible_cache->{$bug_id} ||=
                ((($reporter == $user_id) && $reporter_access)
                 || ($use_qa_contact
                     && $qacontact && ($qacontact == $user_id))
                 || ($owner == $user_id)
                 || ($isoncclist && $cclist_access)
                 || !$missinggroup);
        }
    }

    return [grep { $visible_cache->{blessed $_ ? $_->id : $_} } @$bugs];
}

sub administration_visible
{
    my $self = shift;
    return $self->in_group('admin_index') ||
        $self->can_bless ||
        scalar(@{$self->get_editable_products});
}

sub clear_product_cache {
    my $self = shift;
    delete $self->{enterable_products};
    delete $self->{selectable_products};
    delete $self->{selectable_classifications};
}

sub can_see_product {
    my ($self, $product) = @_;
    $product = $product->name if ref $product;
    return scalar(grep {$_->name eq $product} @{$self->get_selectable_products});
}

sub get_selectable_products {
    my $self = shift;
    my $class_id = shift;
    my $class_restricted = Bugzilla->params->{'useclassification'} && $class_id;

    if (!defined $self->{selectable_products})
    {
        my $prod_ids;
        if ($self->in_group('editcomponents'))
        {
            $prod_ids = Bugzilla->dbh->selectcol_arrayref("SELECT id FROM products");
        }
        else
        {
            my $query =
                "(SELECT id, name AS pname FROM products" .
                " LEFT JOIN group_control_map g ON g.product_id = products.id " .
                " AND g.membercontrol=" . CONTROLMAPMANDATORY .
                " AND g.group_id NOT IN (" . $self->groups_as_string . ")" .
                " WHERE group_id IS NULL)" .
                " UNION (SELECT id, name AS pname FROM products" .
                " LEFT JOIN group_control_map g ON g.product_id=products.id" .
                " AND g.entry != 0 AND g.group_id NOT IN (".$self->groups_as_string.")" .
                " WHERE g.group_id IS NULL)" .
                " UNION (SELECT id, tr_products.name AS pname FROM products AS tr_products ".
                " INNER JOIN test_plans ON tr_products.id = test_plans.product_id ".
                " INNER JOIN test_plan_permissions ON test_plan_permissions.plan_id = test_plans.plan_id ".
                " WHERE test_plan_permissions.userid = ?)" .
                " ORDER BY pname";
            $prod_ids = Bugzilla->dbh->selectcol_arrayref($query, undef, $self->id);
        }
        $self->{selectable_products} = Bugzilla::Product->new_from_list($prod_ids);
    }

    # Restrict the list of products to those being in the classification, if any.
    if ($class_restricted) {
        return [grep {$_->classification_id == $class_id} @{$self->{selectable_products}}];
    }
    # If we come here, then we want all selectable products.
    return $self->{selectable_products};
}

sub get_selectable_classifications
{
    my ($self) = @_;
    if (!defined $self->{selectable_classifications})
    {
        # Return classifications with at least one visible product
        # + all empty classifications
        my $products = $self->get_selectable_products;
        my $class_ids = Bugzilla->dbh->selectcol_arrayref(
            "SELECT DISTINCT c.id FROM classifications c".
            " LEFT JOIN products p ON p.classification_id=c.id".
            " WHERE p.id IN (".join(",", map { $_->id } @$products).") OR p.id IS NULL");
        $self->{selectable_classifications} = Bugzilla::Classification->new_from_list($class_ids);
    }
    return $self->{selectable_classifications};
}

sub can_enter_product {
    my ($self, $input, $warn) = @_;
    my $dbh = Bugzilla->dbh;
    $warn ||= 0;

    $input = trim($input) if !ref $input;
    if (!defined $input or $input eq '') {
        return unless $warn == THROW_ERROR;
        ThrowUserError('object_not_specified',
                       { class => 'Bugzilla::Product' });
    }

    if (!scalar @{ $self->get_enterable_products }) {
        return unless $warn == THROW_ERROR;
        ThrowUserError('no_products');
    }

    my $name = blessed($input) ? $input->name : $input;

    my $can_enter = grep($_->name eq $name, @{ $self->get_enterable_products });

    return 1 if $can_enter;

    return 0 unless $warn == THROW_ERROR;

    # Check why access was denied. These checks are slow,
    # but that's fine, because they only happen if we fail.

    # We don't just use $product->name for error messages, because if it
    # changes case from $input, then that's a clue that the product does
    # exist but is hidden.
    my $product = blessed($input) ? $input : new Bugzilla::Product({ name => $input });

    # The product could not exist or you could be denied...
    if (!$product || !$product->user_has_access($self)) {
        ThrowUserError('entry_access_denied', { product => $name });
    }
    # It could be closed for bug entry...
    elsif (!$product->is_active) {
        ThrowUserError('product_disabled', { product => $product });
    }
    # It could have no components...
    elsif (!@{$product->components}
           || !grep { $_->is_active } @{$product->components})
    {
        ThrowUserError('missing_component', { product => $product });
    }
    # It could have no versions...
    elsif (!@{$product->versions}
           || !grep { $_->is_active } @{$product->versions})
    {
        ThrowUserError ('missing_version', { product => $product });
    }
    # It could have the name in a different case :)
    elsif (!blessed($input) && $product->name ne $input) {
        ThrowUserError ('product_invalid_case', { product => $input, suggested => $product->name });
    }

    die "can_enter_product reached an unreachable location.";
}

sub get_enterable_products {
    my $self = shift;
    my $dbh = Bugzilla->dbh;

    if (defined $self->{enterable_products}) {
        return $self->{enterable_products};
    }

     # All products which the user has "Entry" access to.
     my $enterable_ids = $dbh->selectcol_arrayref(
           'SELECT products.id FROM products
         LEFT JOIN group_control_map
                   ON group_control_map.product_id = products.id
                      AND group_control_map.entry != 0
                      AND group_id NOT IN (' . $self->groups_as_string . ')
            WHERE group_id IS NULL
                  AND products.isactive = 1');

    if (scalar @$enterable_ids) {
        # And all of these products must have at least one component
        # and one version.
        $enterable_ids = $dbh->selectcol_arrayref(
            'SELECT DISTINCT products.id FROM products
              WHERE ' . $dbh->sql_in('products.id', $enterable_ids) .
              ' AND products.id IN (SELECT DISTINCT components.product_id
                                      FROM components
                                     WHERE components.isactive = 1)
                AND products.id IN (SELECT DISTINCT versions.product_id
                                      FROM versions
                                     WHERE versions.isactive = 1)');
    }

    $self->{enterable_products} =
         Bugzilla::Product->new_from_list($enterable_ids);
    return $self->{enterable_products};
}

sub can_access_product {
    my ($self, $product) = @_;
    my $product_name = blessed($product) ? $product->name : $product;
    return scalar(grep {$_->name eq $product_name} @{$self->get_accessible_products});
}

sub get_accessible_products {
    my $self = shift;

    # Map the objects into a hash using the ids as keys
    my %products = map { $_->id => $_ }
                       @{$self->get_selectable_products},
                       @{$self->get_enterable_products};
    
    return [ sort { $a->name cmp $b->name } values %products ];
}

sub check_can_admin_product {
    my ($self, $product_name) = @_;

    # First make sure the product name is valid.
    my $product = Bugzilla::Product->check($product_name);

    ($self->in_group('editcomponents', $product->id) && $self->can_see_product($product->name))
        || $self->in_group('editcomponents')
        || ThrowUserError('product_admin_denied', {product => $product->name});

    # Return the validated product object.
    return $product;
}

sub check_can_admin_flagtype {
    my ($self, $flagtype_id) = @_;

    my $flagtype = Bugzilla::FlagType->check({ id => $flagtype_id });
    my $can_fully_edit = 1;

    if (!$self->in_group('editcomponents')) {
        my $products = $self->get_products_by_permission('editcomponents');
        # You need editcomponents privs for at least one product to have
        # a chance to edit the flagtype.
        scalar(@$products)
          || ThrowUserError('auth_failure', {group  => 'editcomponents',
                                             action => 'edit',
                                             object => 'flagtypes'});
        my $can_admin = 0;
        my $i = $flagtype->inclusions_as_hash;
        my $e = $flagtype->exclusions_as_hash;

        # If there is at least one product for which the user doesn't have
        # editcomponents privs, then don't allow him to do everything with
        # this flagtype, independently of whether this product is in the
        # exclusion list or not.
        my %product_ids;
        map { $product_ids{$_->id} = 1 } @$products;
        $can_fully_edit = 0 if grep { !$product_ids{$_} } keys %$i;

        unless ($e->{0}->{0}) {
            foreach my $product (@$products) {
                my $id = $product->id;
                next if $e->{$id}->{0};
                # If we are here, the product has not been explicitly excluded.
                # Check whether it's explicitly included, or at least one of
                # its components.
                $can_admin = ($i->{0}->{0} || $i->{$id}->{0}
                              || scalar(grep { !$e->{$id}->{$_} } keys %{$i->{$id}}));
                last if $can_admin;
            }
        }
        $can_admin || ThrowUserError('flag_type_not_editable', { flagtype => $flagtype });
    }
    return wantarray ? ($flagtype, $can_fully_edit) : $flagtype;
}

sub can_request_flag {
    my ($self, $flag_type) = @_;

    return ($self->can_set_flag($flag_type)
            || !$flag_type->request_group_id
            || $self->in_group_id($flag_type->request_group_id)) ? 1 : 0;
}

sub can_set_flag {
    my ($self, $flag_type) = @_;

    return (!$flag_type->grant_group_id
            || $self->in_group_id($flag_type->grant_group_id)) ? 1 : 0;
}

# visible_groups_inherited returns a reference to a list of all the groups
# whose members are visible to this user.
sub visible_groups_inherited {
    my $self = shift;
    return $self->{visible_groups_inherited} if defined $self->{visible_groups_inherited};
    return [] unless $self->id;
    my @visgroups = @{$self->visible_groups_direct};
    @visgroups = @{Bugzilla::Group->flatten_group_membership(@visgroups)};
    $self->{visible_groups_inherited} = \@visgroups;
    return $self->{visible_groups_inherited};
}

# visible_groups_direct returns a reference to a list of all the groups that
# are visible to this user.
sub visible_groups_direct {
    my $self = shift;
    my @visgroups = ();
    return $self->{visible_groups_direct} if defined $self->{visible_groups_direct};
    return [] unless $self->id;

    my $dbh = Bugzilla->dbh;
    my $sth;

    if (Bugzilla->params->{'usevisibilitygroups'}) {
        $sth = $dbh->prepare("SELECT DISTINCT grantor_id
                                 FROM group_group_map
                                WHERE " . $self->groups_in_sql('member_id') . "
                                  AND grant_type=" . GROUP_VISIBLE);
    }
    else {
        # All groups are visible if usevisibilitygroups is off.
        $sth = $dbh->prepare('SELECT id FROM groups');
    }
    $sth->execute();

    while (my ($row) = $sth->fetchrow_array) {
        push @visgroups,$row;
    }
    $self->{visible_groups_direct} = \@visgroups;

    return $self->{visible_groups_direct};
}

sub visible_groups_as_string {
    my $self = shift;
    return join(', ', @{$self->visible_groups_inherited()});
}

# This function defines the groups a user may share a query with.
# More restrictive sites may want to build this reference to a list of group IDs
# from bless_groups instead of mirroring visible_groups_inherited, perhaps.
sub queryshare_groups {
    my $self = shift;
    my @queryshare_groups;

    return $self->{queryshare_groups} if defined $self->{queryshare_groups};

    if ($self->in_group(Bugzilla->params->{'querysharegroup'})) {
        # We want to be allowed to share with groups we're in only.
        # If usevisibilitygroups is on, then we need to restrict this to groups
        # we may see.
        if (Bugzilla->params->{'usevisibilitygroups'}) {
            foreach(@{$self->visible_groups_inherited()}) {
                next unless $self->in_group_id($_);
                push(@queryshare_groups, $_);
            }
        }
        else {
            @queryshare_groups = @{ $self->_group_ids };
        }
    }

    return $self->{queryshare_groups} = \@queryshare_groups;
}

sub queryshare_groups_as_string {
    my $self = shift;
    return join(', ', @{$self->queryshare_groups()});
}

sub derive_regexp_groups {
    my ($self) = @_;

    my $id = $self->id;
    return unless $id;

    my $dbh = Bugzilla->dbh;

    my $sth;

    # add derived records for any matching regexps

    $sth = $dbh->prepare("SELECT id, userregexp, user_group_map.group_id
                            FROM groups
                       LEFT JOIN user_group_map
                              ON groups.id = user_group_map.group_id
                             AND user_group_map.user_id = ?
                             AND user_group_map.grant_type = ?");
    $sth->execute($id, GRANT_REGEXP);

    my $group_insert = $dbh->prepare(q{INSERT INTO user_group_map
                                       (user_id, group_id, isbless, grant_type)
                                       VALUES (?, ?, 0, ?)});
    my $group_delete = $dbh->prepare(q{DELETE FROM user_group_map
                                       WHERE user_id = ?
                                         AND group_id = ?
                                         AND isbless = 0
                                         AND grant_type = ?});
    while (my ($group, $regexp, $present) = $sth->fetchrow_array()) {
        if (($regexp ne '') && ($self->login =~ m/$regexp/i)) {
            $group_insert->execute($id, $group, GRANT_REGEXP) unless $present;
        } else {
            $group_delete->execute($id, $group, GRANT_REGEXP) if $present;
        }
    }
    # Now do the same for Testopia test plans.
    $sth = $dbh->prepare("SELECT test_plan_permissions_regexp.plan_id,
                                 user_regexp, test_plan_permissions_regexp.permissions,
                                 test_plan_permissions.plan_id
                          FROM test_plan_permissions_regexp
                     LEFT JOIN test_plan_permissions
                            ON test_plan_permissions_regexp.plan_id = test_plan_permissions.plan_id
                           AND test_plan_permissions.userid = ?
                           AND test_plan_permissions.grant_type = ?");

    $sth->execute($id, GRANT_REGEXP);
    my $plan_insert = $dbh->prepare(q{INSERT INTO test_plan_permissions
                                       (userid, plan_id, permissions, grant_type)
                                       VALUES (?, ?, ?, ?)});
    my $plan_delete = $dbh->prepare(q{DELETE FROM test_plan_permissions
                                       WHERE userid = ?
                                         AND plan_id = ?
                                         AND grant_type = ?});

    while (my ($planid, $regexp, $perms, $present) = $sth->fetchrow_array()) {
        if (($regexp ne '') && ($self->{login} =~ m/$regexp/i)) {
            $plan_insert->execute($id, $planid, $perms, GRANT_REGEXP) unless $present;
        } else {
            $plan_delete->execute($id, $planid, GRANT_REGEXP) if $present;
        }
    }

}

sub product_responsibilities {
    my $self = shift;
    my $dbh = Bugzilla->dbh;

    return $self->{'product_resp'} if defined $self->{'product_resp'};
    return [] unless $self->id;

    my $list = $dbh->selectall_arrayref('SELECT components.product_id, components.id
                                           FROM components
                                           LEFT JOIN component_cc
                                           ON components.id = component_cc.component_id
                                          WHERE components.initialowner = ?
                                             OR components.initialqacontact = ?
                                             OR component_cc.user_id = ?',
                                  {Slice => {}}, ($self->id, $self->id, $self->id));

    unless ($list) {
        $self->{'product_resp'} = [];
        return $self->{'product_resp'};
    }

    my @prod_ids = map {$_->{'product_id'}} @$list;
    my $products = Bugzilla::Product->new_from_list(\@prod_ids);
    # We cannot |use| it, because Component.pm already |use|s User.pm.
    require Bugzilla::Component;
    my @comp_ids = map {$_->{'id'}} @$list;
    my $components = Bugzilla::Component->new_from_list(\@comp_ids);

    my @prod_list;
    # @$products is already sorted alphabetically.
    foreach my $prod (@$products) {
        # We use @components instead of $prod->components because we only want
        # components where the user is either the default assignee or QA contact.
        push(@prod_list, {product    => $prod,
                          components => [grep {$_->product_id == $prod->id} @$components]});
    }
    $self->{'product_resp'} = \@prod_list;
    return $self->{'product_resp'};
}

sub can_bless {
    my $self = shift;

    if (!scalar(@_)) {
        # If we're called without an argument, just return
        # whether or not we can bless at all.
        return scalar(@{ $self->bless_groups }) ? 1 : 0;
    }

    # Otherwise, we're checking a specific group
    my $group_id = shift;
    return grep($_->id == $group_id, @{ $self->bless_groups }) ? 1 : 0;
}

sub match {
    # Generates a list of users whose login name (email address) or real name
    # matches a substring or wildcard.
    # This is also called if matches are disabled (for error checking), but
    # in this case only the exact match code will end up running.

    # $str contains the string to match, while $limit contains the
    # maximum number of records to retrieve.
    my ($str, $limit, $exclude_disabled) = @_;
    my $user = Bugzilla->user;
    my $dbh = Bugzilla->dbh;

    $str = trim($str);

    my @users = ();
    return \@users if $str =~ /^\s*$/;

    # The search order is wildcards, then exact match, then substring search.
    # Wildcard matching is skipped if there is no '*', and exact matches will
    # not (?) have a '*' in them.  If any search comes up with something, the
    # ones following it will not execute.

    # first try wildcards
    my $wildstr = $str;

    # Do not do wildcards if there is no '*' in the string.
    if ($wildstr =~ s/\*/\%/g && $user->id) {
        # Build the query.
        trick_taint($wildstr);
        my $query  = "SELECT DISTINCT userid FROM profiles ";
        if (Bugzilla->params->{'usevisibilitygroups'}) {
            $query .= "INNER JOIN user_group_map
                               ON user_group_map.user_id = profiles.userid ";
        }
        $query .= "WHERE ("
            . $dbh->sql_istrcmp('login_name', '?', "LIKE") . " OR " .
              $dbh->sql_istrcmp('realname', '?', "LIKE") . ") ";
        if (Bugzilla->params->{'usevisibilitygroups'}) {
            $query .= "AND isbless = 0 " .
                      "AND group_id IN(" .
                      join(', ', (-1, @{$user->visible_groups_inherited})) . ") ";
        }
        $query    .= " AND is_enabled = 1 " if $exclude_disabled;
        $query    .= $dbh->sql_limit($limit) if $limit;

        # Execute the query, retrieve the results, and make them into
        # User objects.
        my $user_ids = $dbh->selectcol_arrayref($query, undef, ($wildstr, $wildstr));
        @users = @{Bugzilla::User->new_from_list($user_ids)};
    }
    else {    # try an exact match
        # Exact matches don't care if a user is disabled.
        trick_taint($str);
        my $user_id = $dbh->selectrow_array('SELECT userid FROM profiles
                                             WHERE ' . $dbh->sql_istrcmp('login_name', '?'),
                                             undef, $str);

        push(@users, new Bugzilla::User($user_id)) if $user_id;
    }

    # then try substring search
    if (!scalar(@users) && length($str) >= 3 && $user->id) {
        trick_taint($str);

        my $query = "SELECT DISTINCT userid FROM profiles ";
        if (Bugzilla->params->{'usevisibilitygroups'}) {
            $query .= "INNER JOIN user_group_map ON user_group_map.user_id = profiles.userid ";
        }
        $query .= " WHERE (" .
            $dbh->sql_iposition('?', 'login_name') . " > 0" . " OR " .
            $dbh->sql_iposition('?', 'realname') . " > 0";
        my @bind = ($str, $str);
        if (Bugzilla->params->{levenshteinusermatch} > 0)
        {
            # CustIS Bug 64855
            # try Levenshtein distance also, if enabled
            my $n = Bugzilla->params->{levenshteinusermatch};
            $query .= " OR levenshtein(?, login_name) < ".($n < 1 ? "FLOOR(? * LENGTH(login_name))" : "?");
            $query .= " OR (CASE WHEN INSTR(login_name, '\@') > 0 THEN levenshtein(?, SUBSTR(login_name, 1, INSTR(login_name, '\@')-1)) ELSE NULL END) < ".($n < 1 ? "FLOOR(? * (INSTR(login_name, '\@')-1))" : "?");
            push @bind, $str, $n;
            push @bind, $str, $n;
        }
        $query .= ") ";
        if (Bugzilla->params->{'usevisibilitygroups'}) {
            $query .= " AND isbless = 0 AND group_id IN(" . join(', ', (-1, @{$user->visible_groups_inherited})) . ") ";
        }
        $query     .= " AND is_enabled = 1 " if $exclude_disabled;
        $query     .= $dbh->sql_limit($limit) if $limit;
        my $user_ids = $dbh->selectcol_arrayref($query, undef, @bind);
        @users = @{Bugzilla::User->new_from_list($user_ids)};
    }

    return \@users;
}

sub match_field {
    my $fields       = shift;   # arguments as a hash
    my $data         = shift || Bugzilla->input_params; # hash to look up fields in
    my $behavior     = shift || 0; # A constant that tells us how to act
    my $matches      = {};      # the values sent to the template
    my $matchsuccess = 1;       # did the match fail?
    my $need_confirm = 0;       # whether to display confirmation screen
    my $match_multiple = 0;     # whether we ever matched more than one user
    my @non_conclusive_fields;  # fields which don't have a unique user.

    my $params = Bugzilla->params;

    # prepare default form values

    # Fields can be regular expressions matching multiple form fields
    # (f.e. "requestee-(\d+)"), so expand each non-literal field
    # into the list of form fields it matches.
    my $expanded_fields = {};
    foreach my $field_pattern (keys %{$fields}) {
        # Check if the field has any non-word characters.  Only those fields
        # can be regular expressions, so don't expand the field if it doesn't
        # have any of those characters.
        if ($field_pattern =~ /^\w+$/) {
            $expanded_fields->{$field_pattern} = $fields->{$field_pattern};
        }
        else {
            my @field_names = grep(/$field_pattern/, keys %$data);

            foreach my $field_name (@field_names) {
                $expanded_fields->{$field_name} =
                  { type => $fields->{$field_pattern}->{'type'} };

                # The field is a requestee field; in order for its name
                # to show up correctly on the confirmation page, we need
                # to find out the name of its flag type.
                if ($field_name =~ /^requestee(_type)?-(\d+)$/) {
                    my $flag_type;
                    if ($1) {
                        require Bugzilla::FlagType;
                        $flag_type = new Bugzilla::FlagType($2);
                    }
                    else {
                        require Bugzilla::Flag;
                        my $flag = new Bugzilla::Flag($2);
                        $flag_type = $flag->type if $flag;
                    }
                    if ($flag_type) {
                        $expanded_fields->{$field_name}->{'flag_type'} = $flag_type;
                    }
                    else {
                        # No need to look for a valid requestee if the flag(type)
                        # has been deleted (may occur in race conditions).
                        delete $expanded_fields->{$field_name};
                        delete $data->{$field_name};
                    }
                }
            }
        }
    }
    $fields = $expanded_fields;

    foreach my $field (keys %{$fields}) {
        next unless defined $data->{$field};

        #Concatenate login names, so that we have a common way to handle them.
        my $raw_field;
        if (ref $data->{$field}) {
            $raw_field = join(",", @{$data->{$field}});
        }
        else {
            $raw_field = $data->{$field};
        }
        $raw_field = clean_text($raw_field || '');

        # Now we either split $raw_field by spaces/commas and put the list
        # into @queries, or in the case of fields which only accept single
        # entries, we simply use the verbatim text.
        my @queries;
        if ($fields->{$field}->{'type'} eq 'single') {
            @queries = ($raw_field);
            # We will repopulate it later if a match is found, else it must
            # be set to an empty string so that the field remains defined.
            $data->{$field} = '';
        }
        elsif ($fields->{$field}->{'type'} eq 'multi') {
            @queries =  split(/[,;]+/, $raw_field);
            # We will repopulate it later if a match is found, else it must
            # be undefined.
            delete $data->{$field};
        }
        else {
            # bad argument
            ThrowCodeError('bad_arg',
                           { argument => $fields->{$field}->{'type'},
                             function =>  'Bugzilla::User::match_field',
                           });
        }

        # Tolerate fields that do not exist (in case you specify
        # e.g. the QA contact, and it's currently not in use).
        next unless (defined $raw_field && $raw_field ne '');

        my $limit = 0;
        if ($params->{'maxusermatches'}) {
            $limit = $params->{'maxusermatches'} + 1;
        }

        my @logins;
        for my $query (@queries) {
            $query = trim($query);
            next if $query eq '';

            my $users = match(
                $query,   # match string
                $limit,   # match limit
                1         # exclude_disabled
            );

            # here is where it checks for multiple matches
            if (scalar(@{$users}) == 1) { # exactly one match
                push(@logins, @{$users}[0]->login);

                # skip confirmation for exact matches
                next if (lc(@{$users}[0]->login) eq lc($query));

                $matches->{$field}->{$query}->{'status'} = 'success';
                $need_confirm = 1 if $params->{'confirmuniqueusermatch'};

            }
            elsif ((scalar(@{$users}) > 1)
                    && ($params->{'maxusermatches'} != 1)) {
                $need_confirm = 1;
                $match_multiple = 1;
                push(@non_conclusive_fields, $field);

                if (($params->{'maxusermatches'})
                   && (scalar(@{$users}) > $params->{'maxusermatches'}))
                {
                    $matches->{$field}->{$query}->{'status'} = 'trunc';
                    pop @{$users};  # take the last one out
                }
                else {
                    $matches->{$field}->{$query}->{'status'} = 'success';
                }

            }
            else {
                # everything else fails
                $matchsuccess = 0; # fail
                push(@non_conclusive_fields, $field);
                $matches->{$field}->{$query}->{'status'} = 'fail';
                $need_confirm = 1;  # confirmation screen shows failures
            }

            $matches->{$field}->{$query}->{'users'}  = $users;
        }

        # If no match or more than one match has been found for a field
        # expecting only one match (type eq "single"), we set it back to ''
        # so that the caller of this function can still check whether this
        # field was defined or not (and it was if we came here).
        if ($fields->{$field}->{'type'} eq 'single') {
            $data->{$field} = $logins[0] || '';
        }
        elsif (scalar @logins) {
            $data->{$field} = \@logins;
        }
    }

    my $retval;
    if (!$matchsuccess) {
        $retval = USER_MATCH_FAILED;
    }
    elsif ($match_multiple) {
        $retval = USER_MATCH_MULTIPLE;
    }
    else {
        $retval = USER_MATCH_SUCCESS;
    }

    # Skip confirmation if we were told to, or if we don't need to confirm.
    if ($behavior == MATCH_SKIP_CONFIRM || !$need_confirm) {
        return wantarray ? ($retval, \@non_conclusive_fields) : $retval;
    }

    my $template = Bugzilla->template;
    my $cgi = Bugzilla->cgi;
    my $vars = {};

    $vars->{'script'}        = $cgi->url(-relative => 1); # for self-referencing URLs
    $vars->{'fields'}        = $fields; # fields being matched
    $vars->{'matches'}       = $matches; # matches that were made
    $vars->{'matchsuccess'}  = $matchsuccess; # continue or fail
    $vars->{'matchmultiple'} = $match_multiple;

    $cgi->send_header();

    $template->process("global/confirm-user-match.html.tmpl", $vars)
      || ThrowTemplateError($template->error());
    exit;
}

# Get users
sub watching_list
{
    my $self = shift;
    my ($userid) = @_;
    unless ($userid)
    {
        if (ref $self)
        {
            $userid = $self->id;
        }
        else
        {
            $userid = $self;
        }
    }
    return map { Bugzilla::User->new($_) }
        @{ Bugzilla->dbh->selectcol_arrayref("SELECT watcher FROM watch WHERE watched=?", undef, $userid) || [] };
}

# Changes in some fields automatically trigger events. The field names are
# from the fielddefs table.
our %names_to_events = (
    'resolution'              => EVT_OPENED_CLOSED,
    'keywords'                => EVT_KEYWORD,
    'cc'                      => EVT_CC,
    'bug_severity'            => EVT_PROJ_MANAGEMENT,
    'priority'                => EVT_PROJ_MANAGEMENT,
    'bug_status'              => EVT_PROJ_MANAGEMENT,
    'target_milestone'        => EVT_PROJ_MANAGEMENT,
    'attachments.description' => EVT_ATTACHMENT_DATA,
    'attachments.mimetype'    => EVT_ATTACHMENT_DATA,
    'attachments.ispatch'     => EVT_ATTACHMENT_DATA,
    'dependson'               => EVT_DEPEND_BLOCK,
    'blocked'                 => EVT_DEPEND_BLOCK,
    'product'                 => EVT_COMPONENT,
    'component'               => EVT_COMPONENT);

# Returns true if the user wants mail for a given bug change.
# Note: the "+" signs before the constants suppress bareword quoting.
sub wants_bug_mail {
    my $self = shift;
    my ($bug, $relationship, $fieldDiffs, $comments, $dep_mail, $changer) = @_;

    # Make a list of the events which have happened during this bug change,
    # from the point of view of this user.
    my %events;
    foreach my $diff (@$fieldDiffs) {
        # Custis Bug 100052
        if ($diff->{dep}) {
            $events{+EVT_DEPEND_REOPEN} = 1;
            next;
        }

        # A change to any of the above fields sets the corresponding event
        if (defined($names_to_events{$diff->{fielddesc}})) {
            $events{$names_to_events{$diff->{fielddesc}}} = 1;
        }
        else {
            # Catch-all for any change not caught by a more specific event
            $events{+EVT_OTHER} = 1;
        }

        # If the user is in a particular role and the value of that role
        # changed, we need the ADDED_REMOVED event.
        if (($diff->{fielddesc} eq "AssignedTo" && $relationship == REL_ASSIGNEE) ||
            ($diff->{fielddesc} eq "QAContact" && $relationship == REL_QA))
        {
            $events{+EVT_ADDED_REMOVED} = 1;
        }

        if ($diff->{fielddesc} eq "CC") {
            my $login = $self->login;
            my $inold = ($diff->{removed} =~ /^(.*,\s*)?\Q$login\E(,.*)?$/);
            my $innew = ($diff->{added} =~ /^(.*,\s*)?\Q$login\E(,.*)?$/);
            if ($inold != $innew)
            {
                $events{+EVT_ADDED_REMOVED} = 1;
            }
        }
    }

    if (!$bug->lastdiffed) {
        # Notify about new bugs.
        $events{+EVT_BUG_CREATED} = 1;

        # You role is new if the bug itself is.
        # Only makes sense for the assignee, QA contact and the CC list.
        # FIXME Remove this block. Its inconvenience is:
        # FIXME you remove the "Bug Created" checkbox on the Email Preferences page,
        # FIXME but emails are still sent. This is non-intuitive.
        if ($relationship == REL_ASSIGNEE
            || $relationship == REL_QA
            || $relationship == REL_CC)
        {
            $events{+EVT_ADDED_REMOVED} = 1;
        }
    }

    if (grep { $_->type == CMT_ATTACHMENT_CREATED } @$comments) {
        $events{+EVT_ATTACHMENT} = 1;
    }
    elsif (defined($$comments[0])) {
        $events{+EVT_COMMENT} = 1;
    }

    # Dependent changed bugmails must have an event to ensure the bugmail is
    # emailed.
    if ($dep_mail) {
        $events{+EVT_DEPEND_BLOCK} = 1;
    }

    my @event_list = keys %events;

    my $wants_mail = $self->wants_mail(\@event_list, $relationship);

    # The negative events are handled separately - they can't be incorporated
    # into the first wants_mail call, because they are of the opposite sense.
    #
    # We do them separately because if _any_ of them are set, we don't want
    # the mail.
    if ($wants_mail && $changer && ($self->id == $changer->id)) {
        $wants_mail &= $self->wants_mail([EVT_CHANGED_BY_ME], $relationship);
    }    
    
    if ($wants_mail && $bug->bug_status eq 'UNCONFIRMED') {
        $wants_mail &= $self->wants_mail([EVT_UNCONFIRMED], $relationship);
    }

    return $wants_mail;
}

# Returns true if the user wants mail for a given set of events.
sub wants_mail {
    my $self = shift;
    my ($events, $relationship) = @_;

    # Don't send any mail, ever, if account is disabled
    # XXX Temporary Compatibility Change 1 of 2:
    # This code is disabled for the moment to make the behaviour like the old
    # system, which sent bugmail to disabled accounts.
    # return 0 if $self->{'disabledtext'};

    # No mail if there are no events
    return 0 if !scalar(@$events);

    # If a relationship isn't given, default to REL_ANY.
    if (!defined($relationship)) {
        $relationship = REL_ANY;
    }

    # Skip DB query if relationship is explicit
    return 1 if $relationship == REL_GLOBAL_WATCHER;

    my $wants_mail = grep { $self->mail_settings->{$relationship}{$_} } @$events;
    return $wants_mail ? 1 : 0;
}

sub mail_settings {
    my $self = shift;
    my $dbh = Bugzilla->dbh;

    if (!defined $self->{'mail_settings'}) {
        my $data =
          $dbh->selectall_arrayref('SELECT relationship, event FROM email_setting
                                    WHERE user_id = ?', undef, $self->id);
        my %mail;
        # The hash is of the form $mail{$relationship}{$event} = 1.
        $mail{$_->[0]}{$_->[1]} = 1 foreach @$data;

        $self->{'mail_settings'} = \%mail;
    }
    return $self->{'mail_settings'};
}

sub has_audit_entries {
    my $self = shift;
    my $dbh = Bugzilla->dbh;

    if (!exists $self->{'has_audit_entries'}) {
        $self->{'has_audit_entries'} =
            $dbh->selectrow_array('SELECT 1 FROM audit_log WHERE user_id = ? ' .
                                   $dbh->sql_limit(1), undef, $self->id);
    }
    return $self->{'has_audit_entries'};
}

sub is_insider {
    my $self = shift;

    if (!defined $self->{'is_insider'}) {
        my $insider_group = Bugzilla->params->{'insidergroup'};
        $self->{'is_insider'} =
            ($insider_group && $self->in_group($insider_group)) ? 1 : 0;
    }
    return $self->{'is_insider'};
}

sub is_global_watcher {
    my $self = shift;

    if (!defined $self->{'is_global_watcher'}) {
        my @watchers = split(/[,;]+/, Bugzilla->params->{'globalwatchers'});
        $self->{'is_global_watcher'} = scalar(grep { $_ eq $self->login } @watchers) ? 1 : 0;
    }
    return  $self->{'is_global_watcher'};
}

sub is_timetracker {
    my $self = shift;

    if (!defined $self->{'is_timetracker'}) {
        my $tt_group = Bugzilla->params->{'timetrackinggroup'};
        $self->{'is_timetracker'} =
            ($tt_group && $self->in_group($tt_group)) ? 1 : 0;
    }
    return $self->{'is_timetracker'};
}

sub wants_worktime_reminder {
    my $self = shift;
    my ($new_bug) = @_;
    my $set = 'remind_me_about_worktime';
    $new_bug and $set .= '_newbug';
    return $self &&
        $self->is_timetracker && # user is timetracker
        $self->settings->{$set} && # user wants to be reminded about worktime
        $self->settings->{$set}->{value} &&
        lc $self->settings->{$set}->{value} ne 'off'
        ? 1 : 0;
}

sub wants_request_reminder {
    my $self = shift;
    return $self &&
        $self->settings->{remind_me_about_flags} &&
        $self->settings->{remind_me_about_flags}->{value} &&
        lc $self->settings->{remind_me_about_flags}->{value} ne 'off'
        ? 1 : 0;
}

sub get_userlist {
    my $self = shift;

    return $self->{'userlist'} if defined $self->{'userlist'};

    my $dbh = Bugzilla->dbh;
    my $query  = "SELECT DISTINCT login_name, realname,";
    if (Bugzilla->params->{'usevisibilitygroups'}) {
        $query .= " COUNT(group_id) ";
    } else {
        $query .= " 1 ";
    }
    $query     .= "FROM profiles ";
    if (Bugzilla->params->{'usevisibilitygroups'}) {
        $query .= "LEFT JOIN user_group_map " .
                  "ON user_group_map.user_id = userid AND isbless = 0 " .
                  "AND group_id IN(" .
                  join(', ', (-1, @{$self->visible_groups_inherited})) . ")";
    }
    $query    .= " WHERE is_enabled = 1 ";
    $query    .= $dbh->sql_group_by('userid', 'login_name, realname');

    my $sth = $dbh->prepare($query);
    $sth->execute;

    my @userlist;
    while (my($login, $name, $visible) = $sth->fetchrow_array) {
        push @userlist, {
            login => $login,
            identity => $name ? "$name <$login>" : $login,
            visible => $visible,
        };
    }
    @userlist = sort { lc $$a{'identity'} cmp lc $$b{'identity'} } @userlist;

    $self->{'userlist'} = \@userlist;
    return $self->{'userlist'};
}

sub create {
    my $invocant = shift;
    my $class = ref($invocant) || $invocant;
    my $dbh = Bugzilla->dbh;

    $dbh->bz_start_transaction();

    my $user = $class->SUPER::create(@_);

    # Turn on all email for the new user
    require Bugzilla::BugMail;
    my %relationships = Bugzilla::BugMail::relationships();
    foreach my $rel (keys %relationships) {
        foreach my $event (POS_EVENTS, NEG_EVENTS) {
            # These "exceptions" define the default email preferences.
            #
            # We enable mail unless the change was made by the user, or it's
            # just a CC list addition and the user is not the reporter.
            next if ($event == EVT_CHANGED_BY_ME);
            next if (($event == EVT_CC) && ($rel != REL_REPORTER));

            $dbh->do('INSERT INTO email_setting (user_id, relationship, event)
                      VALUES (?, ?, ?)', undef, ($user->id, $rel, $event));
        }
    }

    foreach my $event (GLOBAL_EVENTS) {
        $dbh->do('INSERT INTO email_setting (user_id, relationship, event)
                  VALUES (?, ?, ?)', undef, ($user->id, REL_ANY, $event));
    }

    $user->derive_regexp_groups();

    # Add the creation date to the profiles_activity table.
    # $who is the user who created the new user account, i.e. either an
    # admin or the new user himself.
    my $who = Bugzilla->user->id || $user->id;
    my $creation_date_fieldid = get_field_id('creation_ts');

    $dbh->do('INSERT INTO profiles_activity
                          (userid, who, profiles_when, fieldid, newvalue)
                   VALUES (?, ?, NOW(), ?, NOW())',
                   undef, ($user->id, $who, $creation_date_fieldid));

    $dbh->bz_commit_transaction();

    # Return the newly created user account.
    return $user;
}

###########################
# Account Lockout Methods #
###########################

sub account_is_locked_out {
    my $self = shift;
    my $login_failures = scalar @{ $self->account_ip_login_failures };
    return Bugzilla->params->{max_login_attempts} && $login_failures >= Bugzilla->params->{max_login_attempts} ? 1 : 0;
}

sub note_login_failure {
    my $self = shift;
    my $ip_addr = remote_ip();
    trick_taint($ip_addr);
    Bugzilla->dbh->do("INSERT INTO login_failure (user_id, ip_addr, login_time)
                       VALUES (?, ?, LOCALTIMESTAMP(0))",
                      undef, $self->id, $ip_addr);
    delete $self->{account_ip_login_failures};
}

sub clear_login_failures {
    my $self = shift;
    my $ip_addr = remote_ip();
    trick_taint($ip_addr);
    Bugzilla->dbh->do(
        'DELETE FROM login_failure WHERE user_id = ? AND ip_addr = ?',
        undef, $self->id, $ip_addr);
    delete $self->{account_ip_login_failures};
}

sub account_ip_login_failures {
    my $self = shift;
    my $dbh = Bugzilla->dbh;
    my $time = $dbh->sql_date_math('LOCALTIMESTAMP(0)', '-', 
                                   LOGIN_LOCKOUT_INTERVAL, 'MINUTE');
    my $ip_addr = remote_ip();
    trick_taint($ip_addr);
    $self->{account_ip_login_failures} ||= Bugzilla->dbh->selectall_arrayref(
        "SELECT login_time, ip_addr, user_id FROM login_failure
          WHERE user_id = ? AND login_time > $time
                AND ip_addr = ?
       ORDER BY login_time", {Slice => {}}, $self->id, $ip_addr);
    return $self->{account_ip_login_failures};
}

###############
# Subroutines #
###############

sub is_available_username {
    my ($username, $old_username) = @_;

    if(login_to_id($username) != 0) {
        return 0;
    }

    my $dbh = Bugzilla->dbh;
    # $username is safe because it is only used in SELECT placeholders.
    trick_taint($username);
    # Reject if the new login is part of an email change which is
    # still in progress
    #
    # substring/locate stuff: bug 165221; this used to use regexes, but that
    # was unsafe and required weird escaping; using substring to pull out
    # the new/old email addresses and sql_position() to find the delimiter (':')
    # is cleaner/safer
    my ($tokentype, $eventdata) = $dbh->selectrow_array(
        "SELECT tokentype, eventdata
           FROM tokens
          WHERE (tokentype = 'emailold'
                AND SUBSTRING(eventdata, 1, (" .
                    $dbh->sql_position(q{':'}, 'eventdata') . "-  1)) = ?)
             OR (tokentype = 'emailnew'
                AND SUBSTRING(eventdata, (" .
                    $dbh->sql_position(q{':'}, 'eventdata') . "+ 1), LENGTH(eventdata)) = ?)",
         undef, ($username, $username));

    if ($eventdata) {
        # Allow thru owner of token
        if ($old_username
            && (($tokentype eq 'emailnew' && $eventdata eq "$old_username:$username")
                || ($tokentype eq 'emailold' && $eventdata eq "$username:$old_username")))
        {
            return 1;
        }
        return 0;
    }

    return 1;
}

sub check_account_creation_enabled {
    my $self = shift;

    # If we're using e.g. LDAP for login, then we can't create a new account.
    $self->authorizer->user_can_create_account
      || ThrowUserError('auth_cant_create_account');

    Bugzilla->params->{'createemailregexp'}
      || ThrowUserError('account_creation_disabled');
}

sub check_and_send_account_creation_confirmation {
    my ($self, $login) = @_;

    $login = $self->check_login_name($login);
    my $creation_regexp = Bugzilla->params->{'createemailregexp'};

    if ($login !~ /$creation_regexp/i) {
        ThrowUserError('account_creation_restricted');
    }

    # Create and send a token for this new account.
    require Bugzilla::Token;
    Bugzilla::Token::issue_new_user_account_token($login);
}

# This is used in a few performance-critical areas where we don't want to
# do check() and pull all the user data from the database.
sub login_to_id {
    my ($login, $throw_error) = @_;
    my $cache = (Bugzilla->request_cache->{sub_login_to_id} ||= {});
    my $user_id;
    if (exists $cache->{$login})
    {
        $user_id = $cache->{$login};
    }
    else
    {
        my $dbh = Bugzilla->dbh;
        # No need to validate $login -- it will be used by the following SELECT
        # statement only, so it's safe to simply trick_taint.
        trick_taint($login);
        $cache->{$login} = $user_id = $dbh->selectrow_array(
            "SELECT userid FROM profiles WHERE " . $dbh->sql_istrcmp('login_name', '?'),
            undef, $login
        );
    }
    if ($user_id) {
        return $user_id;
    } elsif ($throw_error) {
        ThrowUserError('invalid_username', { name => $login });
    } else {
        return 0;
    }
}

sub user_id_to_login {
    my $user_id = shift;
    my $dbh = Bugzilla->dbh;

    return '' unless ($user_id && detaint_natural($user_id));

    my $login = $dbh->selectrow_array('SELECT login_name FROM profiles
                                       WHERE userid = ?', undef, $user_id);
    return $login || '';
}

sub validate_password {
    my ($password, $matchpassword) = @_;

    if (length($password) < USER_PASSWORD_MIN_LENGTH) {
        ThrowUserError('password_too_short');
    } elsif ((defined $matchpassword) && ($password ne $matchpassword)) {
        ThrowUserError('passwords_dont_match');
    }
    
    my $complexity_level = Bugzilla->params->{password_complexity};
    if ($complexity_level eq 'letters_numbers_specialchars') {
        ThrowUserError('password_not_complex')
          if ($password !~ /\w/ || $password !~ /\d/ || $password !~ /[[:punct:]]/);
    } elsif ($complexity_level eq 'letters_numbers') {
        ThrowUserError('password_not_complex')
          if ($password !~ /[[:lower:]]/ || $password !~ /[[:upper:]]/ || $password !~ /\d/);
    } elsif ($complexity_level eq 'mixed_letters') {
        ThrowUserError('password_not_complex')
          if ($password !~ /[[:lower:]]/ || $password !~ /[[:upper:]]/);
    }

    # Having done these checks makes us consider the password untainted.
    trick_taint($_[0]);
    return 1;
}


1;

__END__

=head1 NAME

Bugzilla::User - Object for a Bugzilla user

=head1 SYNOPSIS

  use Bugzilla::User;

  my $user = new Bugzilla::User($id);

  my @get_selectable_classifications =
      $user->get_selectable_classifications;

  # Class Functions
  $user = Bugzilla::User->create({
      login_name    => $username,
      realname      => $realname,
      cryptpassword => $plaintext_password,
      disabledtext  => $disabledtext,
      disable_mail  => 0});

=head1 DESCRIPTION

This package handles Bugzilla users. Data obtained from here is read-only;
there is currently no way to modify a user from this package.

Note that the currently logged in user (if any) is available via
L<Bugzilla-E<gt>user|Bugzilla/"user">.

C<Bugzilla::User> is an implementation of L<Bugzilla::Object>, and thus
provides all the methods of L<Bugzilla::Object> in addition to the
methods listed below.

=head1 CONSTANTS

=over

=item C<USER_MATCH_MULTIPLE>

Returned by C<match_field()> when at least one field matched more than
one user, but no matches failed.

=item C<USER_MATCH_FAILED>

Returned by C<match_field()> when at least one field failed to match
anything.

=item C<USER_MATCH_SUCCESS>

Returned by C<match_field()> when all fields successfully matched only one
user.

=item C<MATCH_SKIP_CONFIRM>

Passed in to match_field to tell match_field to never display a
confirmation screen.

=back

=head1 METHODS

=head2 Constructors

=over

=item C<super_user>

Returns a user who is in all groups, but who does not really exist in the
database. Used for non-web scripts like L<checksetup> that need to make
database changes and so on.

=back

=head2 Saved and Shared Queries

=over

=item C<queries>

Returns an arrayref of the user's own saved queries, sorted by name. The
array contains L<Bugzilla::Search::Saved> objects.

=item C<queries_subscribed>

Returns an arrayref of shared queries that the user has subscribed to.
That is, these are shared queries that the user sees in their footer.
This array contains L<Bugzilla::Search::Saved> objects.

=item C<queries_available>

Returns an arrayref of all queries to which the user could possibly
subscribe. This includes the contents of L</queries_subscribed>.
An array of L<Bugzilla::Search::Saved> objects.

=item C<flush_queries_cache>

Some code modifies the set of stored queries. Because C<Bugzilla::User> does
not handle these modifications, but does cache the result of calling C<queries>
internally, such code must call this method to flush the cached result.

=item C<queryshare_groups>

An arrayref of group ids. The user can share their own queries with these
groups.

=item C<tags>

Returns a hashref with tag IDs as key, and a hashref with tag 'id',
'name' and 'bug_count' as value.

=back

=head2 Saved Recent Bug Lists

=over

=item C<recent_searches>

Returns an arrayref of L<Bugzilla::Search::Recent> objects
containing the user's recent searches.

=item C<recent_search_containing(bug_id)>

Returns a L<Bugzilla::Search::Recent> object that contains the most recent
search by the user for the specified bug id. Retuns undef if no match is found.

=item C<recent_search_for(bug)>

Returns a L<Bugzilla::Search::Recent> object that contains a search by the
user. Uses the list_id of the current loaded page, or the referrer page, and
the bug id if that fails. Finally it will check the BUGLIST cookie, and create
an object based on that, or undef if it does not exist.

=item C<save_last_search>

Saves the users most recent search in the database if logged in, or in the
BUGLIST cookie if not logged in. Parameters are bug_ids, order, vars and
list_id.

=back

=head2 Account Lockout

=over

=item C<account_is_locked_out>

Returns C<1> if the account has failed to log in too many times recently,
and thus is locked out for a period of time. Returns C<0> otherwise.

=item C<account_ip_login_failures>

Returns an arrayref of hashrefs, that contains information about the recent
times that this account has failed to log in from the current remote IP.
The hashes contain C<ip_addr>, C<login_time>, and C<user_id>.

=item C<note_login_failure>

This notes that this account has failed to log in, and stores the fact
in the database. The storing happens immediately, it does not wait for
you to call C<update>.

=back

=head2 Other Methods

=over

=item C<id>

Returns the userid for this user.

=item C<login>

Returns the login name for this user.

=item C<email>

Returns the user's email address. Currently this is the same value as the
login.

=item C<name>

Returns the 'real' name for this user, if any.

=item C<showmybugslink>

Returns C<1> if the user has set his preference to show the 'My Bugs' link in
the page footer, and C<0> otherwise.

=item C<identity>

Returns a string for the identity of the user. This will be of the form
C<name E<lt>emailE<gt>> if the user has specified a name, and C<email>
otherwise.

=item C<nick>

Returns a user "nickname" -- i.e. a shorter, not-necessarily-unique name by
which to identify the user. Currently the part of the user's email address
before the at sign (@), but that could change, especially if we implement
usernames not dependent on email address.

=item C<authorizer>

This is the L<Bugzilla::Auth> object that the User logged in with.
If the user hasn't logged in yet, a new, empty Bugzilla::Auth() object is
returned.

=item C<set_authorizer($authorizer)>

Sets the L<Bugzilla::Auth> object to be returned by C<authorizer()>.
Should only be called by C<Bugzilla::Auth::login>, for the most part.

=item C<disabledtext>

Returns the disable text of the user, if any.

=item C<reports>

Returns an arrayref of the user's own saved reports. The array contains 
L<Bugzilla::Reports> objects.

=item C<flush_reports_cache>

Some code modifies the set of stored reports. Because C<Bugzilla::User> does
not handle these modifications, but does cache the result of calling C<reports>
internally, such code must call this method to flush the cached result.

=item C<settings>

Returns a hash of hashes which holds the user's settings. The first key is
the name of the setting, as found in setting.name. The second key is one of:
is_enabled     - true if the user is allowed to set the preference themselves;
                 false to force the site defaults
                 for themselves or must accept the global site default value
default_value  - the global site default for this setting
value          - the value of this setting for this user. Will be the same
                 as the default_value if the user is not logged in, or if
                 is_default is true.
is_default     - a boolean to indicate whether the user has chosen to make
                 a preference for themself or use the site default.

=item C<setting(name)>

Returns the value for the specified setting.

=item C<timezone>

Returns the timezone used to display dates and times to the user,
as a DateTime::TimeZone object.

=item C<groups>

Returns an arrayref of L<Bugzilla::Group> objects representing
groups that this user is a member of.

=item C<groups_as_string>

Returns a string containing a comma-separated list of numeric group ids.  If
the user is not a member of any groups, returns "-1". This is most often used
within an SQL IN() function.

=item C<groups_in_sql>

This returns an C<IN> clause for SQL, containing either all of the groups
the user is in, or C<-1> if the user is in no groups. This takes one
argument--the name of the SQL field that should be on the left-hand-side
of the C<IN> statement, which defaults to C<group_id> if not specified.

=item C<in_group($group_name, $product_id)>

Determines whether or not a user is in the given group by name.
If $product_id is given, it also checks for local privileges for
this product.

=item C<in_group_id>

Determines whether or not a user is in the given group by id.

=item C<bless_groups>

Returns an arrayref of L<Bugzilla::Group> objects.

The arrayref consists of the groups the user can bless, taking into account
that having editusers permissions means that you can bless all groups, and
that you need to be able to see a group in order to bless it.

=item C<get_products_by_permission($group)>

Returns a list of product objects for which the user has $group privileges
and which he can access.
$group must be one of the groups defined in PER_PRODUCT_PRIVILEGES.

=item C<can_see_user(user)>

Returns 1 if the specified user account exists and is visible to the user,
0 otherwise.

=item C<can_edit_product(prod_id)>

Determines if, given a product id, the user can edit bugs in this product
at all.

=item C<can_see_bug(bug_id)>

Determines if the user can see the specified bug.

=item C<can_see_product(product_name)>

Returns 1 if the user can access the specified product, and 0 if the user
should not be aware of the existence of the product.

=item C<derive_regexp_groups>

Bugzilla allows for group inheritance. When data about the user (or any of the
groups) changes, the database must be updated. Handling updated groups is taken
care of by the constructor. However, when updating the email address, the
user may be placed into different groups, based on a new email regexp. This
method should be called in such a case to force reresolution of these groups.

=item C<clear_product_cache>

Clears the stored values for L</get_selectable_products>,
L</get_enterable_products>, etc. so that their data will be read from
the database again. Used mostly by L<Bugzilla::Product>.

=item C<get_selectable_products>

 Description: Returns all products the user is allowed to access. This list
              is restricted to some given classification if $classification_id
              is given.

 Params:      $classification_id - (optional) The ID of the classification
                                   the products belong to.

 Returns:     An array of product objects, sorted by the product name.

=item C<get_selectable_classifications>

 Description: Returns all classifications containing at least one product
              the user is allowed to view.

 Params:      none

 Returns:     An array of Bugzilla::Classification objects, sorted by
              the classification name.

=item C<can_enter_product($product_name, $warn)>

 Description: Returns 1 if the user can enter bugs into the specified product.
              If the user cannot enter bugs into the product, the behavior of
              this method depends on the value of $warn:
              - if $warn is false (or not given), a 'false' value is returned;
              - if $warn is true, an error is thrown.

 Params:      $product_name - a product name.
              $warn         - optional parameter, indicating whether an error
                              must be thrown if the user cannot enter bugs
                              into the specified product.

 Returns:     1 if the user can enter bugs into the product,
              0 if the user cannot enter bugs into the product and if $warn
              is false (an error is thrown if $warn is true).

=item C<get_enterable_products>

 Description: Returns an array of product objects into which the user is
              allowed to enter bugs.

 Params:      none

 Returns:     an array of product objects.

=item C<can_access_product($product)>

Returns 1 if the user can search or enter bugs into the specified product
(either a L<Bugzilla::Product> or a product name), and 0 if the user should
not be aware of the existence of the product.

=item C<get_accessible_products>

 Description: Returns an array of product objects the user can search
              or enter bugs against.

 Params:      none

 Returns:     an array of product objects.

=item C<check_can_admin_product($product_name)>

 Description: Checks whether the user is allowed to administrate the product.

 Params:      $product_name - a product name.

 Returns:     On success, a product object. On failure, an error is thrown.

=item C<check_can_admin_flagtype($flagtype_id)>

 Description: Checks whether the user is allowed to edit properties of the flag type.
              If the flag type is also used by some products for which the user
              hasn't editcomponents privs, then the user is only allowed to edit
              the inclusion and exclusion lists for products he can administrate.

 Params:      $flagtype_id - a flag type ID.

 Returns:     On success, a flag type object. On failure, an error is thrown.
              In list context, a boolean indicating whether the user can edit
              all properties of the flag type is also returned. The boolean
              is false if the user can only edit the inclusion and exclusions
              lists.

=item C<can_request_flag($flag_type)>

 Description: Checks whether the user can request flags of the given type.

 Params:      $flag_type - a Bugzilla::FlagType object.

 Returns:     1 if the user can request flags of the given type,
              0 otherwise.

=item C<can_set_flag($flag_type)>

 Description: Checks whether the user can set flags of the given type.

 Params:      $flag_type - a Bugzilla::FlagType object.

 Returns:     1 if the user can set flags of the given type,
              0 otherwise.

=item C<get_userlist>

Returns a reference to an array of users.  The array is populated with hashrefs
containing the login, identity and visibility.  Users that are not visible to this
user will have 'visible' set to zero.

=item C<visible_groups_inherited>

Returns a list of all groups whose members should be visible to this user.
Since this list is flattened already, there is no need for all users to
be have derived groups up-to-date to select the users meeting this criteria.

=item C<visible_groups_direct>

Returns a list of groups that the user is aware of.

=item C<visible_groups_as_string>

Returns the result of C<visible_groups_inherited> as a string (a comma-separated
list).

=item C<product_responsibilities>

Retrieve user's product responsibilities as a list of component objects.
Each object is a component the user has a responsibility for.

=item C<can_bless>

When called with no arguments:
Returns C<1> if the user can bless at least one group, returns C<0> otherwise.

When called with one argument:
Returns C<1> if the user can bless the group with that id, returns
C<0> otherwise.

=item C<wants_bug_mail>

Returns true if the user wants mail for a given bug change.

=item C<wants_mail>

Returns true if the user wants mail for a given set of events. This method is
more general than C<wants_bug_mail>, allowing you to check e.g. permissions
for flag mail.

=item C<is_insider>

Returns true if the user can access private comments and attachments,
i.e. if the 'insidergroup' parameter is set and the user belongs to this group.

=item C<is_global_watcher>

Returns true if the user is a global watcher,
i.e. if the 'globalwatchers' parameter contains the user.

=back

=head1 CLASS FUNCTIONS

These are functions that are not called on a User object, but instead are
called "statically," just like a normal procedural function.

=over 4

=item C<create>

The same as L<Bugzilla::Object/create>.

Params: login_name - B<Required> The login name for the new user.
        realname - The full name for the new user.
        cryptpassword  - B<Required> The password for the new user.
            Even though the name says "crypt", you should just specify
            a plain-text password. If you specify '*', the user will not
            be able to log in using DB authentication.
        disabledtext - The disable-text for the new user. If given, the user
            will be disabled, meaning he cannot log in. Defaults to an
            empty string.
        disable_mail - If 1, bug-related mail will not be  sent to this user;
            if 0, mail will be sent depending on the user's  email preferences.

=item C<check>

Takes a username as its only argument. Throws an error if there is no
user with that username. Returns a C<Bugzilla::User> object.

=item C<check_account_creation_enabled>

Checks that users can create new user accounts, and throws an error
if user creation is disabled.

=item C<check_and_send_account_creation_confirmation($login)>

If the user request for a new account passes validation checks, an email
is sent to this user for confirmation. Otherwise an error is thrown
indicating why the request has been rejected.

=item C<is_available_username>

Returns a boolean indicating whether or not the supplied username is
already taken in Bugzilla.

Params: $username (scalar, string) - The full login name of the username
            that you are checking.
        $old_username (scalar, string) - If you are checking an email-change
            token, insert the "old" username that the user is changing from,
            here. Then, as long as it's the right user for that token, he
            can change his username to $username. (That is, this function
            will return a boolean true value).

=item C<login_to_id($login, $throw_error)>

Takes a login name of a Bugzilla user and changes that into a numeric
ID for that user. This ID can then be passed to Bugzilla::User::new to
create a new user.

If no valid user exists with that login name, then the function returns 0.
However, if $throw_error is set, the function will throw a user error
instead of returning.

This function can also be used when you want to just find out the userid
of a user, but you don't want the full weight of Bugzilla::User.

However, consider using a Bugzilla::User object instead of this function
if you need more information about the user than just their ID.

=item C<user_id_to_login($user_id)>

Returns the login name of the user account for the given user ID. If no
valid user ID is given or the user has no entry in the profiles table,
we return an empty string.

=item C<validate_password($passwd1, $passwd2)>

Returns true if a password is valid (i.e. meets Bugzilla's
requirements for length and content), else returns false.
Untaints C<$passwd1> if successful.

If a second password is passed in, this function also verifies that
the two passwords match.

=item C<match_field($data, $fields, $behavior)>

=over

=item B<Description>

Wrapper for the C<match()> function.

=item B<Params>

=over

=item C<$fields> - A hashref with field names as keys and a hash as values.
Each hash is of the form { 'type' => 'single|multi' }, which specifies
whether the field can take a single login name only or several.

=item C<$data> (optional) - A hashref with field names as keys and field values
as values. If undefined, C<Bugzilla-E<gt>input_params> is used.

=item C<$behavior> (optional) - If set to C<MATCH_SKIP_CONFIRM>, no confirmation
screen is displayed. In that case, the fields which don't match a unique user
are left undefined. If not set, a confirmation screen is displayed if at
least one field doesn't match any login name or match more than one.

=back

=item B<Returns>

If the third parameter is set to C<MATCH_SKIP_CONFIRM>, the function returns
either C<USER_MATCH_SUCCESS> if all fields can be set unambiguously,
C<USER_MATCH_FAILED> if at least one field doesn't match any user account,
or C<USER_MATCH_MULTIPLE> if some fields match more than one user account.

If the third parameter is not set, then if all fields could be set
unambiguously, nothing is returned, else a confirmation page is displayed.

=item B<Note>

This function must be called early in a script, before anything external
is done with the data.

=back

=back

=head1 SEE ALSO

L<Bugzilla|Bugzilla>

=head1 B<Methods in need of POD>

=over

=item email_enabled

=item cryptpassword

=item clear_login_failures

=item set_disable_mail

=item has_audit_entries

=item groups_with_icon

=item check_login_name

=item set_extern_id

=item mail_settings

=item email_disabled

=item update

=item is_timetracker

=item is_enabled

=item queryshare_groups_as_string

=item set_login

=item set_password

=item last_seen_date

=item set_disabledtext

=item update_last_seen_date

=item set_name

=item DB_COLUMNS

=item extern_id

=item visible_bugs

=item UPDATE_COLUMNS

=back<|MERGE_RESOLUTION|>--- conflicted
+++ resolved
@@ -584,16 +584,6 @@
     return $search;
 }
 
-<<<<<<< HEAD
-sub testopia_queries {
-    my $self = shift;
-    my $dbh = Bugzilla->dbh;
-    my $ref = $dbh->selectall_arrayref(
-        "SELECT name, query FROM test_named_queries
-         WHERE userid = ? AND isvisible = 1",
-         {'Slice' =>{}}, $self->id);
-    return $ref;
-=======
 sub reports {
     my $self = shift;
     return $self->{reports} if defined $self->{reports};
@@ -611,7 +601,6 @@
     my $self = shift;
 
     delete $self->{reports};
->>>>>>> 1cd8f4bd
 }
 
 sub settings {

# -*- Mode: perl; indent-tabs-mode: nil -*-
#
# The contents of this file are subject to the Mozilla Public
# License Version 1.1 (the "License"); you may not use this file
# except in compliance with the License. You may obtain a copy of
# the License at http://www.mozilla.org/MPL/
#
# Software distributed under the License is distributed on an "AS
# IS" basis, WITHOUT WARRANTY OF ANY KIND, either express or
# implied. See the License for the specific language governing
# rights and limitations under the License.
#
# The Original Code is the Bugzilla Bug Tracking System.
#
# The Initial Developer of the Original Code is Netscape Communications
# Corporation. Portions created by Netscape are
# Copyright (C) 1998 Netscape Communications Corporation. All
# Rights Reserved.
#
# Contributor(s): Terry Weissman <terry@mozilla.org>
#                 Dawn Endico <endico@mozilla.org>
#                 Dan Mosedale <dmose@mozilla.org>
#                 Joe Robins <jmrobins@tgix.com>
#                 Jacob Steenhagen <jake@bugzilla.org>
#                 J. Paul Reed <preed@sigkill.com>
#                 Bradley Baetz <bbaetz@student.usyd.edu.au>
#                 Joseph Heenan <joseph@heenan.me.uk>
#                 Erik Stambaugh <erik@dasbistro.com>
#                 Frédéric Buclin <LpSolit@gmail.com>
#                 Marc Schumann <wurblzap@gmail.com>
#

package Bugzilla::Config::Common;

use strict;

use Email::Address;
use Socket;

use Bugzilla::Util;
use Bugzilla::Constants;
use Bugzilla::Field;
use Bugzilla::Group;
use Bugzilla::Status;

use base qw(Exporter);
@Bugzilla::Config::Common::EXPORT =
    qw(check_multi check_numeric check_regexp check_url check_group
       check_sslbase check_priority check_severity check_platform
       check_opsys check_shadowdb check_urlbase check_webdotbase
       check_user_verify_class
       check_mail_delivery_method check_notification check_utf8
       check_bug_status check_smtp_auth check_theschwartz_available
       check_maxattachmentsize check_email
);

# Checking functions for the various values

sub check_multi {
    my ($value, $param) = (@_);

    if ($param->{'type'} eq "s") {
        unless (scalar(grep {$_ eq $value} (@{$param->{'choices'}}))) {
            return "Invalid choice '$value' for single-select list param '$param->{'name'}'";
        }

        return "";
    }
    elsif ($param->{'type'} eq 'm' || $param->{'type'} eq 'o') {
        foreach my $chkParam (split(',', $value)) {
            unless (scalar(grep {$_ eq $chkParam} (@{$param->{'choices'}}))) {
                return "Invalid choice '$chkParam' for multi-select list param '$param->{'name'}'";
            }
        }

        return "";
    }
    else {
        return "Invalid param type '$param->{'type'}' for check_multi(); " .
          "contact your Bugzilla administrator";
    }
}

sub check_numeric {
    my ($value) = (@_);
    if ($value !~ /^[0-9]+$/) {
        return "must be a numeric value";
    }
    return "";
}

sub check_regexp {
    my ($value) = (@_);
    eval { qr/$value/ };
    return $@;
}

sub check_email {
    my ($value) = @_;
    if ($value !~ $Email::Address::mailbox) {
        return "must be a valid email address.";
    }
    return "";
}

sub check_sslbase {
    my $url = shift;
    if ($url ne '') {
        if ($url !~ m#^https://([^/]+).*/$#) {
            return "must be a legal URL, that starts with https and ends with a slash.";
        }
        my $host = $1;
        # Fall back to port 443 if for some reason getservbyname() fails.
        my $port = getservbyname('https', 'tcp') || 443;
        if ($host =~ /^(.+):(\d+)$/) {
            $host = $1;
            $port = $2;
        }
        local *SOCK;
        my $proto = getprotobyname('tcp');
        socket(SOCK, PF_INET, SOCK_STREAM, $proto);
        my $iaddr = inet_aton($host) || return "The host $host cannot be resolved";
        my $sin = sockaddr_in($port, $iaddr);
        if (!connect(SOCK, $sin)) {
            return "Failed to connect to $host:$port; unable to enable SSL";
        }
        close(SOCK);
    }
    return "";
}

sub check_utf8 {
    my $utf8 = shift;
    # You cannot turn off the UTF-8 parameter if you've already converted
    # your tables to utf-8.
    my $dbh = Bugzilla->dbh;
    if ($dbh->isa('Bugzilla::DB::Mysql') && $dbh->bz_db_is_utf8 && !$utf8) {
        return "You cannot disable UTF-8 support, because your MySQL database"
               . " is encoded in UTF-8";
    }
    return "";
}

sub check_priority {
    my ($value) = (@_);
    my $legal_priorities = get_legal_field_values('priority');
<<<<<<< HEAD
    if (!grep { $_ eq $value } @$legal_priorities)
    {
=======
    if (!grep($_ eq $value, @$legal_priorities)) {
>>>>>>> a2a2c09c
        return "Must be a legal priority value: one of " .
            join(", ", @$legal_priorities);
    }
    return "";
}

sub check_severity {
    my ($value) = (@_);
    my $legal_severities = get_legal_field_values('bug_severity');
<<<<<<< HEAD
    if (!grep { $_ eq $value } @$legal_severities)
    {
=======
    if (!grep($_ eq $value, @$legal_severities)) {
>>>>>>> a2a2c09c
        return "Must be a legal severity value: one of " .
            join(", ", @$legal_severities);
    }
    return "";
}

sub check_platform {
    my ($value) = (@_);
    my $legal_platforms = get_legal_field_values('rep_platform');
<<<<<<< HEAD
    if (!grep { $_ eq $value } '', @$legal_platforms)
    {
=======
    if (!grep($_ eq $value, '', @$legal_platforms)) {
>>>>>>> a2a2c09c
        return "Must be empty or a legal platform value: one of " .
            join(", ", @$legal_platforms);
    }
    return "";
}

sub check_opsys {
    my ($value) = (@_);
    my $legal_OS = get_legal_field_values('op_sys');
<<<<<<< HEAD
    if (!grep { $_ eq $value } '', @$legal_OS)
    {
=======
    if (!grep($_ eq $value, '', @$legal_OS)) {
>>>>>>> a2a2c09c
        return "Must be empty or a legal operating system value: one of " .
            join(", ", @$legal_OS);
    }
    return "";
}

sub check_bug_status {
    my $bug_status = shift;
    my @closed_bug_statuses = map {$_->name} closed_bug_statuses();
<<<<<<< HEAD
    if (!grep { $_ eq $bug_status } @closed_bug_statuses)
    {
=======
    if (!grep($_ eq $bug_status, @closed_bug_statuses)) {
>>>>>>> a2a2c09c
        return "Must be a valid closed status: one of " . join(', ', @closed_bug_statuses);
    }
    return "";
}

sub check_group {
    my $group_name = shift;
    return "" unless $group_name;
    my $group = new Bugzilla::Group({'name' => $group_name});
    unless (defined $group) {
        return "Must be an existing group name";
    }
    return "";
}

sub check_shadowdb {
    my ($value) = (@_);
    $value = trim($value);
    if ($value eq "") {
        return "";
    }

    if (!Bugzilla->params->{'shadowdbhost'}) {
        return "You need to specify a host when using a shadow database";
    }

    # Can't test existence of this because ConnectToDatabase uses the param,
    # but we can't set this before testing....
    # This can really only be fixed after we can use the DBI more openly
    return "";
}

sub check_urlbase {
    my ($url) = (@_);
    if ($url && $url !~ m:^http.*/$:) {
        return "must be a legal URL, that starts with http and ends with a slash.";
    }
    return "";
}

sub check_url {
    my ($url) = (@_);
    return '' if $url eq ''; # Allow empty URLs
    if ($url !~ m:/$:) {
        return 'must be a legal URL, absolute or relative, ending with a slash.';
    }
    return '';
}

sub check_webdotbase {
    my ($value) = (@_);
    $value = trim($value);
    if ($value eq "") {
        return "";
    }
    if ($value !~ /^https?:/) {
        if (!-x $value) {
            return "The file path \"$value\" is not a valid executable.  Please specify the complete file path to 'dot' if you intend to generate graphs locally.";
        }
        # Check .htaccess allows access to generated images
        my $webdotdir = bz_locations()->{'webdotdir'};
        if (-e "$webdotdir/.htaccess") {
            open HTACCESS, "$webdotdir/.htaccess";
            local $/ = undef;
            if (!grep /png/,<HTACCESS>) {
                return "Dependency graph images are not accessible.\nAssuming that you have not modified the file, delete $webdotdir/.htaccess and re-run checksetup.pl to rectify.\n";
            }
            close HTACCESS;
        }
    }
    return "";
}

sub check_user_verify_class {
    # doeditparams traverses the list of params, and for each one it checks,
    # then updates. This means that if one param checker wants to look at 
    # other params, it must be below that other one. So you can't have two 
    # params mutually dependent on each other.
    # This means that if someone clears the LDAP config params after setting
    # the login method as LDAP, we won't notice, but all logins will fail.
    # So don't do that.

    my $params = Bugzilla->params;
    my ($list, $entry) = @_;
    $list || return 'You need to specify at least one authentication mechanism';
    for my $class (split /,\s*/, $list) {
        my $res = check_multi($class, $entry);
        return $res if $res;
        if ($class eq 'RADIUS') {
            if (!Bugzilla->feature('auth_radius')) {
                return "RADIUS support is not available. Run checksetup.pl"
                       . " for more details";
            }
            return "RADIUS servername (RADIUS_server) is missing"
                if !$params->{"RADIUS_server"};
            return "RADIUS_secret is empty" if !$params->{"RADIUS_secret"};
        }
        elsif ($class eq 'LDAP') {
            if (!Bugzilla->feature('auth_ldap')) {
                return "LDAP support is not available. Run checksetup.pl"
                       . " for more details";
            }
            return "LDAP servername (LDAPserver) is missing" 
                if !$params->{"LDAPserver"};
            return "LDAPBaseDN is empty" if !$params->{"LDAPBaseDN"};
        }
    }
    return "";
}

sub check_mail_delivery_method {
    my $check = check_multi(@_);
    return $check if $check;
    my $mailer = shift;
    if ($mailer eq 'sendmail' and ON_WINDOWS) {
        # look for sendmail.exe 
        return "Failed to locate " . SENDMAIL_EXE
            unless -e SENDMAIL_EXE;
    }
    return "";
}

sub check_maxattachmentsize {
    my $check = check_numeric(@_);
    return $check if $check;
    my $size = shift;
    my $dbh = Bugzilla->dbh;
    if ($dbh->isa('Bugzilla::DB::Mysql')) {
        my (undef, $max_packet) = $dbh->selectrow_array(
            q{SHOW VARIABLES LIKE 'max\_allowed\_packet'});
        my $byte_size = $size * 1024;
        if ($max_packet < $byte_size) {
            return "You asked for a maxattachmentsize of $byte_size bytes,"
                   . " but the max_allowed_packet setting in MySQL currently"
                   . " only allows packets up to $max_packet bytes";
        }
    }
    return "";
}

sub check_notification {
    my $option = shift;
    my @current_version =
        (BUGZILLA_VERSION =~ m/^(\d+)\.(\d+)(?:(rc|\.)(\d+))?\+?$/);
    if ($current_version[1] % 2 && $option eq 'stable_branch_release') {
        return "You are currently running a development snapshot, and so your " .
               "installation is not based on a branch. If you want to be notified " .
               "about the next stable release, you should select " .
               "'latest_stable_release' instead";
    }
    if ($option ne 'disabled' && !Bugzilla->feature('updates')) {
        return "Some Perl modules are missing to get notifications about " .
               "new releases. See the output of checksetup.pl for more information";
    }
    return "";
}

sub check_smtp_auth {
    my $username = shift;
    if ($username and !Bugzilla->feature('smtp_auth')) {
        return "SMTP Authentication is not available. Run checksetup.pl for"
               . " more details";
    }
    return "";
}

sub check_theschwartz_available {
    my $use_queue = shift;
    if ($use_queue && !Bugzilla->feature('jobqueue')) {
        return "Using the job queue requires that you have certain Perl"
               . " modules installed. See the output of checksetup.pl"
               . " for more information";
    }
    return "";
}

# OK, here are the parameter definitions themselves.
#
# Each definition is a hash with keys:
#
# name    - name of the param
# desc    - description of the param (for editparams.cgi)
# type    - see below
# choices - (optional) see below
# default - default value for the param
# checker - (optional) checking function for validating parameter entry
#           It is called with the value of the param as the first arg and a
#           reference to the param's hash as the second argument
#
# The type value can be one of the following:
#
# t -- A short text entry field (suitable for a single line)
# p -- A short text entry field (as with type = 't'), but the string is
#      replaced by asterisks (appropriate for passwords)
# l -- A long text field (suitable for many lines)
# b -- A boolean value (either 1 or 0)
# m -- A list of values, with many selectable (shows up as a select box)
#      To specify the list of values, make the 'choices' key be an array
#      reference of the valid choices. The 'default' key should be a string
#      with a list of selected values (as a comma-separated list), i.e.:
#       {
#         name => 'multiselect',
#         desc => 'A list of options, choose many',
#         type => 'm',
#         choices => [ 'a', 'b', 'c', 'd' ],
#         default => [ 'a', 'd' ],
#         checker => \&check_multi
#       }
#
#      Here, 'a' and 'd' are the default options, and the user may pick any
#      combination of a, b, c, and d as valid options.
#
#      &check_multi should always be used as the param verification function
#      for list (single and multiple) parameter types.
#
# o -- A list of values, orderable, and with many selectable (shows up as a
#      JavaScript-enhanced select box if JavaScript is enabled, and a text
#      entry field if not)
#      Set up in the same way as type m.
#
# s -- A list of values, with one selectable (shows up as a select box)
#      To specify the list of values, make the 'choices' key be an array
#      reference of the valid choices. The 'default' key should be one of
#      those values, i.e.:
#       {
#         name => 'singleselect',
#         desc => 'A list of options, choose one',
#         type => 's',
#         choices => [ 'a', 'b', 'c' ],
#         default => 'b',
#         checker => \&check_multi
#       }
#
#      Here, 'b' is the default option, and 'a' and 'c' are other possible
#      options, but only one at a time! 
#
#      &check_multi should always be used as the param verification function
#      for list (single and multiple) parameter types.

sub get_param_list {
    return;
}

1;

__END__

=head1 NAME

Bugzilla::Config::Common - Parameter checking functions

=head1 DESCRIPTION

All parameter checking functions are called with two parameters:

=head2 Functions

=over

=item C<check_multi>

Checks that a multi-valued parameter (ie types C<s>, C<o> or C<m>) satisfies
its contraints.

=item C<check_numeric>

Checks that the value is a valid number

=item C<check_regexp>

Checks that the value is a valid regexp

=back<|MERGE_RESOLUTION|>--- conflicted
+++ resolved
@@ -144,12 +144,7 @@
 sub check_priority {
     my ($value) = (@_);
     my $legal_priorities = get_legal_field_values('priority');
-<<<<<<< HEAD
-    if (!grep { $_ eq $value } @$legal_priorities)
-    {
-=======
     if (!grep($_ eq $value, @$legal_priorities)) {
->>>>>>> a2a2c09c
         return "Must be a legal priority value: one of " .
             join(", ", @$legal_priorities);
     }
@@ -159,12 +154,7 @@
 sub check_severity {
     my ($value) = (@_);
     my $legal_severities = get_legal_field_values('bug_severity');
-<<<<<<< HEAD
-    if (!grep { $_ eq $value } @$legal_severities)
-    {
-=======
     if (!grep($_ eq $value, @$legal_severities)) {
->>>>>>> a2a2c09c
         return "Must be a legal severity value: one of " .
             join(", ", @$legal_severities);
     }
@@ -174,12 +164,7 @@
 sub check_platform {
     my ($value) = (@_);
     my $legal_platforms = get_legal_field_values('rep_platform');
-<<<<<<< HEAD
-    if (!grep { $_ eq $value } '', @$legal_platforms)
-    {
-=======
     if (!grep($_ eq $value, '', @$legal_platforms)) {
->>>>>>> a2a2c09c
         return "Must be empty or a legal platform value: one of " .
             join(", ", @$legal_platforms);
     }
@@ -189,12 +174,7 @@
 sub check_opsys {
     my ($value) = (@_);
     my $legal_OS = get_legal_field_values('op_sys');
-<<<<<<< HEAD
-    if (!grep { $_ eq $value } '', @$legal_OS)
-    {
-=======
     if (!grep($_ eq $value, '', @$legal_OS)) {
->>>>>>> a2a2c09c
         return "Must be empty or a legal operating system value: one of " .
             join(", ", @$legal_OS);
     }
@@ -204,12 +184,7 @@
 sub check_bug_status {
     my $bug_status = shift;
     my @closed_bug_statuses = map {$_->name} closed_bug_statuses();
-<<<<<<< HEAD
-    if (!grep { $_ eq $bug_status } @closed_bug_statuses)
-    {
-=======
     if (!grep($_ eq $bug_status, @closed_bug_statuses)) {
->>>>>>> a2a2c09c
         return "Must be a valid closed status: one of " . join(', ', @closed_bug_statuses);
     }
     return "";

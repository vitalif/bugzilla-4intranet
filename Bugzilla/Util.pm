# This Source Code Form is subject to the terms of the Mozilla Public
# License, v. 2.0. If a copy of the MPL was not distributed with this
# file, You can obtain one at http://mozilla.org/MPL/2.0/.
#
# This Source Code Form is "Incompatible With Secondary Licenses", as
# defined by the Mozilla Public License, v. 2.0.

package Bugzilla::Util;

<<<<<<< HEAD
use utf8;
use strict;

use base qw(Exporter);
@Bugzilla::Util::EXPORT = qw(trick_taint detaint_natural trick_taint_copy 
                             detaint_signed
                             html_quote url_quote url_quote_noslash xml_quote
                             css_class_quote html_light_quote url_decode
                             i_am_cgi correct_urlbase remote_ip validate_ip
                             lsearch do_ssl_redirect_if_required use_attachbase
                             diff_arrays list on_main_db say
                             trim wrap_hard wrap_comment find_wrap_point makeCitations
                             format_time format_time_decimal validate_date
                             validate_time datetime_from
                             file_mod_time is_7bit_clean
                             bz_crypt generate_random_password check_email_syntax 
                             validate_email_syntax clean_text stem_text bz_encode_json
                             xml_element xml_element_quote xml_dump_simple xml_simple
=======
use 5.10.1;
use strict;

use parent qw(Exporter);
@Bugzilla::Util::EXPORT = qw(trick_taint detaint_natural detaint_signed
                             html_quote url_quote xml_quote
                             css_class_quote html_light_quote
                             i_am_cgi correct_urlbase remote_ip validate_ip
                             do_ssl_redirect_if_required use_attachbase
                             diff_arrays on_main_db
                             trim wrap_hard wrap_comment find_wrap_point
                             format_time validate_date validate_time datetime_from
                             is_7bit_clean bz_crypt generate_random_password
                             validate_email_syntax check_email_syntax clean_text
>>>>>>> 1cd8f4bd
                             get_text template_var disable_utf8
                             detect_encoding email_filter);

use Bugzilla::Constants;
use Bugzilla::RNG qw(irand);
use Bugzilla::Error;

use Date::Parse;
use Date::Format;
use Digest;
use Email::Address;
use List::Util qw(first);
use Scalar::Util qw(tainted blessed);
use Text::Wrap;
use Text::TabularDisplay::Utf8;
use JSON;
use Encode qw(encode decode resolve_alias);
use Encode::Guess;

eval { require 'Lingua/Stem/Snowball.pm' };

sub trick_taint
{
    return undef unless defined $_[0];
    my $match = $_[0] =~ /^(.*)$/s;
    $_[0] = $match ? $1 : undef;
    return (defined($_[0]));
}

sub trick_taint_copy
{
    $_[0] =~ /^(.*)$/s;
    return $1;
}

sub detaint_natural {
    my $match = $_[0] =~ /^(\d+)$/;
    $_[0] = $match ? int($1) : undef;
    return (defined($_[0]));
}

sub detaint_signed {
    my $match = $_[0] =~ /^([-+]?\d+)$/;
    # The "int()" call removes any leading plus sign.
    $_[0] = $match ? int($1) : undef;
    return (defined($_[0]));
}

# Bug 120030: Override html filter to obscure the '@' in user
#             visible strings.
# Bug 319331: Handle BiDi disruptions.
sub html_quote {
    my $var = shift;
    $var =~ s/&/&amp;/g;
    $var =~ s/</&lt;/g;
    $var =~ s/>/&gt;/g;
    $var =~ s/"/&quot;/g;
    # Obscure '@'.
    $var =~ s/\@/\&#64;/g;
    if (Bugzilla->params->{'utf8'}) {
        # Remove the following characters because they're
        # influencing BiDi:
        # --------------------------------------------------------
        # |Code  |Name                      |UTF-8 representation|
        # |------|--------------------------|--------------------|
        # |U+202a|Left-To-Right Embedding   |0xe2 0x80 0xaa      |
        # |U+202b|Right-To-Left Embedding   |0xe2 0x80 0xab      |
        # |U+202c|Pop Directional Formatting|0xe2 0x80 0xac      |
        # |U+202d|Left-To-Right Override    |0xe2 0x80 0xad      |
        # |U+202e|Right-To-Left Override    |0xe2 0x80 0xae      |
        # --------------------------------------------------------
        #
        # The following are characters influencing BiDi, too, but
        # they can be spared from filtering because they don't
        # influence more than one character right or left:
        # --------------------------------------------------------
        # |Code  |Name                      |UTF-8 representation|
        # |------|--------------------------|--------------------|
        # |U+200e|Left-To-Right Mark        |0xe2 0x80 0x8e      |
        # |U+200f|Right-To-Left Mark        |0xe2 0x80 0x8f      |
        # --------------------------------------------------------
        $var =~ s/[\x{202a}-\x{202e}]//g;
    }
    return $var;
}

sub html_light_quote {
    my ($text) = @_;
    # admin/table.html.tmpl calls |FILTER html_light| many times.
    # There is no need to recreate the HTML::Scrubber object again and again.
    my $scrubber = Bugzilla->process_cache->{html_scrubber};

    # List of allowed HTML elements having no attributes.
    my @allow = qw(b strong em i u p br abbr acronym ins del cite code var
                   dfn samp kbd big small sub sup tt dd dt dl ul li ol
                   fieldset legend);

    if (!Bugzilla->feature('html_desc')) {
        my $safe = join('|', @allow);
        my $chr = chr(1);

        # First, escape safe elements.
        $text =~ s#<($safe)>#$chr$1$chr#go;
        $text =~ s#</($safe)>#$chr/$1$chr#go;
        # Now filter < and >.
        $text =~ s#<#&lt;#g;
        $text =~ s#>#&gt;#g;
        # Restore safe elements.
        $text =~ s#$chr/($safe)$chr#</$1>#go;
        $text =~ s#$chr($safe)$chr#<$1>#go;
        return $text;
    }
    elsif (!$scrubber) {
        # We can be less restrictive. We can accept elements with attributes.
        push(@allow, qw(a blockquote q span));

        # Allowed protocols.
        my $safe_protocols = join('|', SAFE_PROTOCOLS);
        my $protocol_regexp = qr{(^(?:$safe_protocols):|^[^:]+$)}i;

        # Deny all elements and attributes unless explicitly authorized.
        my @default = (0 => {
                             id    => 1,
                             name  => 1,
                             class => 1,
                             '*'   => 0, # Reject all other attributes.
                            }
                       );

        # Specific rules for allowed elements. If no specific rule is set
        # for a given element, then the default is used.
        my @rules = (a => {
                           href   => $protocol_regexp,
                           target => qr{^(?:_blank|_parent|_self|_top)$}i,
                           title  => 1,
                           id     => 1,
                           name   => 1,
                           class  => 1,
                           '*'    => 0, # Reject all other attributes.
                          },
                     blockquote => {
                                    cite => $protocol_regexp,
                                    id    => 1,
                                    name  => 1,
                                    class => 1,
                                    '*'  => 0, # Reject all other attributes.
                                   },
                     'q' => {
                             cite => $protocol_regexp,
                             id    => 1,
                             name  => 1,
                             class => 1,
                             '*'  => 0, # Reject all other attributes.
                          },
                    );

        Bugzilla->process_cache->{html_scrubber} = $scrubber =
          HTML::Scrubber->new(default => \@default,
                              allow   => \@allow,
                              rules   => \@rules,
                              comment => 0,
                              process => 0);
    }
    return $scrubber->scrub($text);
}

sub email_filter {
    my ($toencode) = @_;
    if (!Bugzilla->user->id) {
        my @emails = Email::Address->parse($toencode);
        if (scalar @emails) {
            my @hosts = map { quotemeta($_->host) } @emails;
            my $hosts_re = join('|', @hosts);
            $toencode =~ s/\@(?:$hosts_re)//g;
            return $toencode;
        }
    }
    return $toencode;
}

# This originally came from CGI.pm, by Lincoln D. Stein
sub url_quote {
    my ($toencode) = (@_);
    utf8::encode($toencode) # The below regex works only on bytes
        if Bugzilla->params->{'utf8'} && utf8::is_utf8($toencode);
    $toencode =~ s/([^a-zA-Z0-9_\-.])/uc sprintf("%%%02x",ord($1))/eg;
    return $toencode;
}

# Same, but doesn't quote the forward slash "/"
sub url_quote_noslash
{
    my ($toencode) = (@_);
    utf8::encode($toencode) # The below regex works only on bytes
        if Bugzilla->params->{utf8} && utf8::is_utf8($toencode);
    $toencode =~ s!([^a-zA-Z0-9_\-\./])!uc sprintf("%%%02x",ord($1))!ego;
    return $toencode;
}

sub css_class_quote {
    my ($toencode) = (@_);
    $toencode =~ s#[ /]#_#g;
    $toencode =~ s/([^a-zA-Z0-9_\-.])/uc sprintf("&#x%x;",ord($1))/eg;
    return $toencode;
}

sub xml_quote {
    my ($var) = (@_);
    $var =~ s/\&/\&amp;/g;
    $var =~ s/</\&lt;/g;
    $var =~ s/>/\&gt;/g;
    $var =~ s/\"/\&quot;/g;
    $var =~ s/\'/\&apos;/g;
    
    # the following nukes characters disallowed by the XML 1.0
    # spec, Production 2.2. 1.0 declares that only the following 
    # are valid:
    # (#x9 | #xA | #xD | [#x20-#xD7FF] | [#xE000-#xFFFD] | [#x10000-#x10FFFF])
    $var =~ s/([\x{0001}-\x{0008}]|
               [\x{000B}-\x{000C}]|
               [\x{000E}-\x{001F}]|
               [\x{D800}-\x{DFFF}]|
               [\x{FFFE}-\x{FFFF}])//gx;
    return $var;
}

sub i_am_cgi {
    # I use SERVER_SOFTWARE because it's required to be
    # defined for all requests in the CGI spec.
    return exists $ENV{'SERVER_SOFTWARE'} ? 1 : 0;
}

# This exists as a separate function from Bugzilla::CGI::redirect_to_https
# because we don't want to create a CGI object during XML-RPC calls
# (doing so can mess up XML-RPC).
sub do_ssl_redirect_if_required {
    return if !i_am_cgi();
    return if !Bugzilla->params->{'ssl_redirect'};

    my $sslbase = Bugzilla->params->{'sslbase'};
    
    # If we're already running under SSL, never redirect.
    return if uc($ENV{HTTPS} || '') eq 'ON';
    # Never redirect if there isn't an sslbase.
    return if !$sslbase;
    Bugzilla->cgi->redirect_to_https();
}

sub correct_urlbase {
    if ($CustisLocalBugzillas::HackIntoCorrectUrlbase)
    {
        # Always send emails with "correct" urlbases for each user
        return $CustisLocalBugzillas::HackIntoCorrectUrlbase;
    }
    my $ssl = Bugzilla->params->{'ssl_redirect'};
    my $urlbase = Bugzilla->params->{'urlbase'};
    my $sslbase = Bugzilla->params->{'sslbase'};

    if (!$sslbase) {
        return $urlbase;
    }
    elsif ($ssl) {
        return $sslbase;
    }
    else {
        # Return what the user currently uses.
        return (uc($ENV{HTTPS} || '') eq 'ON') ? $sslbase : $urlbase;
    }
}

sub remote_ip {
    my $ip = $ENV{'REMOTE_ADDR'} || '127.0.0.1';
    my @proxies = split(/[\s,]+/, Bugzilla->params->{'inbound_proxies'});

    # If the IP address is one of our trusted proxies, then we look at
    # the X-Forwarded-For header to determine the real remote IP address.
    if ($ENV{'HTTP_X_FORWARDED_FOR'} && first { $_ eq $ip } @proxies) {
        my @ips = split(/[\s,]+/, $ENV{'HTTP_X_FORWARDED_FOR'});
        # This header can contain several IP addresses. We want the
        # IP address of the machine which connected to our proxies as
        # all other IP addresses may be fake or internal ones.
        # Note that this may block a whole external proxy, but we have
        # no way to determine if this proxy is malicious or trustable.
        foreach my $remote_ip (reverse @ips) {
            if (!first { $_ eq $remote_ip } @proxies) {
                # Keep the original IP address if the remote IP is invalid.
                $ip = validate_ip($remote_ip) || $ip;
                last;
            }
        }
    }
    return $ip;
}

sub validate_ip {
    my $ip = shift;
    return is_ipv4($ip) || is_ipv6($ip);
}

# Copied from Data::Validate::IP::is_ipv4().
sub is_ipv4 {
    my $ip = shift;
    return unless defined $ip;

    my @octets = $ip =~ /^(\d{1,3})\.(\d{1,3})\.(\d{1,3})\.(\d{1,3})$/;
    return unless scalar(@octets) == 4;

    foreach my $octet (@octets) {
        return unless ($octet >= 0 && $octet <= 255 && $octet !~ /^0\d{1,2}$/);
    }

    # The IP address is valid and can now be detainted.
    return join('.', @octets);
}

# Copied from Data::Validate::IP::is_ipv6().
sub is_ipv6 {
    my $ip = shift;
    return unless defined $ip;

    # If there is a :: then there must be only one :: and the length
    # can be variable. Without it, the length must be 8 groups.
    my @chunks = split(':', $ip);

    # Need to check if the last chunk is an IPv4 address, if it is we
    # pop it off and exempt it from the normal IPv6 checking and stick
    # it back on at the end. If there is only one chunk and it's an IPv4
    # address, then it isn't an IPv6 address.
    my $ipv4;
    my $expected_chunks = 8;
    if (@chunks > 1 && is_ipv4($chunks[$#chunks])) {
        $ipv4 = pop(@chunks);
        $expected_chunks--;
    }

    my $empty = 0;
    # Workaround to handle trailing :: being valid.
    if ($ip =~ /[0-9a-f]{1,4}::$/) {
        $empty++;
    # Single trailing ':' is invalid.
    } elsif ($ip =~ /:$/) {
        return;
    }

    foreach my $chunk (@chunks) {
        return unless $chunk =~ /^[0-9a-f]{0,4}$/i;
        $empty++ if $chunk eq '';
    }
    # More than one :: block is bad, but if it starts with :: it will
    # look like two, so we need an exception.
    if ($empty == 2 && $ip =~ /^::/) {
        # This is ok
    } elsif ($empty > 1) {
        return;
    }

    push(@chunks, $ipv4) if $ipv4;
    # Need 8 chunks, or we need an empty section that could be filled
    # to represent the missing '0' sections.
    return unless (@chunks == $expected_chunks || @chunks < $expected_chunks && $empty);

    my $ipv6 = join(':', @chunks);
    # The IP address is valid and can now be detainted.
    trick_taint($ipv6);

    # Need to handle the exception of trailing :: being valid.
    return "${ipv6}::" if $ip =~ /::$/;
    return $ipv6;
}

sub use_attachbase {
    my $attachbase = Bugzilla->params->{'attachment_base'};
    return ($attachbase ne ''
            && $attachbase ne Bugzilla->params->{'urlbase'}
            && $attachbase ne Bugzilla->params->{'sslbase'}) ? 1 : 0;
}

sub diff_arrays {
    my ($old_ref, $new_ref, $attrib) = @_;
    $attrib ||= 'name';

    my (%counts, %pos);
    # We are going to alter the old array.
    my @old = @$old_ref;
    my $i = 0;

    # $counts{foo}-- means old, $counts{foo}++ means new.
    # If $counts{foo} becomes positive, then we are adding new items,
    # else we simply cancel one old existing item. Remaining items
    # in the old list have been removed.
    foreach (@old) {
        next unless defined $_;
        my $value = blessed($_) ? $_->$attrib : $_;
        $counts{$value}--;
        push @{$pos{$value}}, $i++;
    }
    my @added;
    foreach (@$new_ref) {
        next unless defined $_;
        my $value = blessed($_) ? $_->$attrib : $_;
        if (++$counts{$value} > 0) {
            # Ignore empty strings, but objects having an empty string
            # as attribute are fine.
            push(@added, $_) unless ($value eq '' && !blessed($_));
        }
        else {
            my $old_pos = shift @{$pos{$value}};
            $old[$old_pos] = undef;
        }
    }
    # Ignore canceled items as well as empty strings.
    my @removed = grep { defined $_ && $_ ne '' } @old;
    return (\@removed, \@added);
}

sub trim {
    my ($str) = @_;
    if ($str) {
        $str =~ s/^\s+//g;
        $str =~ s/\s+$//g;
    }
    return $str;
}

<<<<<<< HEAD
sub makeCitations
{
    my ($input) = @_;
    my $last = 0;
    my $text = '';
    my ($re, $pre);
    for (split /\n/, $input)
    {
        s/^((?:\s*&gt;)+ ?)?//s;
        $re = ($1 =~ tr/&/&/);
        if ($_)
        {
            $text .= ("<div class=\"quote\">\n" x ($re-$last)) .
                ("</div>\n" x ($last-$re)) . $_ . "\n";
            $last = $re;
        }
        else
        {
            $text .= "\n";
        }
=======
sub wrap_comment {
    my ($comment, $cols) = @_;
    my $wrappedcomment = "";

    # Use 'local', as recommended by Text::Wrap's perldoc.
    local $Text::Wrap::columns = $cols || COMMENT_COLS;
    # Make words that are longer than COMMENT_COLS not wrap.
    local $Text::Wrap::huge    = 'overflow';
    # Don't mess with tabs.
    local $Text::Wrap::unexpand = 0;

    # If the line starts with ">", don't wrap it. Otherwise, wrap.
    foreach my $line (split(/\r\n|\r|\n/, $comment)) {
      if ($line =~ qr/^>/) {
        $wrappedcomment .= ($line . "\n");
      }
      else {
        $wrappedcomment .= (wrap('', '', $line) . "\n");
      }
>>>>>>> 1cd8f4bd
    }
    $text .= ("</div>\n" x $last);
    return $text;
}

sub wrap_comment # makeParagraphs
{
    my ($input) = @_;
    my @m;
    my $p;
    my $tmp;
    my $text = '';
    while ($input ne '')
    {
        # Convert double line breaks to new paragraphs
        if ($input =~ m!\n\s*\n|(</?div[^<>]*>)!so)
        {
            @m = (substr($input, 0, $-[0]), $1);
            $input = substr($input, $+[0]);
        }
        else
        {
            @m = ($input, '');
            $input = '';
        }
        $m[0] =~ s/^\s*\n//s;
        $m[0] =~ s/^([ \t]+)/$tmp = $1; s!\t!    !g; $tmp/emog;
        $m[0] =~ s/(<[^<>]*>)|(  +)/$1 || ' '.('&nbsp;' x (length($2)-1))/ge;
        if ($m[0] && !$p)
        {
            $text .= '<p>';
            $p = 1;
        }
        # But preserve single line breaks!
        $m[0] =~ s/\s+$//so;
        $m[0] =~ s/\n/<br>/giso;
        $text .= $m[0];
        if ($p)
        {
            $text .= '</p>';
            $p = 0;
        }
        $text .= $m[1];
    }
    return $text;
}

sub find_wrap_point {
    my ($string, $maxpos) = @_;
    if (!$string) { return 0 }
    if (length($string) < $maxpos) { return length($string) }
    my $wrappoint = rindex($string, ",", $maxpos); # look for comma
    if ($wrappoint <= 0) {  # can't find comma
        $wrappoint = rindex($string, " ", $maxpos); # look for space
        if ($wrappoint <= 0) {  # can't find space
            $wrappoint = rindex($string, "-", $maxpos); # look for hyphen
            if ($wrappoint <= 0) {  # can't find hyphen
                $wrappoint = $maxpos;  # just truncate it
            } else {
                $wrappoint++; # leave hyphen on the left side
            }
        }
    }
    return $wrappoint;
}

sub wrap_hard {
    my ($string, $columns) = @_;
    local $Text::Wrap::columns = $columns;
    local $Text::Wrap::unexpand = 0;
    local $Text::Wrap::huge = 'wrap';
    
    my $wrapped = wrap('', '', $string);
    chomp($wrapped);
    return $wrapped;
}

sub format_time {
    my ($date, $format, $timezone) = @_;

    # If $format is not set, try to guess the correct date format.
    if (!$format) {
        if (!ref $date
            && $date =~ /^(\d{4})[-\.](\d{2})[-\.](\d{2}) (\d{2}):(\d{2})(:(\d{2}))?$/) 
        {
            my $sec = $7;
            if (defined $sec) {
                $format = "%Y-%m-%d %T %Z";
            } else {
                $format = "%Y-%m-%d %R %Z";
            }
        } else {
            # Default date format. See DateTime for other formats available.
            $format = "%Y-%m-%d %R %Z";
        }
    }

    my $dt = ref $date ? $date : datetime_from($date, $timezone);
    $date = defined $dt ? $dt->strftime($format) : '';
    return trim($date);
}

sub format_time_decimal {
    my ($time) = (@_);

    my $newtime = sprintf("%.2f", $time);

    if ($newtime =~ /0\Z/) {
        $newtime = sprintf("%.1f", $time);
    }

    return $newtime;
}


sub datetime_from {
    my ($date, $timezone) = @_;

    # In the database, this is the "0" date.
    return undef if $date =~ /^0000/;

    # strptime($date) returns an empty array if $date has an invalid
    # date format.
    my @time = strptime($date);

    unless (scalar @time) {
        # If an unknown timezone is passed (such as MSK, for Moskow),
        # strptime() is unable to parse the date. We try again, but we first
        # remove the timezone.
        $date =~ s/\s+\S+$//;
        @time = strptime($date);
    }

    return undef if !@time;

    # strptime() counts years from 1900, and months from 0 (January).
    # We have to fix both values.
    my %args = (
        year   => $time[5] + 1900,
        month  => $time[4] + 1,
        day    => $time[3],
        hour   => $time[2],
        minute => $time[1],
        # DateTime doesn't like fractional seconds.
        # Also, sometimes seconds are undef.
        second => defined($time[0]) ? int($time[0]) : undef,
        # If a timezone was specified, use it. Otherwise, use the
        # local timezone.
        time_zone => Bugzilla->local_timezone->offset_as_string($time[6]) 
                     || Bugzilla->local_timezone,
    );

    # If something wasn't specified in the date, it's best to just not
    # pass it to DateTime at all. (This is important for doing datetime_from
    # on the deadline field, which is usually just a date with no time.)
    foreach my $arg (keys %args) {
        delete $args{$arg} if !defined $args{$arg};
    }

    # This module takes time to load and is only used here, so we
    # |require| it here rather than |use| it.
    require DateTime;
    my $dt = new DateTime(\%args);

    # Now display the date using the given timezone,
    # or the user's timezone if none is given.
    $dt->set_time_zone($timezone || Bugzilla->user->timezone);
    return $dt;
}

sub bz_crypt {
    my ($password, $salt) = @_;

    my $algorithm;
    if (!defined $salt) {
        # If you don't use a salt, then people can create tables of
        # hashes that map to particular passwords, and then break your
        # hashing very easily if they have a large-enough table of common
        # (or even uncommon) passwords. So we generate a unique salt for
        # each password in the database, and then just prepend it to
        # the hash.
        $salt = generate_random_password(PASSWORD_SALT_LENGTH);
        $algorithm = PASSWORD_DIGEST_ALGORITHM;
    }

    # We append the algorithm used to the string. This is good because then
    # we can change the algorithm being used, in the future, without 
    # disrupting the validation of existing passwords. Also, this tells
    # us if a password is using the old "crypt" method of hashing passwords,
    # because the algorithm will be missing from the string.
    if ($salt =~ /{([^}]+)}$/) {
        $algorithm = $1;
    }

    my $crypted_password;
    if (!$algorithm) {
        # Wide characters cause crypt to die
        if (Bugzilla->params->{'utf8'}) {
            utf8::encode($password) if utf8::is_utf8($password);
        }

        # Crypt the password.
        $crypted_password = crypt($password, $salt);
    }
    else {
        my $hasher = Digest->new($algorithm);
        # Newly created salts won't yet have a comma.
        ($salt) = $salt =~ /^([^,]+),?/;
        $hasher->add($password, $salt);
        $crypted_password = $salt . ',' . $hasher->b64digest . "{$algorithm}";
    }

    # Return the crypted password.
    return $crypted_password;
}

# If you want to understand the security of strings generated by this
# function, here's a quick formula that will help you estimate:
# We pick from 62 characters, which is close to 64, which is 2^6.
# So 8 characters is (2^6)^8 == 2^48 combinations. Just multiply 6
# by the number of characters you generate, and that gets you the equivalent
# strength of the string in bits.
sub generate_random_password {
    my $size = shift || 10; # default to 10 chars if nothing specified
    return join("", map{ ('0'..'9','a'..'z','A'..'Z')[irand 62] } (1..$size));
}

sub validate_email_syntax {
    my ($addr) = @_;
    my $match = Bugzilla->params->{'emailregexp'};
    my $email = $addr . Bugzilla->params->{'emailsuffix'};
    # This regexp follows RFC 2822 section 3.4.1.
    my $addr_spec = $Email::Address::addr_spec;
    # RFC 2822 section 2.1 specifies that email addresses must
    # be made of US-ASCII characters only.
    # Email::Address::addr_spec doesn't enforce this.
    my $ret = ($addr =~ /$match/ && $email !~ /\P{ASCII}/ && $email =~ /^$addr_spec$/);
    if ($ret) {
        # We assume these checks to suffice to consider the address untainted.
        trick_taint($_[0]);
    }
    return $ret ? 1 : 0;
}

sub check_email_syntax {
    my ($addr) = @_;

    unless (validate_email_syntax(@_)) {
        my $email = $addr . Bugzilla->params->{'emailsuffix'};
        ThrowUserError('illegal_email_address', { addr => $email });
    }
}

sub validate_date {
    my ($date) = @_;
    my $date2;

    # $ts is undefined if the parser fails.
    my $ts = str2time($date);
    if ($ts) {
        $date2 = time2str("%Y-%m-%d", $ts);

        $date =~ s/(\d+)-0*(\d+?)-0*(\d+?)/$1-$2-$3/; 
        $date2 =~ s/(\d+)-0*(\d+?)-0*(\d+?)/$1-$2-$3/;
    }
    my $ret = ($ts && $date eq $date2);
    return $ret ? 1 : 0;
}

sub validate_time {
    my ($time) = @_;
    my $time2;

    # $ts is undefined if the parser fails.
    my $ts = str2time($time);
    if ($ts) {
        $time2 = time2str("%H:%M:%S", $ts);
        if ($time =~ /^(\d{1,2}):(\d\d)(?::(\d\d))?$/) {
            $time = sprintf("%02d:%02d:%02d", $1, $2, $3 || 0);
        }
    }
    my $ret = ($ts && $time eq $time2);
    return $ret ? 1 : 0;
}

sub is_7bit_clean {
    return $_[0] !~ /[^\x20-\x7E\x0A\x0D]/;
}

sub clean_text {
    my $dtext = shift;
    if ($dtext) {
        # change control characters into a space
        $dtext =~ s/[\x00-\x1F\x7F]+/ /g;
    }
    return trim($dtext);
}

sub on_main_db (&) {
    my $code = shift;
    my $original_dbh = Bugzilla->dbh;
    Bugzilla->request_cache->{dbh} = Bugzilla->dbh_main;
    $code->();
    Bugzilla->request_cache->{dbh} = $original_dbh;
}

# FUCKMYBRAIN! CustIS Bugs 40933, 52322.
# Here is the Template Toolkit development anti-pattern!
# Originally, Bugzilla used to call get_text('term', { term => 'bug' })
# from quoteUrls() for each comment. This leaded to TERRIBLE performance
# on "long" bugs compared to Bugzilla 2.x!

sub get_text
{
    my ($name, $vars) = @_;
    my $template = Bugzilla->template_inner;
    $vars ||= {};
    $vars->{message} = $name;
    my $message;
    if (!$template->process('global/message.txt.tmpl', $vars, \$message))
    {
        require Bugzilla::Error;
        Bugzilla::Error::ThrowTemplateError($template->error());
    }
    # Remove the indenting that exists in messages.html.tmpl.
    $message =~ s/^    //gm;
    return $message;
}

sub template_var {
    my $name = shift;
    my $request_cache = Bugzilla->request_cache;
    my $cache = $request_cache->{util_template_var} ||= {};
    my $lang = $request_cache->{template_current_lang}->[0];
    return $cache->{$lang}->{$name} if defined $cache->{$lang};

    my $template = Bugzilla->template_inner($lang);
    my %vars;
    # Note: If we suddenly start needing a lot of template_var variables,
    # they should move into their own template, not field-descs.
    my $output;
    my $result = $template->process('global/field-descs.none.tmpl', 
                                    { vars => \%vars, in_template_var => 1 }, \$output);
    $cache->{$lang} = \%vars;
    return $vars{$name};
}

sub display_value {
    my ($field, $value) = @_;
    return template_var('value_descs')->{$field}->{$value} // $value;
}

sub disable_utf8 {
    if (Bugzilla->params->{'utf8'}) {
        binmode STDOUT, ':bytes'; # Turn off UTF8 encoding.
    }
}

# CustIS Bug 46221 - Snowball Stemmers in MySQL fulltext search
my $snowballs = {};
sub stem_text
{
    my ($text, $lang, $allow_verbatim) = @_;
    return '' if !defined $text || $text =~ /^\s*$/so;
    return $text if !$INC{'Lingua/Stem/Snowball.pm'};
    $lang = lc($lang || 'en');
    $lang = LANG_FULL_ISO->{$lang} || 'en' if !LANG_ISO_FULL->{$lang};
    Encode::_utf8_on($text) if Bugzilla->params->{utf8};
    # CustIS Bug 66033 - _ is wanted to also be a delimiter
    $text = [ split /(\PL+)/, $text ];
    my $word = 1;
    if ($text->[0] eq '')
    {
        $word = 0;
        shift @$text;
    }
    my $q = 0;
    my $cache = (Bugzilla->request_cache->{stem_cache} ||= {});
    %$cache = () if keys(%$cache) > 65536;
    my $stem = ($snowballs->{$lang} ||= Lingua::Stem::Snowball->new(lang => $lang, encoding => 'UTF-8'));
    my $r = '';
    for (@$text)
    {
        if ($word)
        {
            # $q = 1 means we're inside quotes
            $r .= ($cache->{$_} ||= $stem->stem($_)) unless $q;
        }
        else
        {
            if ($allow_verbatim)
            {
                # If $allow_verbatim is TRUE then text in "double quotes" doesn't stem
                $q = ($q + tr/\"/\"/) % 2;
            }
            $r .= $_;
            $r .= ' ' if !/\s$/o;
        }
        $word = !$word;
    }
    return $r;
}

sub intersect
{
    my $values = shift;
    my %chk;
    while (my $next = shift)
    {
        %chk = map { $_ => 1 } @$next;
        @$values = grep { $chk{$_} } @$values;
    }
    return $values;
}

sub union
{
    return [] if !@_;
    my @values = @{shift()};
    my %chk = map { $_ => 1 } @values;
    while (my $next = shift)
    {
        for (@$next)
        {
            if (!$chk{$_})
            {
                push @values, $_;
                $chk{$_} = 1;
            }
        }
    }
    return \@values;
}

sub xml_element_quote
{
    my ($name, $args, $content) = @_;
    xml_element($name, $args, xml_quote($content));
}

sub xml_element
{
    my ($name, $args, $content) = @_;
    if (ref $args)
    {
        $args = join '', map { ' '.xml_quote($_).'="'.xml_quote($args->{$_}).'"' } keys %$args;
    }
    $name = xml_quote($name);
    $args = '<'.$name.$args;
    if (defined $content && $content eq '')
    {
        return $args.' />';
    }
    return $args.'>'.$content.'</'.$name.'>';
}

sub xml_dump_type
{
    if (ref $_[0])
    {
        ref($_[0]) =~ /^(?:([^=]*)=)?([^=\(]*)\(/;
        my $r = { type => $2 };
        $r->{class} = $1 if $1;
        return $r;
    }
    return '';
}

sub xml_dump_simple
{
    my ($data) = @_;
    if (blessed $data)
    {
        return $data->name if $data->can('name');
        return "$data";
    }
    elsif (ref $data)
    {
        my $r;
        if ($data =~ 'ARRAY')
        {
            $r = join '', map { xml_element('i', '', xml_dump_simple($_)) } @$data;
        }
        elsif ($data =~ 'HASH')
        {
            $r = join '', map { xml_element($_, '', xml_dump_simple($data->{$_})) } keys %$data;
        }
        elsif ($data =~ 'SCALAR')
        {
            # TODO потенциально можно сохранять ссылки
            $r = xml_dump_simple($$data);
        }
        else
        {
            $r = xml_quote("$data");
        }
        return $r;
    }
    return xml_quote("$data");
}

sub bz_encode_json
{
    my ($var) = @_;
    $var = encode_json($var);
    Encode::_utf8_on($var) if Bugzilla->params->{utf8};
    return $var;
}

sub list($)
{
    my ($array) = @_;
    return () unless defined $array;
    return ($array) if ref $array ne 'ARRAY';
    return @$array;
}

sub xml_simple
{
    my ($text) = @_;
    require XML::Parser;
    my $parser = XML::Parser->new(Handlers => {
        Start => \&xml_simple_start,
        End   => \&xml_simple_end,
        Char  => \&xml_simple_char,
    });
    $parser->{_simple_data} = {};
    $parser->{_simple_stack} = [ $parser->{_simple_data} ];
    $parser->parse($text);
    return $parser->{_simple_data};
}

sub xml_simple_start
{
    my ($parser, $tag, %attr) = @_;
    my $stack = $parser->{_simple_stack};
    my $frame = $stack->[$#$stack];
    my $e = { char => '', map { ( "a$_" => $attr{$_} ) } keys %attr };
    push @$stack, $e;
    push @{$frame->{"e$tag"}}, $e;
}

sub xml_simple_end
{
    my ($parser, $tag) = @_;
    pop @{$parser->{_simple_stack}};
}

sub xml_simple_char
{
    my ($parser, $text) = @_;
    my $stack = $parser->{_simple_stack};
    my $frame = $stack->[$#$stack];
    $frame->{char} .= $text;
}

use constant UTF8_ACCIDENTAL => qw(shiftjis big5-eten euc-kr euc-jp);

sub detect_encoding {
    my $data = shift;

    Bugzilla->feature('detect_charset')
      || ThrowUserError('feature_disabled', { feature => 'detect_charset' });

    require Encode::Detect::Detector;
    import Encode::Detect::Detector 'detect';

    my $encoding = detect($data);
    $encoding = resolve_alias($encoding) if $encoding;

    # Encode::Detect is bad at detecting certain charsets, but Encode::Guess
    # is better at them. Here's the details:

    # shiftjis, big5-eten, euc-kr, and euc-jp: (Encode::Detect
    # tends to accidentally mis-detect UTF-8 strings as being
    # these encodings.)
    if ($encoding && grep($_ eq $encoding, UTF8_ACCIDENTAL)) {
        $encoding = undef;
        my $decoder = guess_encoding($data, UTF8_ACCIDENTAL);
        $encoding = $decoder->name if ref $decoder;
    }

    # Encode::Detect sometimes mis-detects various ISO encodings as iso-8859-8,
    # or cp1255, but Encode::Guess can usually tell which one it is.
    if ($encoding && ($encoding eq 'iso-8859-8' || $encoding eq 'cp1255')) {
        my $decoded_as = _guess_iso($data, 'iso-8859-8', 
            # These are ordered this way because it gives the most 
            # accurate results.
            qw(cp1252 iso-8859-7 iso-8859-2));
        $encoding = $decoded_as if $decoded_as;
    }

    return $encoding;
}

# A helper for detect_encoding.
sub _guess_iso {
    my ($data, $versus, @isos) = (shift, shift, shift);

    my $encoding;
    foreach my $iso (@isos) {
        my $decoder = guess_encoding($data, ($iso, $versus));
        if (ref $decoder) {
            $encoding = $decoder->name if ref $decoder;
            last;
        }
    }
    return $encoding;
}

1;
__END__

=head1 NAME

Bugzilla::Util - Generic utility functions for bugzilla

=head1 SYNOPSIS

  use Bugzilla::Util;

  # Functions for dealing with variable tainting
  trick_taint($var);
  detaint_natural($var);
  detaint_signed($var);

  # Functions for quoting
  html_quote($var);
  url_quote($var);
  xml_quote($var);
  email_filter($var);

  # Functions that tell you about your environment
  my $is_cgi   = i_am_cgi();
  my $urlbase  = correct_urlbase();

  # Data manipulation
  ($removed, $added) = diff_arrays(\@old, \@new);

  # Functions for manipulating strings
  $val = trim(" abc ");
  $wrapped = wrap_comment($comment);

  # Functions for formatting time
  format_time($time);
  datetime_from($time, $timezone);

  # Cryptographic Functions
  $crypted_password = bz_crypt($password);
  $new_password = generate_random_password($password_length);

  # Validation Functions
  validate_email_syntax($email);
  check_email_syntax($email);
  validate_date($date);

  # DB-related functions
  on_main_db {
     ... code here ...
  };

=head1 DESCRIPTION

This package contains various utility functions which do not belong anywhere
else.

B<It is not intended as a general dumping group for something which
people feel might be useful somewhere, someday>. Do not add methods to this
package unless it is intended to be used for a significant number of files,
and it does not belong anywhere else.

=head1 FUNCTIONS

This package provides several types of routines:

=head2 Tainting

Several functions are available to deal with tainted variables. B<Use these
with care> to avoid security holes.

=over 4

=item C<trick_taint($val)>

Tricks perl into untainting a particular variable.

Use trick_taint() when you know that there is no way that the data
in a scalar can be tainted, but taint mode still bails on it.

B<WARNING!! Using this routine on data that really could be tainted defeats
the purpose of taint mode.  It should only be used on variables that have been
sanity checked in some way and have been determined to be OK.>

=item C<detaint_natural($num)>

This routine detaints a natural number. It returns a true value if the
value passed in was a valid natural number, else it returns false. You
B<MUST> check the result of this routine to avoid security holes.

=item C<detaint_signed($num)>

This routine detaints a signed integer. It returns a true value if the
value passed in was a valid signed integer, else it returns false. You
B<MUST> check the result of this routine to avoid security holes.

=back

=head2 Quoting

Some values may need to be quoted from perl. However, this should in general
be done in the template where possible.

=over 4

=item C<html_quote($val)>

Returns a value quoted for use in HTML, with &, E<lt>, E<gt>, E<34> and @ being
replaced with their appropriate HTML entities.  Also, Unicode BiDi controls are
deleted.

=item C<html_light_quote($val)>

Returns a string where only explicitly allowed HTML elements and attributes
are kept. All HTML elements and attributes not being in the whitelist are either
escaped (if HTML::Scrubber is not installed) or removed.

=item C<url_quote($val)>

Quotes characters so that they may be included as part of a url.

=item C<css_class_quote($val)>

Quotes characters so that they may be used as CSS class names. Spaces
and forward slashes are replaced by underscores.

=item C<xml_quote($val)>

This is similar to C<html_quote>, except that ' is escaped to &apos;. This
is kept separate from html_quote partly for compatibility with previous code
(for &apos;) and partly for future handling of non-ASCII characters.

=item C<email_filter>

Removes the hostname from email addresses in the string, if the user
currently viewing Bugzilla is logged out. If the user is logged-in,
this filter just returns the input string.

=back

=head2 Environment and Location

Functions returning information about your environment or location.

=over 4

=item C<i_am_cgi()>

Tells you whether or not you are being run as a CGI script in a web
server. For example, it would return false if the caller is running
in a command-line script.

=item C<correct_urlbase()>

Returns either the C<sslbase> or C<urlbase> parameter, depending on the
current setting for the C<ssl_redirect> parameter.

=item C<remote_ip()>

Returns the IP address of the remote client. If Bugzilla is behind
a trusted proxy, it will get the remote IP address by looking at the
X-Forwarded-For header.

=item C<validate_ip($ip)>

Returns the sanitized IP address if it is a valid IPv4 or IPv6 address,
else returns undef.

=item C<use_attachbase()>

Returns true if an alternate host is used to display attachments; false
otherwise.

=back

=head2 Data Manipulation

=over 4

=item C<diff_arrays(\@old, \@new)>

 Description: Takes two arrayrefs, and will tell you what it takes to 
              get from @old to @new.
 Params:      @old = array that you are changing from
              @new = array that you are changing to
 Returns:     A list of two arrayrefs. The first is a reference to an 
              array containing items that were removed from @old. The
              second is a reference to an array containing items
              that were added to @old. If both returned arrays are 
              empty, @old and @new contain the same values.

=back

=head2 String Manipulation

=over 4

=item C<trim($str)>

Removes any leading or trailing whitespace from a string. This routine does not
modify the existing string.

=item C<wrap_hard($string, $size)>

Wraps a string, so that a line is I<never> longer than C<$size>.
Returns the string, wrapped.

=item C<wrap_comment($comment)>

Takes a bug comment, and wraps it to the appropriate length. The length is
currently specified in C<Bugzilla::Constants::COMMENT_COLS>. Lines beginning
with ">" are assumed to be quotes, and they will not be wrapped.

The intended use of this function is to wrap comments that are about to be
displayed or emailed. Generally, wrapped text should not be stored in the
database.

=item C<find_wrap_point($string, $maxpos)>

Search for a comma, a whitespace or a hyphen to split $string, within the first
$maxpos characters. If none of them is found, just split $string at $maxpos.
The search starts at $maxpos and goes back to the beginning of the string.

=item C<is_7bit_clean($str)>

Returns true is the string contains only 7-bit characters (ASCII 32 through 126,
ASCII 10 (LineFeed) and ASCII 13 (Carrage Return).

=item C<disable_utf8()>

Disable utf8 on STDOUT (and display raw data instead).

=item C<detect_encoding($str)>

Guesses what encoding a given data is encoded in, returning the canonical name
of the detected encoding (which may be different from the MIME charset 
specification).

=item C<clean_text($str)>
Returns the parameter "cleaned" by exchanging non-printable characters with spaces.
Specifically characters (ASCII 0 through 31) and (ASCII 127) will become ASCII 32 (Space).

=item C<get_text>

=over

=item B<Description>

This is a method of getting localized strings within Bugzilla code.
Use this when you don't want to display a whole template, you just
want a particular string.

It uses the F<global/message.txt.tmpl> template to return a string.

=item B<Params>

=over

=item C<$message> - The identifier for the message.

=item C<$vars> - A hashref. Any variables you want to pass to the template.

=back

=item B<Returns>

A string.

=back


=item C<template_var>

This is a method of getting the value of a variable from a template in
Perl code. The available variables are in the C<global/field-descs.none.tmpl>
template. Just pass in the name of the variable that you want the value of.


=back

=head2 Formatting Time

=over 4

=item C<format_time($time)>

Takes a time and converts it to the desired format and timezone.
If no format is given, the routine guesses the correct one and returns
an empty array if it cannot. If no timezone is given, the user's timezone
is used, as defined in his preferences.

This routine is mainly called from templates to filter dates, see
"FILTER time" in L<Bugzilla::Template>.

=item C<datetime_from($time, $timezone)>

Returns a DateTime object given a date string. If the string is not in some
valid date format that C<strptime> understands, we return C<undef>.

You can optionally specify a timezone for the returned date. If not
specified, defaults to the currently-logged-in user's timezone, or
the Bugzilla server's local timezone if there isn't a logged-in user.

=back

=head2 Cryptography

=over 4

=item C<bz_crypt($password, $salt)>

Takes a string and returns a hashed (encrypted) value for it, using a
random salt. An optional salt string may also be passed in.

Please always use this function instead of the built-in perl C<crypt>
function, when checking or setting a password. Bugzilla does not use
C<crypt>.

=begin undocumented

Random salts are generated because the alternative is usually
to use the first two characters of the password itself, and since
the salt appears in plaintext at the beginning of the encrypted
password string this has the effect of revealing the first two
characters of the password to anyone who views the encrypted version.

=end undocumented

=item C<generate_random_password($password_length)>

Returns an alphanumeric string with the specified length
(10 characters by default). Use this function to generate passwords
and tokens.

=back

=head2 Validation

=over 4

=item C<validate_email_syntax($email)>

Do a syntax checking for a legal email address and returns 1 if
the check is successful, else returns 0.
Untaints C<$email> if successful.

=item C<check_email_syntax($email)>

Do a syntax checking for a legal email address and throws an error
if the check fails.
Untaints C<$email> if successful.

=item C<validate_date($date)>

Make sure the date has the correct format and returns 1 if
the check is successful, else returns 0.

=back

=head2 Database

=over

=item C<on_main_db>

Runs a block of code always on the main DB. Useful for when you're inside
a subroutine and need to do some writes to the database, but don't know
if Bugzilla is currently using the shadowdb or not. Used like:

 on_main_db {
     my $dbh = Bugzilla->dbh;
     $dbh->do("INSERT ...");
 }

=back

=head1 B<Methods in need of POD>

=over

=item do_ssl_redirect_if_required

=item validate_time

=item is_ipv4

=item is_ipv6

=item display_value

=back<|MERGE_RESOLUTION|>--- conflicted
+++ resolved
@@ -7,11 +7,10 @@
 
 package Bugzilla::Util;
 
-<<<<<<< HEAD
-use utf8;
+use 5.10.1;
 use strict;
 
-use base qw(Exporter);
+use parent qw(Exporter);
 @Bugzilla::Util::EXPORT = qw(trick_taint detaint_natural trick_taint_copy 
                              detaint_signed
                              html_quote url_quote url_quote_noslash xml_quote
@@ -26,22 +25,6 @@
                              bz_crypt generate_random_password check_email_syntax 
                              validate_email_syntax clean_text stem_text bz_encode_json
                              xml_element xml_element_quote xml_dump_simple xml_simple
-=======
-use 5.10.1;
-use strict;
-
-use parent qw(Exporter);
-@Bugzilla::Util::EXPORT = qw(trick_taint detaint_natural detaint_signed
-                             html_quote url_quote xml_quote
-                             css_class_quote html_light_quote
-                             i_am_cgi correct_urlbase remote_ip validate_ip
-                             do_ssl_redirect_if_required use_attachbase
-                             diff_arrays on_main_db
-                             trim wrap_hard wrap_comment find_wrap_point
-                             format_time validate_date validate_time datetime_from
-                             is_7bit_clean bz_crypt generate_random_password
-                             validate_email_syntax check_email_syntax clean_text
->>>>>>> 1cd8f4bd
                              get_text template_var disable_utf8
                              detect_encoding email_filter);
 
@@ -466,7 +449,6 @@
     return $str;
 }
 
-<<<<<<< HEAD
 sub makeCitations
 {
     my ($input) = @_;
@@ -487,27 +469,6 @@
         {
             $text .= "\n";
         }
-=======
-sub wrap_comment {
-    my ($comment, $cols) = @_;
-    my $wrappedcomment = "";
-
-    # Use 'local', as recommended by Text::Wrap's perldoc.
-    local $Text::Wrap::columns = $cols || COMMENT_COLS;
-    # Make words that are longer than COMMENT_COLS not wrap.
-    local $Text::Wrap::huge    = 'overflow';
-    # Don't mess with tabs.
-    local $Text::Wrap::unexpand = 0;
-
-    # If the line starts with ">", don't wrap it. Otherwise, wrap.
-    foreach my $line (split(/\r\n|\r|\n/, $comment)) {
-      if ($line =~ qr/^>/) {
-        $wrappedcomment .= ($line . "\n");
-      }
-      else {
-        $wrappedcomment .= (wrap('', '', $line) . "\n");
-      }
->>>>>>> 1cd8f4bd
     }
     $text .= ("</div>\n" x $last);
     return $text;

# -*- Mode: perl; indent-tabs-mode: nil -*-
#
# The contents of this file are subject to the Mozilla Public
# License Version 1.1 (the "License"); you may not use this file
# except in compliance with the License. You may obtain a copy of
# the License at http://www.mozilla.org/MPL/
#
# Software distributed under the License is distributed on an "AS
# IS" basis, WITHOUT WARRANTY OF ANY KIND, either express or
# implied. See the License for the specific language governing
# rights and limitations under the License.
#
# The Original Code is the Bugzilla Bug Tracking System.
#
# The Initial Developer of the Original Code is Netscape Communications
# Corporation. Portions created by Netscape are
# Copyright (C) 1998 Netscape Communications Corporation. All
# Rights Reserved.
#
# Contributor(s): Terry Weissman <terry@mozilla.org>
#                 Dan Mosedale <dmose@mozilla.org>
#                 Jacob Steenhagen <jake@bugzilla.org>
#                 Bradley Baetz <bbaetz@student.usyd.edu.au>
#                 Christopher Aillon <christopher@aillon.com>
#                 Max Kanat-Alexander <mkanat@bugzilla.org>
#                 Frédéric Buclin <LpSolit@gmail.com>
#                 Marc Schumann <wurblzap@gmail.com>

package Bugzilla::Util;

use utf8;
use strict;

use base qw(Exporter);
@Bugzilla::Util::EXPORT = qw(trick_taint detaint_natural trick_taint_copy 
                             detaint_signed
                             html_quote url_quote url_quote_noslash xml_quote
                             css_class_quote html_light_quote url_decode
<<<<<<< HEAD
                             i_am_cgi correct_urlbase remote_ip 
                             lsearch do_ssl_redirect_if_required use_attachbase
                             diff_arrays list
                             trim wrap_hard wrap_comment find_wrap_point makeCitations
=======
                             i_am_cgi correct_urlbase remote_ip
                             do_ssl_redirect_if_required use_attachbase
                             diff_arrays
                             trim wrap_hard wrap_comment find_wrap_point
>>>>>>> a2a2c09c
                             format_time format_time_decimal validate_date
                             validate_time datetime_from
                             file_mod_time is_7bit_clean
                             bz_crypt generate_random_password
                             validate_email_syntax clean_text stem_text bz_encode_json
                             xml_element xml_element_quote xml_dump_simple xml_simple
                             get_text template_var disable_utf8);

use Bugzilla::Constants;

use Date::Parse;
use Date::Format;
use DateTime;
use DateTime::TimeZone;
use Digest;
use Email::Address;
use List::Util qw(first);
use Scalar::Util qw(tainted blessed);
use Template::Filters;
use Text::Wrap;
use Text::TabularDisplay::Utf8;
use JSON;

eval { require 'Lingua/Stem/Snowball.pm' };

sub trick_taint
{
    return undef unless defined $_[0];
    my $match = $_[0] =~ /^(.*)$/s;
    $_[0] = $match ? $1 : undef;
    return (defined($_[0]));
}

sub trick_taint_copy
{
    $_[0] =~ /^(.*)$/s;
    return $1;
}

sub detaint_natural {
    my $match = $_[0] =~ /^(\d+)$/;
    $_[0] = $match ? int($1) : undef;
    return (defined($_[0]));
}

sub detaint_signed {
    my $match = $_[0] =~ /^([-+]?\d+)$/;
    # The "int()" call removes any leading plus sign.
    $_[0] = $match ? int($1) : undef;
    return (defined($_[0]));
}

# Bug 120030: Override html filter to obscure the '@' in user
#             visible strings.
# Bug 319331: Handle BiDi disruptions.
sub html_quote {
    my ($var) = Template::Filters::html_filter(@_);
    # Obscure '@'.
    $var =~ s/\@/\&#64;/g;
    if (Bugzilla->params->{'utf8'}) {
        # Remove the following characters because they're
        # influencing BiDi:
        # --------------------------------------------------------
        # |Code  |Name                      |UTF-8 representation|
        # |------|--------------------------|--------------------|
        # |U+202a|Left-To-Right Embedding   |0xe2 0x80 0xaa      |
        # |U+202b|Right-To-Left Embedding   |0xe2 0x80 0xab      |
        # |U+202c|Pop Directional Formatting|0xe2 0x80 0xac      |
        # |U+202d|Left-To-Right Override    |0xe2 0x80 0xad      |
        # |U+202e|Right-To-Left Override    |0xe2 0x80 0xae      |
        # --------------------------------------------------------
        #
        # The following are characters influencing BiDi, too, but
        # they can be spared from filtering because they don't
        # influence more than one character right or left:
        # --------------------------------------------------------
        # |Code  |Name                      |UTF-8 representation|
        # |------|--------------------------|--------------------|
        # |U+200e|Left-To-Right Mark        |0xe2 0x80 0x8e      |
        # |U+200f|Right-To-Left Mark        |0xe2 0x80 0x8f      |
        # --------------------------------------------------------
        $var =~ s/[\x{202a}-\x{202e}]//g;
    }
    return $var;
}

sub html_light_quote {
    my ($text) = @_;

    # List of allowed HTML elements having no attributes.
    my @allow = qw(b strong em i u p br abbr acronym ins del cite code var
                   dfn samp kbd big small sub sup tt dd dt dl ul li ol
                   fieldset legend);

    if (!Bugzilla->feature('html_desc')) {
        my $safe = join('|', @allow);
        my $chr = chr(1);

        # First, escape safe elements.
        $text =~ s#<($safe)>#$chr$1$chr#go;
        $text =~ s#</($safe)>#$chr/$1$chr#go;
        # Now filter < and >.
        $text =~ s#<#&lt;#g;
        $text =~ s#>#&gt;#g;
        # Restore safe elements.
        $text =~ s#$chr/($safe)$chr#</$1>#go;
        $text =~ s#$chr($safe)$chr#<$1>#go;
        return $text;
    }
    else {
        # We can be less restrictive. We can accept elements with attributes.
        push(@allow, qw(a blockquote q span));

        # Allowed protocols.
        my $safe_protocols = join('|', SAFE_PROTOCOLS);
        my $protocol_regexp = qr{(^(?:$safe_protocols):|^[^:]+$)}i;

        # Deny all elements and attributes unless explicitly authorized.
        my @default = (0 => {
                             id    => 1,
                             name  => 1,
                             class => 1,
                             '*'   => 0, # Reject all other attributes.
                            }
                       );

        # Specific rules for allowed elements. If no specific rule is set
        # for a given element, then the default is used.
        my @rules = (a => {
                           href  => $protocol_regexp,
                           title => 1,
                           id    => 1,
                           name  => 1,
                           class => 1,
                           '*'   => 0, # Reject all other attributes.
                          },
                     blockquote => {
                                    cite => $protocol_regexp,
                                    id    => 1,
                                    name  => 1,
                                    class => 1,
                                    '*'  => 0, # Reject all other attributes.
                                   },
                     'q' => {
                             cite => $protocol_regexp,
                             id    => 1,
                             name  => 1,
                             class => 1,
                             '*'  => 0, # Reject all other attributes.
                          },
                    );

        my $scrubber = HTML::Scrubber->new(default => \@default,
                                           allow   => \@allow,
                                           rules   => \@rules,
                                           comment => 0,
                                           process => 0);

        return $scrubber->scrub($text);
    }
}

sub email_filter {
    my ($toencode) = @_;
    if (!Bugzilla->user->id) {
        my @emails = Email::Address->parse($toencode);
        if (scalar @emails) {
            my @hosts = map { quotemeta($_->host) } @emails;
            my $hosts_re = join('|', @hosts);
            $toencode =~ s/\@(?:$hosts_re)//g;
            return $toencode;
        }
    }
    return $toencode;
}

# This originally came from CGI.pm, by Lincoln D. Stein
sub url_quote {
    my ($toencode) = (@_);
    utf8::encode($toencode) # The below regex works only on bytes
        if Bugzilla->params->{'utf8'} && utf8::is_utf8($toencode);
    $toencode =~ s/([^a-zA-Z0-9_\-.])/uc sprintf("%%%02x",ord($1))/eg;
    return $toencode;
}

# Same, but doesn't quote the forward slash "/"
sub url_quote_noslash
{
    my ($toencode) = (@_);
    utf8::encode($toencode) # The below regex works only on bytes
        if Bugzilla->params->{utf8} && utf8::is_utf8($toencode);
    $toencode =~ s!([^a-zA-Z0-9_\-\./])!uc sprintf("%%%02x",ord($1))!ego;
    return $toencode;
}

sub css_class_quote {
    my ($toencode) = (@_);
    $toencode =~ s#[ /]#_#g;
    $toencode =~ s/([^a-zA-Z0-9_\-.])/uc sprintf("&#x%x;",ord($1))/eg;
    return $toencode;
}

sub xml_quote {
    my ($var) = (@_);
    $var =~ s/\&/\&amp;/g;
    $var =~ s/</\&lt;/g;
    $var =~ s/>/\&gt;/g;
    $var =~ s/\"/\&quot;/g;
    $var =~ s/\'/\&apos;/g;
    
    # the following nukes characters disallowed by the XML 1.0
    # spec, Production 2.2. 1.0 declares that only the following 
    # are valid:
    # (#x9 | #xA | #xD | [#x20-#xD7FF] | [#xE000-#xFFFD] | [#x10000-#x10FFFF])
    $var =~ s/([\x{0001}-\x{0008}]|
               [\x{000B}-\x{000C}]|
               [\x{000E}-\x{001F}]|
               [\x{D800}-\x{DFFF}]|
               [\x{FFFE}-\x{FFFF}])//gx;
    return $var;
}

# This function must not be relied upon to return a valid string to pass to
# the DB or the user in UTF-8 situations. The only thing you  can rely upon
# it for is that if you url_decode a string, it will url_encode back to the 
# exact same thing.
sub url_decode {
    my ($todecode) = (@_);
    $todecode =~ tr/+/ /;       # pluses become spaces
    $todecode =~ s/%([0-9a-fA-F]{2})/pack("c",hex($1))/ge;
    return $todecode;
}

sub i_am_cgi {
    # I use SERVER_SOFTWARE because it's required to be
    # defined for all requests in the CGI spec.
    return exists $ENV{'SERVER_SOFTWARE'} ? 1 : 0;
}

# This exists as a separate function from Bugzilla::CGI::redirect_to_https
# because we don't want to create a CGI object during XML-RPC calls
# (doing so can mess up XML-RPC).
sub do_ssl_redirect_if_required {
    return if !i_am_cgi();
    return if !Bugzilla->params->{'ssl_redirect'};

    my $sslbase = Bugzilla->params->{'sslbase'};
    
    # If we're already running under SSL, never redirect.
    return if uc($ENV{HTTPS} || '') eq 'ON';
    # Never redirect if there isn't an sslbase.
    return if !$sslbase;
    Bugzilla->cgi->redirect_to_https();
}

sub correct_urlbase {
    if ($CustisLocalBugzillas::HackIntoCorrectUrlbase)
    {
        # Always send emails with "correct" urlbases for each user
        return $CustisLocalBugzillas::HackIntoCorrectUrlbase;
    }
    my $ssl = Bugzilla->params->{'ssl_redirect'};
    my $urlbase = Bugzilla->params->{'urlbase'};
    my $sslbase = Bugzilla->params->{'sslbase'};

    if (!$sslbase) {
        return $urlbase;
    }
    elsif ($ssl) {
        return $sslbase;
    }
    else {
        # Return what the user currently uses.
        return (uc($ENV{HTTPS} || '') eq 'ON') ? $sslbase : $urlbase;
    }
}

sub remote_ip {
    my $ip = $ENV{'REMOTE_ADDR'} || '127.0.0.1';
    my @proxies = '127.0.0.1', split(/[\s,]+/, Bugzilla->params->{'inbound_proxies'});
    if (grep { $_ eq $ip } @proxies) {
        $ip = $ENV{'HTTP_X_FORWARDED_FOR'} if $ENV{'HTTP_X_FORWARDED_FOR'};
    }
    return $ip;
}

sub use_attachbase {
    my $attachbase = Bugzilla->params->{'attachment_base'};
    return ($attachbase ne ''
            && $attachbase ne Bugzilla->params->{'urlbase'}
            && $attachbase ne Bugzilla->params->{'sslbase'}) ? 1 : 0;
}

sub diff_arrays {
    my ($old_ref, $new_ref) = @_;

    my @old = @$old_ref;
    my @new = @$new_ref;

    # For each pair of (old, new) entries:
    # If they're equal, set them to empty. When done, @old contains entries
    # that were removed; @new contains ones that got added.
    foreach my $oldv (@old) {
        foreach my $newv (@new) {
            next if ($newv eq '');
            if ($oldv eq $newv) {
                $newv = $oldv = '';
            }
        }
    }

    my @removed = grep { $_ ne '' } @old;
    my @added = grep { $_ ne '' } @new;
    return (\@removed, \@added);
}

sub trim {
    my ($str) = @_;
    if ($str) {
        $str =~ s/^\s+//g;
        $str =~ s/\s+$//g;
    }
    return $str;
}

sub makeCitations
{
    my ($input) = @_;
    my $last = 0;
    my $text = '';
    my ($re, $pre);
    for (split /\n/, $input)
    {
        s/^((?:\s*&gt;)+ ?)?//s;
        $re = ($1 =~ tr/&/&/);
        if ($_)
        {
            $text .= ("<div class=\"quote\">\n" x ($re-$last)) .
                ("</div>\n" x ($last-$re)) . $_ . "\n";
            $last = $re;
        }
        else
        {
            $text .= "\n";
        }
    }
    $text .= ("</div>\n" x $last);
    return $text;
}

sub wrap_comment # makeParagraphs
{
    my ($input) = @_;
    my @m;
    my $p;
    my $tmp;
    my $text = '';
    while ($input ne '')
    {
        # Convert double line breaks to new paragraphs
        if ($input =~ m!\n\s*\n|(</?div[^<>]*>)!so)
        {
            @m = (substr($input, 0, $-[0]), $1);
            $input = substr($input, $+[0]);
        }
        else
        {
            @m = ($input, '');
            $input = '';
        }
        $m[0] =~ s/^\s*\n//s;
        $m[0] =~ s/^([ \t]+)/$tmp = $1; s!\t!    !g; $tmp/emog;
        $m[0] =~ s/(<[^<>]*>)|(  +)/$1 || ' '.('&nbsp;' x (length($2)-1))/ge;
        if ($m[0] && !$p)
        {
            $text .= '<p>';
            $p = 1;
        }
        # But preserve single line breaks!
        $m[0] =~ s/\s+$//so;
        $m[0] =~ s/\n/<br>/giso;
        $text .= $m[0];
        if ($p)
        {
            $text .= '</p>';
            $p = 0;
        }
        $text .= $m[1];
    }
    return $text;
}

sub find_wrap_point {
    my ($string, $maxpos) = @_;
    if (!$string) { return 0 }
    if (length($string) < $maxpos) { return length($string) }
    my $wrappoint = rindex($string, ",", $maxpos); # look for comma
    if ($wrappoint < 0) {  # can't find comma
        $wrappoint = rindex($string, " ", $maxpos); # look for space
        if ($wrappoint < 0) {  # can't find space
            $wrappoint = rindex($string, "-", $maxpos); # look for hyphen
            if ($wrappoint < 0) {  # can't find hyphen
                $wrappoint = $maxpos;  # just truncate it
            } else {
                $wrappoint++; # leave hyphen on the left side
            }
        }
    }
    return $wrappoint;
}

sub wrap_hard {
    my ($string, $columns) = @_;
    local $Text::Wrap::columns = $columns;
    local $Text::Wrap::unexpand = 0;
    local $Text::Wrap::huge = 'wrap';
    
    my $wrapped = wrap('', '', $string);
    chomp($wrapped);
    return $wrapped;
}

sub format_time {
    my ($date, $format, $timezone) = @_;

    # If $format is not set, try to guess the correct date format.
    if (!$format) {
        if (!ref $date
            && $date =~ /^(\d{4})[-\.](\d{2})[-\.](\d{2}) (\d{2}):(\d{2})(:(\d{2}))?$/) 
        {
            my $sec = $7;
            if (defined $sec) {
                $format = "%Y-%m-%d %T %Z";
            } else {
                $format = "%Y-%m-%d %R %Z";
            }
        } else {
            # Default date format. See DateTime for other formats available.
            $format = "%Y-%m-%d %R %Z";
        }
    }

    my $dt = ref $date ? $date : datetime_from($date, $timezone);
    $date = defined $dt ? $dt->strftime($format) : '';
    return trim($date);
}

sub datetime_from {
    my ($date, $timezone) = @_;

    # In the database, this is the "0" date.
    return undef if $date =~ /^0000/;

    # strptime($date) returns an empty array if $date has an invalid
    # date format.
    my @time = strptime($date);

    unless (scalar @time) {
        # If an unknown timezone is passed (such as MSK, for Moskow),
        # strptime() is unable to parse the date. We try again, but we first
        # remove the timezone.
        $date =~ s/\s+\S+$//;
        @time = strptime($date);
    }

    return undef if !@time;

    # strptime() counts years from 1900, and months from 0 (January).
    # We have to fix both values.
    my $dt = DateTime->new({
        year   => $time[5] + 1900,
        month  => $time[4] + 1,
        day    => $time[3],
        hour   => $time[2],
        minute => $time[1],
        # DateTime doesn't like fractional seconds.
        # Also, sometimes seconds are undef.
        second => int($time[0] || 0),
        # If a timezone was specified, use it. Otherwise, use the
        # local timezone.
        time_zone => Bugzilla->local_timezone->offset_as_string($time[6]) 
                     || Bugzilla->local_timezone,
    });

    # Now display the date using the given timezone,
    # or the user's timezone if none is given.
    $dt->set_time_zone($timezone || Bugzilla->user->timezone);
    return $dt;
}

sub format_time_decimal {
    my ($time) = (@_);

    my $newtime = sprintf("%.2f", $time);

    if ($newtime =~ /0\Z/) {
        $newtime = sprintf("%.1f", $time);
    }

    return $newtime;
}

sub file_mod_time {
    my ($filename) = (@_);
    my ($dev,$ino,$mode,$nlink,$uid,$gid,$rdev,$size,
        $atime,$mtime,$ctime,$blksize,$blocks)
        = stat($filename);
    return $mtime;
}

sub bz_crypt {
    my ($password, $salt) = @_;

    my $algorithm;
    if (!defined $salt) {
        # If you don't use a salt, then people can create tables of
        # hashes that map to particular passwords, and then break your
        # hashing very easily if they have a large-enough table of common
        # (or even uncommon) passwords. So we generate a unique salt for
        # each password in the database, and then just prepend it to
        # the hash.
        $salt = generate_random_password(PASSWORD_SALT_LENGTH);
        $algorithm = PASSWORD_DIGEST_ALGORITHM;
    }

    # We append the algorithm used to the string. This is good because then
    # we can change the algorithm being used, in the future, without 
    # disrupting the validation of existing passwords. Also, this tells
    # us if a password is using the old "crypt" method of hashing passwords,
    # because the algorithm will be missing from the string.
    if ($salt =~ /{([^}]+)}$/) {
        $algorithm = $1;
    }

    my $crypted_password;
    if (!$algorithm) {
        # Wide characters cause crypt to die
        if (Bugzilla->params->{'utf8'}) {
            utf8::encode($password) if utf8::is_utf8($password);
        }
    
        # Crypt the password.
        $crypted_password = crypt($password, $salt);

        # HACK: Perl has bug where returned crypted password is considered
        # tainted. See http://rt.perl.org/rt3/Public/Bug/Display.html?id=59998
        unless(tainted($password) || tainted($salt)) {
            trick_taint($crypted_password);
        } 
    }
    else {
        my $hasher = Digest->new($algorithm);
        # We only want to use the first characters of the salt, no
        # matter how long of a salt we may have been passed.
        $salt = substr($salt, 0, PASSWORD_SALT_LENGTH);
        $hasher->add($password, $salt);
        $crypted_password = $salt . $hasher->b64digest . "{$algorithm}";
    }

    # Return the crypted password.
    return $crypted_password;
}

# If you want to understand the security of strings generated by this
# function, here's a quick formula that will help you estimate:
# We pick from 62 characters, which is close to 64, which is 2^6.
# So 8 characters is (2^6)^8 == 2^48 combinations. Just multiply 6
# by the number of characters you generate, and that gets you the equivalent
# strength of the string in bits.
sub generate_random_password {
    my $size = shift || 10; # default to 10 chars if nothing specified
    my $rand;
    if (Bugzilla->feature('rand_security')) {
        $rand = \&Math::Random::Secure::irand;
    }
    else {
        # For details on why this block works the way it does, see bug 619594.
        # (Note that we don't do this if Math::Random::Secure is installed,
        # because we don't need to.)
        my $counter = 0;
        $rand = sub {
            # If we regenerate the seed every 5 characters, our seed is roughly
            # as strong (in terms of bit size) as our randomly-generated
            # string itself.
            _do_srand() if ($counter % 5) == 0;
            $counter++;
            return int(rand $_[0]);
        };
    }
    return join("", map{ ('0'..'9','a'..'z','A'..'Z')[$rand->(62)] } 
                       (1..$size));
}

sub _do_srand {
    # On Windows, calling srand over and over in the same process produces
    # very bad results. We need a stronger seed.
    if (ON_WINDOWS) {
        require Win32;
        # GuidGen generates random data via Windows's CryptGenRandom
        # interface, which is documented as being cryptographically secure.
        my $guid = Win32::GuidGen();
        # GUIDs look like:
        # {09531CF1-D0C7-4860-840C-1C8C8735E2AD}
        $guid =~ s/[-{}]+//g;
        # Get a 32-bit integer using the first eight hex digits.
        my $seed = hex(substr($guid, 0, 8));
        srand($seed);
        return;
    }

    # On *nix-like platforms, this uses /dev/urandom, so the seed changes
    # enough on every invocation.
    srand();
}

sub validate_email_syntax {
    my ($addr) = @_;
    my $match = Bugzilla->params->{'emailregexp'};
    my $ret = ($addr =~ /$match/ && $addr !~ /[\\\(\)<>&,;:\"\[\] \t\r\n]/);
    if ($ret) {
        # We assume these checks to suffice to consider the address untainted.
        trick_taint($_[0]);
    }
    return $ret ? 1 : 0;
}

sub validate_date {
    my ($date) = @_;
    my $date2;

    # $ts is undefined if the parser fails.
    my $ts = str2time($date);
    if ($ts) {
        $date2 = time2str("%Y-%m-%d", $ts);

        $date =~ s/(\d+)-0*(\d+?)-0*(\d+?)/$1-$2-$3/; 
        $date2 =~ s/(\d+)-0*(\d+?)-0*(\d+?)/$1-$2-$3/;
    }
    my $ret = ($ts && $date eq $date2);
    return $ret ? 1 : 0;
}

sub validate_time {
    my ($time) = @_;
    my $time2;

    # $ts is undefined if the parser fails.
    my $ts = str2time($time);
    if ($ts) {
        $time2 = time2str("%H:%M:%S", $ts);
        if ($time =~ /^(\d{1,2}):(\d\d)(?::(\d\d))?$/) {
            $time = sprintf("%02d:%02d:%02d", $1, $2, $3 || 0);
        }
    }
    my $ret = ($ts && $time eq $time2);
    return $ret ? 1 : 0;
}

sub is_7bit_clean {
    return $_[0] !~ /[^\x20-\x7E\x0A\x0D]/;
}

sub clean_text {
    my ($dtext) = shift;
    $dtext =~  s/[\x00-\x1F\x7F]+/ /g;   # change control characters into a space
    return trim($dtext);
}

# FUCKMYBRAIN! CustIS Bugs 40933, 52322.
# Here is the Template Toolkit development anti-pattern!
# Originally, Bugzilla used to call get_text('term', { term => 'bug' })
# from quoteUrls() for each comment. This leaded to TERRIBLE performance
# on "long" bugs compared to Bugzilla 2.x!

sub get_text
{
    my ($name, $vars) = @_;
    my $template = Bugzilla->template_inner;
    $vars ||= {};
    $vars->{message} = $name;
    my $message;
    if (!$template->process('global/message.txt.tmpl', $vars, \$message))
    {
        require Bugzilla::Error;
        Bugzilla::Error::ThrowTemplateError($template->error());
    }
    # Remove the indenting that exists in messages.html.tmpl.
    $message =~ s/^    //gm;
    return $message;
}

sub template_var {
    my $name = shift;
    my $cache = Bugzilla->request_cache->{util_template_var} ||= {};
    my $template = Bugzilla->template_inner;
    my $lang = $template->context->{bz_language};
    return $cache->{$lang}->{$name} if defined $cache->{$lang};
    my %vars;
    # Note: If we suddenly start needing a lot of template_var variables,
    # they should move into their own template, not field-descs.
    my $result = $template->process('global/field-descs.none.tmpl', 
                                    { vars => \%vars, in_template_var => 1 });
    $cache->{$lang} = \%vars;
    return $vars{$name};
}

sub disable_utf8 {
    if (Bugzilla->params->{'utf8'}) {
        binmode STDOUT, ':bytes'; # Turn off UTF8 encoding.
    }
}

# CustIS Bug 46221 - Snowball Stemmers in MySQL fulltext search
my $snowballs = {};
sub stem_text
{
    my ($text, $lang, $allow_verbatim) = @_;
    return '' if !defined $text || $text =~ /^\s*$/so;
    return $text if !$INC{'Lingua/Stem/Snowball.pm'};
    $lang = lc($lang || 'en');
    $lang = LANG_FULL_ISO->{$lang} || 'en' if !LANG_ISO_FULL->{$lang};
    Encode::_utf8_on($text) if Bugzilla->params->{utf8};
    # CustIS Bug 66033 - _ is wanted to also be a delimiter
    $text = [ split /(\PL+)/, $text ];
    my $word = 1;
    if ($text->[0] eq '')
    {
        $word = 0;
        shift @$text;
    }
    my $q = 0;
    my $cache = (Bugzilla->request_cache->{stem_cache} ||= {});
    %$cache = () if keys(%$cache) > 65536;
    my $stem = ($snowballs->{$lang} ||= Lingua::Stem::Snowball->new(lang => $lang, encoding => 'UTF-8'));
    my $r = '';
    for (@$text)
    {
        if ($word)
        {
            # $q = 1 means we're inside quotes
            $r .= ($cache->{$_} ||= $stem->stem($_)) unless $q;
        }
        else
        {
            if ($allow_verbatim)
            {
                # If $allow_verbatim is TRUE then text in "double quotes" doesn't stem
                $q = ($q + tr/\"/\"/) % 2;
            }
            $r .= $_;
            $r .= ' ' if !/\s$/o;
        }
        $word = !$word;
    }
    return $r;
}

sub intersect
{
    my $values = shift;
    my %chk;
    while (my $next = shift)
    {
        %chk = map { $_ => 1 } @$next;
        @$values = grep { $chk{$_} } @$values;
    }
    return $values;
}

sub union
{
    return [] if !@_;
    my @values = @{shift()};
    my %chk = map { $_ => 1 } @values;
    while (my $next = shift)
    {
        for (@$next)
        {
            if (!$chk{$_})
            {
                push @values, $_;
                $chk{$_} = 1;
            }
        }
    }
    return \@values;
}

sub xml_element_quote
{
    my ($name, $args, $content) = @_;
    xml_element($name, $args, xml_quote($content));
}

sub xml_element
{
    my ($name, $args, $content) = @_;
    if (ref $args)
    {
        $args = join '', map { ' '.xml_quote($_).'="'.xml_quote($args->{$_}).'"' } keys %$args;
    }
    $name = xml_quote($name);
    $args = '<'.$name.$args;
    if (defined $content && $content eq '')
    {
        return $args.' />';
    }
    return $args.'>'.$content.'</'.$name.'>';
}

sub xml_dump_type
{
    if (ref $_[0])
    {
        ref($_[0]) =~ /^(?:([^=]*)=)?([^=\(]*)\(/;
        my $r = { type => $2 };
        $r->{class} = $1 if $1;
        return $r;
    }
    return '';
}

sub xml_dump_simple
{
    my ($data) = @_;
    if (blessed $data)
    {
        return $data->name if $data->can('name');
        return "$data";
    }
    elsif (ref $data)
    {
        my $r;
        if ($data =~ 'ARRAY')
        {
            $r = join '', map { xml_element('i', '', xml_dump_simple($_)) } @$data;
        }
        elsif ($data =~ 'HASH')
        {
            $r = join '', map { xml_element($_, '', xml_dump_simple($data->{$_})) } keys %$data;
        }
        elsif ($data =~ 'SCALAR')
        {
            # TODO потенциально можно сохранять ссылки
            $r = xml_dump_simple($$data);
        }
        else
        {
            $r = xml_quote("$data");
        }
        return $r;
    }
    return xml_quote("$data");
}

sub bz_encode_json
{
    my ($var) = @_;
    $var = encode_json($var);
    Encode::_utf8_on($var) if Bugzilla->params->{utf8};
    return $var;
}

sub list($)
{
    my ($array) = @_;
    return () unless defined $array;
    return ($array) if ref $array ne 'ARRAY';
    return @$array;
}

sub xml_simple
{
    my ($text) = @_;
    require XML::Parser;
    my $parser = XML::Parser->new(Handlers => {
        Start => \&xml_simple_start,
        End   => \&xml_simple_end,
        Char  => \&xml_simple_char,
    });
    $parser->{_simple_data} = {};
    $parser->{_simple_stack} = [ $parser->{_simple_data} ];
    $parser->parse($text);
    return $parser->{_simple_data};
}

sub xml_simple_start
{
    my ($parser, $tag, %attr) = @_;
    my $stack = $parser->{_simple_stack};
    my $frame = $stack->[$#$stack];
    my $e = { char => '', map { ( "a$_" => $attr{$_} ) } keys %attr };
    push @$stack, $e;
    push @{$frame->{"e$tag"}}, $e;
}

sub xml_simple_end
{
    my ($parser, $tag) = @_;
    pop @{$parser->{_simple_stack}};
}

sub xml_simple_char
{
    my ($parser, $text) = @_;
    my $stack = $parser->{_simple_stack};
    my $frame = $stack->[$#$stack];
    $frame->{char} .= $text;
}

1;
__END__

=head1 NAME

Bugzilla::Util - Generic utility functions for bugzilla

=head1 SYNOPSIS

  use Bugzilla::Util;

  # Functions for dealing with variable tainting
  trick_taint($var);
  detaint_natural($var);
  detaint_signed($var);

  # Functions for quoting
  html_quote($var);
  url_quote($var);
  xml_quote($var);
  email_filter($var);

  # Functions for decoding
  $rv = url_decode($var);

  # Functions that tell you about your environment
  my $is_cgi   = i_am_cgi();
  my $urlbase  = correct_urlbase();

  # Data manipulation
  ($removed, $added) = diff_arrays(\@old, \@new);

  # Functions for manipulating strings
  $val = trim(" abc ");
  $wrapped = wrap_comment($comment);

  # Functions for formatting time
  format_time($time);
  datetime_from($time, $timezone);

  # Functions for dealing with files
  $time = file_mod_time($filename);

  # Cryptographic Functions
  $crypted_password = bz_crypt($password);
  $new_password = generate_random_password($password_length);

  # Validation Functions
  validate_email_syntax($email);
  validate_date($date);

=head1 DESCRIPTION

This package contains various utility functions which do not belong anywhere
else.

B<It is not intended as a general dumping group for something which
people feel might be useful somewhere, someday>. Do not add methods to this
package unless it is intended to be used for a significant number of files,
and it does not belong anywhere else.

=head1 FUNCTIONS

This package provides several types of routines:

=head2 Tainting

Several functions are available to deal with tainted variables. B<Use these
with care> to avoid security holes.

=over 4

=item C<trick_taint($val)>

Tricks perl into untainting a particular variable.

Use trick_taint() when you know that there is no way that the data
in a scalar can be tainted, but taint mode still bails on it.

B<WARNING!! Using this routine on data that really could be tainted defeats
the purpose of taint mode.  It should only be used on variables that have been
sanity checked in some way and have been determined to be OK.>

=item C<detaint_natural($num)>

This routine detaints a natural number. It returns a true value if the
value passed in was a valid natural number, else it returns false. You
B<MUST> check the result of this routine to avoid security holes.

=item C<detaint_signed($num)>

This routine detaints a signed integer. It returns a true value if the
value passed in was a valid signed integer, else it returns false. You
B<MUST> check the result of this routine to avoid security holes.

=back

=head2 Quoting

Some values may need to be quoted from perl. However, this should in general
be done in the template where possible.

=over 4

=item C<html_quote($val)>

Returns a value quoted for use in HTML, with &, E<lt>, E<gt>, E<34> and @ being
replaced with their appropriate HTML entities.  Also, Unicode BiDi controls are
deleted.

=item C<html_light_quote($val)>

Returns a string where only explicitly allowed HTML elements and attributes
are kept. All HTML elements and attributes not being in the whitelist are either
escaped (if HTML::Scrubber is not installed) or removed.

=item C<url_quote($val)>

Quotes characters so that they may be included as part of a url.

=item C<css_class_quote($val)>

Quotes characters so that they may be used as CSS class names. Spaces
and forward slashes are replaced by underscores.

=item C<xml_quote($val)>

This is similar to C<html_quote>, except that ' is escaped to &apos;. This
is kept separate from html_quote partly for compatibility with previous code
(for &apos;) and partly for future handling of non-ASCII characters.

=item C<url_decode($val)>

Converts the %xx encoding from the given URL back to its original form.

=item C<email_filter>

Removes the hostname from email addresses in the string, if the user
currently viewing Bugzilla is logged out. If the user is logged-in,
this filter just returns the input string.

=back

=head2 Environment and Location

Functions returning information about your environment or location.

=over 4

=item C<i_am_cgi()>

Tells you whether or not you are being run as a CGI script in a web
server. For example, it would return false if the caller is running
in a command-line script.

=item C<correct_urlbase()>

Returns either the C<sslbase> or C<urlbase> parameter, depending on the
current setting for the C<ssl_redirect> parameter.

=item C<use_attachbase()>

Returns true if an alternate host is used to display attachments; false
otherwise.

=back

=head2 Data Manipulation

=over 4

=item C<diff_arrays(\@old, \@new)>

 Description: Takes two arrayrefs, and will tell you what it takes to 
              get from @old to @new.
 Params:      @old = array that you are changing from
              @new = array that you are changing to
 Returns:     A list of two arrayrefs. The first is a reference to an 
              array containing items that were removed from @old. The
              second is a reference to an array containing items
              that were added to @old. If both returned arrays are 
              empty, @old and @new contain the same values.

=back

=head2 String Manipulation

=over 4

=item C<trim($str)>

Removes any leading or trailing whitespace from a string. This routine does not
modify the existing string.

=item C<wrap_hard($string, $size)>

Wraps a string, so that a line is I<never> longer than C<$size>.
Returns the string, wrapped.

=item C<wrap_comment($comment)>

Takes a bug comment, and wraps it to the appropriate length. The length is
currently specified in C<Bugzilla::Constants::COMMENT_COLS>. Lines beginning
with ">" are assumed to be quotes, and they will not be wrapped.

The intended use of this function is to wrap comments that are about to be
displayed or emailed. Generally, wrapped text should not be stored in the
database.

=item C<find_wrap_point($string, $maxpos)>

Search for a comma, a whitespace or a hyphen to split $string, within the first
$maxpos characters. If none of them is found, just split $string at $maxpos.
The search starts at $maxpos and goes back to the beginning of the string.

=item C<is_7bit_clean($str)>

Returns true is the string contains only 7-bit characters (ASCII 32 through 126,
ASCII 10 (LineFeed) and ASCII 13 (Carrage Return).

=item C<disable_utf8()>

Disable utf8 on STDOUT (and display raw data instead).

=item C<clean_text($str)>
Returns the parameter "cleaned" by exchanging non-printable characters with spaces.
Specifically characters (ASCII 0 through 31) and (ASCII 127) will become ASCII 32 (Space).

=item C<get_text>

=over

=item B<Description>

This is a method of getting localized strings within Bugzilla code.
Use this when you don't want to display a whole template, you just
want a particular string.

It uses the F<global/message.txt.tmpl> template to return a string.

=item B<Params>

=over

=item C<$message> - The identifier for the message.

=item C<$vars> - A hashref. Any variables you want to pass to the template.

=back

=item B<Returns>

A string.

=back


=item C<template_var>

This is a method of getting the value of a variable from a template in
Perl code. The available variables are in the C<global/field-descs.none.tmpl>
template. Just pass in the name of the variable that you want the value of.


=back

=head2 Formatting Time

=over 4

=item C<format_time($time)>

Takes a time and converts it to the desired format and timezone.
If no format is given, the routine guesses the correct one and returns
an empty array if it cannot. If no timezone is given, the user's timezone
is used, as defined in his preferences.

This routine is mainly called from templates to filter dates, see
"FILTER time" in L<Bugzilla::Template>.

=item C<format_time_decimal($time)>

Returns a number with 2 digit precision, unless the last digit is a 0. Then it 
returns only 1 digit precision.

=item C<datetime_from($time, $timezone)>

Returns a DateTime object given a date string. If the string is not in some
valid date format that C<strptime> understands, we return C<undef>.

You can optionally specify a timezone for the returned date. If not
specified, defaults to the currently-logged-in user's timezone, or
the Bugzilla server's local timezone if there isn't a logged-in user.

=back


=head2 Files

=over 4

=item C<file_mod_time($filename)>

Takes a filename and returns the modification time. It returns it in the format
of the "mtime" parameter of the perl "stat" function.

=back

=head2 Cryptography

=over 4

=item C<bz_crypt($password, $salt)>

Takes a string and returns a hashed (encrypted) value for it, using a
random salt. An optional salt string may also be passed in.

Please always use this function instead of the built-in perl C<crypt>
function, when checking or setting a password. Bugzilla does not use
C<crypt>.

=begin undocumented

Random salts are generated because the alternative is usually
to use the first two characters of the password itself, and since
the salt appears in plaintext at the beginning of the encrypted
password string this has the effect of revealing the first two
characters of the password to anyone who views the encrypted version.

=end undocumented

=item C<generate_random_password($password_length)>

Returns an alphanumeric string with the specified length
(10 characters by default). Use this function to generate passwords
and tokens.

=back

=head2 Validation

=over 4

=item C<validate_email_syntax($email)>

Do a syntax checking for a legal email address and returns 1 if
the check is successful, else returns 0.
Untaints C<$email> if successful.

=item C<validate_date($date)>

Make sure the date has the correct format and returns 1 if
the check is successful, else returns 0.

=back<|MERGE_RESOLUTION|>--- conflicted
+++ resolved
@@ -36,17 +36,10 @@
                              detaint_signed
                              html_quote url_quote url_quote_noslash xml_quote
                              css_class_quote html_light_quote url_decode
-<<<<<<< HEAD
                              i_am_cgi correct_urlbase remote_ip 
                              lsearch do_ssl_redirect_if_required use_attachbase
                              diff_arrays list
                              trim wrap_hard wrap_comment find_wrap_point makeCitations
-=======
-                             i_am_cgi correct_urlbase remote_ip
-                             do_ssl_redirect_if_required use_attachbase
-                             diff_arrays
-                             trim wrap_hard wrap_comment find_wrap_point
->>>>>>> a2a2c09c
                              format_time format_time_decimal validate_date
                              validate_time datetime_from
                              file_mod_time is_7bit_clean

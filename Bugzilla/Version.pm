--- conflicted
+++ resolved
@@ -7,14 +7,10 @@
 
 package Bugzilla::Version;
 
-<<<<<<< HEAD
-use base qw(Bugzilla::Field::Choice);
-=======
 use 5.10.1;
 use strict;
 
 use parent qw(Bugzilla::Object);
->>>>>>> 1cd8f4bd
 
 use Bugzilla::Install::Util qw(vers_cmp);
 use Bugzilla::Util;

# -*- Mode: perl; indent-tabs-mode: nil -*-
#
# The contents of this file are subject to the Mozilla Public
# License Version 1.1 (the "License"); you may not use this file
# except in compliance with the License. You may obtain a copy of
# the License at http://www.mozilla.org/MPL/
#
# Software distributed under the License is distributed on an "AS
# IS" basis, WITHOUT WARRANTY OF ANY KIND, either express or
# implied. See the License for the specific language governing
# rights and limitations under the License.
#
# The Original Code is the Bugzilla JSON Webservices Interface.
#
# The Initial Developer of the Original Code is the San Jose State
# University Foundation. Portions created by the Initial Developer
# are Copyright (C) 2008 the Initial Developer. All Rights Reserved.
#
# Contributor(s): 
#   Max Kanat-Alexander <mkanat@bugzilla.org>

package Bugzilla::WebService::Server::JSONRPC;

use strict;
use base qw(JSON::RPC::Legacy::Server::CGI Bugzilla::WebService::Server);

use Bugzilla::Error;
use Bugzilla::WebService::Constants;
use Bugzilla::WebService::Util qw(taint_data);
use Bugzilla::Util qw(correct_urlbase trim);
use MIME::Base64 qw(decode_base64 encode_base64);

use Bugzilla::Util qw(correct_urlbase trim);

#####################################
# Public JSON::RPC Method Overrides #
#####################################

sub new {
    my $class = shift;
    my $self = $class->SUPER::new(@_);
    Bugzilla->_json_server($self);
    $self->dispatch(WS_DISPATCH);
    $self->return_die_message(1);
    return $self;
}

sub create_json_coder {
    my $self = shift;
    my $json = $self->SUPER::create_json_coder(@_);
    $json->allow_blessed(1);
    $json->convert_blessed(1);
    # This may seem a little backwards, but what this really means is
    # "don't convert our utf8 into byte strings, just leave it as a
    # utf8 string."
    $json->utf8(0) if Bugzilla->params->{'utf8'};
    return $json;
}

# Override the JSON::RPC method to return our CGI object instead of theirs.
sub cgi { return Bugzilla->cgi; }

sub response {
    my ($self, $response) = @_;

    # Implement JSONP.
    if (my $callback = $self->_bz_callback) {
        my $content = $response->content;
        $response->content("$callback($content)");

    }

    # Use $cgi->header properly instead of just printing text directly.
    # This fixes various problems, including sending Bugzilla's cookies
    # properly.
    my $headers = $response->headers;
    my @header_args;
    foreach my $name ($headers->header_field_names) {
        my @values = $headers->header($name);
        $name =~ s/-/_/g;
        foreach my $value (@values) {
            push(@header_args, "-$name", $value);
        }
    }
    my $cgi = $self->cgi;
    print $cgi->header(-status => $response->code, @header_args);
    print $response->content;
}

# The JSON-RPC 1.1 GET specification is not so great--you can't specify
# data structures as parameters. However, the JSON-RPC 2.0 "JSON-RPC over
# HTTP" spec is excellent, so we are using that for GET requests, instead.
# Spec: http://groups.google.com/group/json-rpc/web/json-rpc-over-http
#
# The one exception is that we don't require the "params" argument to be
# Base64 encoded, because that is ridiculous and obnoxious for JavaScript
# clients.
sub retrieve_json_from_get {
    my $self = shift;
    my $cgi = $self->cgi;

    my %input;

    # Both version and id must be set before any errors are thrown.
    if ($cgi->param('version')) {
        $self->version(scalar $cgi->param('version'));
        $input{version} = $cgi->param('version');
    }
    else {
        $self->version('1.0');
    }

    # The JSON-RPC 2.0 spec says that any request that omits an id doesn't
    # want a response. However, in an HTTP GET situation, it's stupid to
    # expect all clients to specify some id parameter just to get a response,
    # so we don't require it.
    my $id;
    if (defined $cgi->param('id')) {
        $id = $cgi->param('id');
    }
    # However, JSON::RPC does require that an id exist in most cases, in
    # order to throw proper errors. We use the installation's urlbase as
    # the id, in this case.
    else {
        $id = correct_urlbase();
    }
    # Setting _bz_request_id here is required in case we throw errors early,
    # before _handle.
    $self->{_bz_request_id} = $input{id} = $id;

    # _bz_callback can throw an error, so we have to set it here, after we're
    # ready to throw errors.
    $self->_bz_callback(scalar $cgi->param('callback'));

    if (!$cgi->param('method')) {
        ThrowUserError('json_rpc_get_method_required');
    }
    $input{method} = $cgi->param('method');

    my $params;
    if (defined $cgi->param('params')) {
        local $@;
        $params = eval { 
            $self->json->decode(scalar $cgi->param('params')) 
        };
        if ($@) {
            ThrowUserError('json_rpc_invalid_params',
                           { params => scalar $cgi->param('params'),
                             err_msg  => $@ });
        }
    }
    elsif (!$self->version or $self->version ne '1.1') {
        $params = [];
    }
    else {
        $params = {};
    }

    $input{params} = $params;

    my $json = $self->json->encode(\%input);
    return $json;
}

#######################################
# Bugzilla::WebService Implementation #
#######################################

sub type {
    my ($self, $type, $value) = @_;
    
    # This is the only type that does something special with undef.
    if ($type eq 'boolean') {
        return $value ? JSON::true : JSON::false;
    }
    
    return JSON::null if !defined $value;

    my $retval = $value;

    if ($type eq 'int') {
        $retval = int($value);
    }
    if ($type eq 'double') {
        $retval = 0.0 + $value;
    }
    elsif ($type eq 'string') {
        # Forces string context, so that JSON will make it a string.
        $retval = "$value";
    }
    elsif ($type eq 'dateTime') {
        # ISO-8601 "YYYYMMDDTHH:MM:SS" with a literal T
        $retval = $self->datetime_format_outbound($value);
    }
    elsif ($type eq 'base64') {
        utf8::encode($value) if utf8::is_utf8($value);
        $retval = encode_base64($value, '');
    }

    return $retval;
}

sub datetime_format_outbound {
    my $self = shift;
    # YUI expects ISO8601 in UTC time; including TZ specifier
    return $self->SUPER::datetime_format_outbound(@_) . 'Z';
}

sub handle_login {
    my $self = shift;

    # If we're being called using GET, we don't allow cookie-based or Env
    # login, because GET requests can be done cross-domain, and we don't
    # want private data showing up on another site unless the user
    # explicitly gives that site their username and password. (This is
    # particularly important for JSONP, which would allow a remote site
    # to use private data without the user's knowledge, unless we had this
    # protection in place.)
    if ($self->request->method ne 'POST') {
        # XXX There's no particularly good way for us to get a parameter
        # to Bugzilla->login at this point, so we pass this information
        # around using request_cache, which is a bit of a hack. The
        # implementation of it is in Bugzilla::Auth::Login::Stack.
        Bugzilla->request_cache->{auth_no_automatic_login} = 1;
    }

    my $path = $self->path_info;
    my $class = $self->{dispatch_path}->{$path};
    my $full_method = $self->_bz_method_name;
    $full_method =~ /^\S+\.(\S+)/;
    my $method = $1;
    $self->SUPER::handle_login($class, $method, $full_method);
}

######################################
# Private JSON::RPC Method Overrides #
######################################

# Store the ID of the current call, because Bugzilla::Error will need it.
sub _handle {
    my $self = shift;
    my ($obj) = @_;
    $self->{_bz_request_id} = $obj->{id};
    return $self->SUPER::_handle(@_);
}

# Make all error messages returned by JSON::RPC go into the 100000
# range, and bring down all our errors into the normal range.
sub _error {
    my ($self, $id, $code) = (shift, shift, shift);
    # All JSON::RPC errors are less than 1000.
    if ($code < 1000) {
        $code += 100000;
    }
    # Bugzilla::Error adds 100,000 to all *our* errors, so
    # we know they came from us.
    elsif ($code > 100000) {
        $code -= 100000;
    }

    # We can't just set $_[1] because it's not always settable,
    # in JSON::RPC::Server.
    unshift(@_, $id, $code);
    my $json = $self->SUPER::_error(@_);

    # We want to always send the JSON-RPC 1.1 error format, although
    # If we're not in JSON-RPC 1.1, we don't need the silly "name" parameter.
    if (!$self->version or $self->version ne '1.1') {
        my $object = $self->json->decode($json);
        my $message = $object->{error};
        # Just assure that future versions of JSON::RPC don't change the
        # JSON-RPC 1.0 error format.
        if (!ref $message) {
            $object->{error} = {
                code    => $code,
                message => $message,
            };
            $json = $self->json->encode($object);
        }
    }
    return $json;
}

<<<<<<< HEAD
##################
# Login Handling #
##################

sub handle_login {
    my $self = shift;

    # If we're being called using GET, we don't allow cookie-based or Env
    # login, because GET requests can be done cross-domain, and we don't
    # want private data showing up on another site unless the user
    # explicitly gives that site their username and password. (This is
    # particularly important for JSONP, which would allow a remote site
    # to use private data without the user's knowledge, unless we had this
    # protection in place.)
    if ($self->request->method ne 'POST') {
        # XXX There's no particularly good way for us to get a parameter
        # to Bugzilla->login at this point, so we pass this information
        # around using request_cache, which is a bit of a hack. The
        # implementation of it is in Bugzilla::Auth::Login::Stack.
        Bugzilla->request_cache->{auth_no_automatic_login} = 1;
    }

    my $path = $self->path_info;
    my $class = $self->{dispatch_path}->{$path};
    my $full_method = $self->_bz_method_name;
    $full_method =~ /^\S+\.(\S+)/;
    my $method = $1;
    $self->SUPER::handle_login($class, $method, $full_method);
}

######################################
# Private JSON::RPC Method Overrides #
######################################

# Store the ID of the current call, because Bugzilla::Error will need it.
sub _handle {
    my $self = shift;
    my ($obj) = @_;
    $self->{_bz_request_id} = $obj->{id};
    return $self->SUPER::_handle(@_);
}

# Make all error messages returned by JSON::RPC go into the 100000
# range, and bring down all our errors into the normal range.
sub _error {
    my ($self, $id, $code) = (shift, shift, shift);
    # All JSON::RPC errors are less than 1000.
    if ($code < 1000) {
        $code += 100000;
    }
    # Bugzilla::Error adds 100,000 to all *our* errors, so
    # we know they came from us.
    elsif ($code > 100000) {
        $code -= 100000;
    }

    # We can't just set $_[1] because it's not always settable,
    # in JSON::RPC::Server.
    unshift(@_, $id, $code);
    my $json = $self->SUPER::_error(@_);

    # We want to always send the JSON-RPC 1.1 error format, although
    # If we're not in JSON-RPC 1.1, we don't need the silly "name" parameter.
    if (!$self->version or $self->version ne '1.1') {
        my $object = $self->json->decode($json);
        my $message = $object->{error};
        # Just assure that future versions of JSON::RPC don't change the
        # JSON-RPC 1.0 error format.
        if (!ref $message) {
            $object->{error} = {
                code    => $code,
                message => $message,
            };
            $json = $self->json->encode($object);
        }
    }
    return $json;
}

# This handles dispatching our calls to the appropriate class based on
# the name of the method.
sub _find_procedure {
    my $self = shift;

=======
# This handles dispatching our calls to the appropriate class based on
# the name of the method.
sub _find_procedure {
    my $self = shift;

>>>>>>> a2a2c09c
    my $method = shift;
    $self->{_bz_method_name} = $method;

    # This tricks SUPER::_find_procedure into finding the right class.
    $method =~ /^(\S+)\.(\S+)$/;
    $self->path_info($1);
    unshift(@_, $2);

    return $self->SUPER::_find_procedure(@_);
}

# This is a hacky way to do something right before methods are called.
# This is the last thing that JSON::RPC::Server::_handle calls right before
# the method is actually called.
sub _argument_type_check {
    my $self = shift;
    my $params = $self->SUPER::_argument_type_check(@_);

    # JSON-RPC 1.0 requires all parameters to be passed as an array, so
    # we just pull out the first item and assume it's an object.
    my $params_is_array;
    if (ref $params eq 'ARRAY') {
        $params = $params->[0];
        $params_is_array = 1;
    }

    taint_data($params);

    # Now, convert dateTime fields on input.
    $self->_bz_method_name =~ /^(\S+)\.(\S+)$/;
    my ($class, $method) = ($1, $2);
    my $pkg = $self->{dispatch_path}->{$class};
    my @date_fields = @{ $pkg->DATE_FIELDS->{$method} || [] };
    foreach my $field (@date_fields) {
        if (defined $params->{$field}) {
            my $value = $params->{$field};
            if (ref $value eq 'ARRAY') {
                $params->{$field} = 
                    [ map { $self->datetime_format_inbound($_) } @$value ];
            }
            else {
                $params->{$field} = $self->datetime_format_inbound($value);
            }
        }
    }
    my @base64_fields = @{ $pkg->BASE64_FIELDS->{$method} || [] };
    foreach my $field (@base64_fields) {
        if (defined $params->{$field}) {
            $params->{$field} = decode_base64($params->{$field});
        }
    }

    Bugzilla->input_params($params);

    if ($self->request->method ne 'POST') {
        # When being called using GET, we don't allow calling
        # methods that can change data. This protects us against cross-site
        # request forgeries.
<<<<<<< HEAD
        # FIXME: POST is not needed and does not protect against CSRF. We need tokens for this.
=======
>>>>>>> a2a2c09c
        if (!grep($_ eq $method, $pkg->READ_ONLY)) {
            ThrowUserError('json_rpc_post_only', 
                           { method => $self->_bz_method_name });
        }
    }

    # This is the best time to do login checks.
    $self->handle_login();

    # Bugzilla::WebService packages call internal methods like
    # $self->_some_private_method. So we have to inherit from 
    # that class as well as this Server class.
    my $new_class = ref($self) . '::' . $pkg;
    my $isa_string = 'our @ISA = qw(' . ref($self) . " $pkg)";
    eval "package $new_class;$isa_string;";
    bless $self, $new_class;

    if ($params_is_array) {
        $params = [$params];
    }

    return $params;
}

##########################
# Private Custom Methods #
##########################

# _bz_method_name is stored by _find_procedure for later use.
sub _bz_method_name {
    return $_[0]->{_bz_method_name}; 
}

sub _bz_callback {
    my ($self, $value) = @_;
    if (defined $value) {
        $value = trim($value);
        # We don't use \w because we don't want to allow Unicode here.
        if ($value !~ /^[A-Za-z0-1_\.\[\]]+$/) {
            ThrowUserError('json_rpc_invalid_callback', { callback => $value });
        }
        $self->{_bz_callback} = $value;
        # JSONP needs to be parsed by a JS parser, not by a JSON parser.
        $self->content_type('text/javascript');
    }
    return $self->{_bz_callback};
}

1;

__END__

=head1 NAME

Bugzilla::WebService::Server::JSONRPC - The JSON-RPC Interface to Bugzilla

=head1 DESCRIPTION

This documentation describes things about the Bugzilla WebService that
are specific to JSON-RPC. For a general overview of the Bugzilla WebServices,
see L<Bugzilla::WebService>.

Please note that I<everything> about this JSON-RPC interface is
B<EXPERIMENTAL>. If you want a fully stable API, please use the
C<Bugzilla::WebService::Server::XMLRPC|XML-RPC> interface.

=head1 JSON-RPC

Bugzilla supports both JSON-RPC 1.0 and 1.1. We recommend that you use
JSON-RPC 1.0 instead of 1.1, though, because 1.1 is deprecated.

At some point in the future, Bugzilla may also support JSON-RPC 2.0.

The JSON-RPC standards are described at L<http://json-rpc.org/>.

=head1 CONNECTING

The endpoint for the JSON-RPC interface is the C<jsonrpc.cgi> script in
your Bugzilla installation. For example, if your Bugzilla is at
C<bugzilla.yourdomain.com>, then your JSON-RPC client would access the
API via: C<http://bugzilla.yourdomain.com/jsonrpc.cgi>

=head2 Connecting via GET

The most powerful way to access the JSON-RPC interface is by HTTP POST.
However, for convenience, you can also access certain methods by using GET
(a normal webpage load). Methods that modify the database or cause some
action to happen in Bugzilla cannot be called over GET. Only methods that
simply return data can be used over GET.

For security reasons, when you connect over GET, cookie authentication
is not accepted. If you want to authenticate using GET, you have to
use the C<Bugzilla_login> and C<Bugzilla_password> method described at
L<Bugzilla::WebService/LOGGING IN>.

To connect over GET, simply send the values that you'd normally send for
each JSON-RPC argument as URL parameters, with the C<params> item being
a JSON string. 

The simplest example is a call to C<Bugzilla.time>:

 jsonrpc.cgi?method=Bugzilla.time

Here's a call to C<User.get>, with several parameters:

 jsonrpc.cgi?method=User.get&params=[ { "ids": [1,2], "names": ["user@domain.com"] } ]

Although in reality you would url-encode the C<params> argument, so it would
look more like this:

 jsonrpc.cgi?method=User.get&params=%5B+%7B+%22ids%22%3A+%5B1%2C2%5D%2C+%22names%22%3A+%5B%22user%40domain.com%22%5D+%7D+%5D

You can also specify C<version> as a URL parameter, if you want to specify
what version of the JSON-RPC protocol you're using, and C<id> as a URL
parameter if you want there to be a specific C<id> value in the returned
JSON-RPC response.

=head2 JSONP

When calling the JSON-RPC WebService over GET, you can use the "JSONP"
method of doing cross-domain requests, if you want to access the WebService
directly on a web page from another site. JSONP is described at
L<http://bob.pythonmac.org/archives/2005/12/05/remote-json-jsonp/>.

To use JSONP with Bugzilla's JSON-RPC WebService, simply specify a
C<callback> parameter to jsonrpc.cgi when using it via GET as described above.
For example, here's some HTML you could use to get the data from 
C<Bugzilla.time> on a remote website, using JSONP:

 <script type="text/javascript" 
         src="http://bugzilla.example.com/jsonrpc.cgi?method=Bugzilla.time&amp;callback=foo">

That would call the C<Bugzilla.time> method and pass its value to a function
called C<foo> as the only argument. All the other URL parameters (such as
C<params>, for passing in arguments to methods) that can be passed to
C<jsonrpc.cgi> during GET requests are also available, of course. The above
is just the simplest possible example.

The values returned when using JSONP are identical to the values returned
when not using JSONP, so you will also get error messages if there is an
error.

The C<callback> URL parameter may only contain letters, numbers, periods, and
the underscore (C<_>) character. Including any other characters will cause
Bugzilla to throw an error. (This error will be a normal JSON-RPC response,
not JSONP.)

=head1 PARAMETERS

For JSON-RPC 1.0, the very first parameter should be an object containing
the named parameters. For example, if you were passing two named parameters,
one called C<foo> and the other called C<bar>, the C<params> element of
your JSON-RPC call would look like:

 "params": [{ "foo": 1, "bar": "something" }]

For JSON-RPC 1.1, you can pass parameters either in the above fashion
or using the standard named-parameters mechanism of JSON-RPC 1.1.

C<dateTime> fields are strings in the standard ISO-8601 format:
C<YYYY-MM-DDTHH:MM:SSZ>, where C<T> and C<Z> are a literal T and Z,
respectively. The "Z" means that all times are in UTC timezone--times are
always returned in UTC, and should be passed in as UTC. (Note: The JSON-RPC
interface currently also accepts non-UTC times for any values passed in, if
they include a time-zone specifier that follows the ISO-8601 standard, instead
of "Z" at the end. This behavior is expected to continue into the future, but
to be fully safe for forward-compatibility with all future versions of
Bugzilla, it is safest to pass in all times as UTC with the "Z" timezone
specifier.)

C<base64> fields are strings that have been base64 encoded. Note that
although normal base64 encoding includes newlines to break up the data,
newlines within a string are not valid JSON, so you should not insert
newlines into your base64-encoded string.

All other types are standard JSON types.

=head1 ERRORS

JSON-RPC 1.0 and JSON-RPC 1.1 both return an C<error> element when they
throw an error. In Bugzilla, the error contents look like:

 { message: 'Some message here', code: 123 }

So, for example, in JSON-RPC 1.0, an error response would look like:

 { 
   result: null, 
   error: { message: 'Some message here', code: 123 }, 
   id: 1
 }

Every error has a "code", as described in L<Bugzilla::WebService/ERRORS>.
Errors with a numeric C<code> higher than 100000 are errors thrown by
the JSON-RPC library that Bugzilla uses, not by Bugzilla.

=head1 SEE ALSO

L<Bugzilla::WebService><|MERGE_RESOLUTION|>--- conflicted
+++ resolved
@@ -281,98 +281,11 @@
     return $json;
 }
 
-<<<<<<< HEAD
-##################
-# Login Handling #
-##################
-
-sub handle_login {
-    my $self = shift;
-
-    # If we're being called using GET, we don't allow cookie-based or Env
-    # login, because GET requests can be done cross-domain, and we don't
-    # want private data showing up on another site unless the user
-    # explicitly gives that site their username and password. (This is
-    # particularly important for JSONP, which would allow a remote site
-    # to use private data without the user's knowledge, unless we had this
-    # protection in place.)
-    if ($self->request->method ne 'POST') {
-        # XXX There's no particularly good way for us to get a parameter
-        # to Bugzilla->login at this point, so we pass this information
-        # around using request_cache, which is a bit of a hack. The
-        # implementation of it is in Bugzilla::Auth::Login::Stack.
-        Bugzilla->request_cache->{auth_no_automatic_login} = 1;
-    }
-
-    my $path = $self->path_info;
-    my $class = $self->{dispatch_path}->{$path};
-    my $full_method = $self->_bz_method_name;
-    $full_method =~ /^\S+\.(\S+)/;
-    my $method = $1;
-    $self->SUPER::handle_login($class, $method, $full_method);
-}
-
-######################################
-# Private JSON::RPC Method Overrides #
-######################################
-
-# Store the ID of the current call, because Bugzilla::Error will need it.
-sub _handle {
-    my $self = shift;
-    my ($obj) = @_;
-    $self->{_bz_request_id} = $obj->{id};
-    return $self->SUPER::_handle(@_);
-}
-
-# Make all error messages returned by JSON::RPC go into the 100000
-# range, and bring down all our errors into the normal range.
-sub _error {
-    my ($self, $id, $code) = (shift, shift, shift);
-    # All JSON::RPC errors are less than 1000.
-    if ($code < 1000) {
-        $code += 100000;
-    }
-    # Bugzilla::Error adds 100,000 to all *our* errors, so
-    # we know they came from us.
-    elsif ($code > 100000) {
-        $code -= 100000;
-    }
-
-    # We can't just set $_[1] because it's not always settable,
-    # in JSON::RPC::Server.
-    unshift(@_, $id, $code);
-    my $json = $self->SUPER::_error(@_);
-
-    # We want to always send the JSON-RPC 1.1 error format, although
-    # If we're not in JSON-RPC 1.1, we don't need the silly "name" parameter.
-    if (!$self->version or $self->version ne '1.1') {
-        my $object = $self->json->decode($json);
-        my $message = $object->{error};
-        # Just assure that future versions of JSON::RPC don't change the
-        # JSON-RPC 1.0 error format.
-        if (!ref $message) {
-            $object->{error} = {
-                code    => $code,
-                message => $message,
-            };
-            $json = $self->json->encode($object);
-        }
-    }
-    return $json;
-}
-
 # This handles dispatching our calls to the appropriate class based on
 # the name of the method.
 sub _find_procedure {
     my $self = shift;
 
-=======
-# This handles dispatching our calls to the appropriate class based on
-# the name of the method.
-sub _find_procedure {
-    my $self = shift;
-
->>>>>>> a2a2c09c
     my $method = shift;
     $self->{_bz_method_name} = $method;
 
@@ -431,10 +344,6 @@
         # When being called using GET, we don't allow calling
         # methods that can change data. This protects us against cross-site
         # request forgeries.
-<<<<<<< HEAD
-        # FIXME: POST is not needed and does not protect against CSRF. We need tokens for this.
-=======
->>>>>>> a2a2c09c
         if (!grep($_ eq $method, $pkg->READ_ONLY)) {
             ThrowUserError('json_rpc_post_only', 
                            { method => $self->_bz_method_name });

--- conflicted
+++ resolved
@@ -225,11 +225,7 @@
                 login_denied_text => $self->type('string', $_->disabledtext),
                 saved_searches    => [map { $self->_query_to_hash($_) } @{ $_->queries }],
             }} @$in_group;
-<<<<<<< HEAD
-    }
-=======
-    }    
->>>>>>> 275d7a9e
+    }
     else {
         @users =
             map {filter $params, {

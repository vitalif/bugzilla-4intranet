--- conflicted
+++ resolved
@@ -134,7 +134,6 @@
         version => 0
     },
     {
-<<<<<<< HEAD
         package => 'Lingua-Translit',
         module  => 'Lingua::Translit',
         version => '0.18'
@@ -143,11 +142,11 @@
         package => 'Archive-Zip',
         module  => 'Archive::Zip',
         version => '1.30'
-=======
+    },
+    {
         package => 'List-MoreUtils',
         module  => 'List::MoreUtils',
         version => 0.22,
->>>>>>> 2303cef9
     },
     );
 

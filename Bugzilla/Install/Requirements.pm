# This Source Code Form is subject to the terms of the Mozilla Public
# License, v. 2.0. If a copy of the MPL was not distributed with this
# file, You can obtain one at http://mozilla.org/MPL/2.0/.
#
# This Source Code Form is "Incompatible With Secondary Licenses", as
# defined by the Mozilla Public License, v. 2.0.

package Bugzilla::Install::Requirements;

# NOTE: This package MUST NOT "use" any Bugzilla modules other than
# Bugzilla::Constants, anywhere. We may "use" standard perl modules.
#
# Subroutines may "require" and "import" from modules, but they
# MUST NOT "use."

use 5.10.1;
use strict;

use Bugzilla::Constants;
use Bugzilla::Install::Util qw(vers_cmp install_string bin_loc);
use List::Util qw(max);
use Safe;
use Term::ANSIColor;

use parent qw(Exporter);
our @EXPORT = qw(
    REQUIRED_MODULES
    OPTIONAL_MODULES
    FEATURE_FILES

    check_requirements
    check_graphviz
    have_vers
    install_command
    map_files_to_features
);

# This is how many *'s are in the top of each "box" message printed
# by checksetup.pl.
use constant TABLE_WIDTH => 71;

# Optional Apache modules that have no Perl component to them.
# If these are installed, Bugzilla has additional functionality.
#
# The keys are the names of the modules, the values are what the module
# is called in the output of "apachectl -t -D DUMP_MODULES".
use constant APACHE_MODULES => { 
    mod_headers => 'headers_module',
    mod_env     => 'env_module',
    mod_expires => 'expires_module',
};

# These are all of the binaries that we could possibly use that can
# give us info about which Apache modules are installed.
# If we can't use "apachectl", the "httpd" binary itself takes the same
# parameters. Note that on Debian and Gentoo, there is an "apache2ctl",
# but it takes different parameters on each of those two distros, so we
# don't use apache2ctl.
use constant APACHE => qw(apachectl httpd apache2 apache);

# If we don't find any of the above binaries in the normal PATH,
# these are extra places we look.
use constant APACHE_PATH => [qw(
    /usr/sbin 
    /usr/local/sbin
    /usr/libexec
    /usr/local/libexec
)];

# The below two constants are subroutines so that they can implement
# a hook. Other than that they are actually constants.

# "package" is the perl package we're checking for. "module" is the name
# of the actual module we load with "require" to see if the package is
# installed or not. "version" is the version we need, or 0 if we'll accept
# any version.
#
# "blacklist" is an arrayref of regular expressions that describe versions that
# are 'blacklisted'--that is, even if the version is high enough, Bugzilla
# will refuse to say that it's OK to run with that version.
sub REQUIRED_MODULES {
    my $perl_ver = sprintf('%vd', $^V);
    my @modules = (
    {
        package => 'CGI.pm',
        module  => 'CGI',
        # 3.51 fixes a security problem that affects Bugzilla.
        # (bug 591165)
        version => '3.51',
    },
    {
        package => 'Digest-SHA',
        module  => 'Digest::SHA',
        version => 0
    },
    # 0.23 fixes incorrect handling of 1/2 & 3/4 timezones.
    {
        package => 'TimeDate',
        module  => 'Date::Format',
        version => '2.23'
    },
    # 0.28 fixed some important bugs in DateTime.
    {
        package => 'DateTime',
        module  => 'DateTime',
        version => '0.28'
    },
    # 0.79 is required to work on Windows Vista and Windows Server 2008.
    # As correctly detecting the flavor of Windows is not easy,
    # we require this version for all Windows installations.
    # 0.71 fixes a major bug affecting all platforms.
    {
        package => 'DateTime-TimeZone',
        module  => 'DateTime::TimeZone',
        version => ON_WINDOWS ? '0.79' : '0.71'
    },
    # 1.54 is required for Perl 5.10+. It also makes DBD::Oracle happy.
    {
        package => 'DBI',
        module  => 'DBI',
        version => (vers_cmp($perl_ver, '5.13.3') > -1) ? '1.614' : '1.54'
    },
    # 2.24 contains several useful text virtual methods.
    {
        package => 'Template-Toolkit',
        module  => 'Template',
        version => '2.24'
    },
    # 2.04 implement the "Test" method (to write to data/mailer.testfile).
    {
<<<<<<< HEAD
        package => 'Email-Sender',
        module  => 'Email::Sender',
        version => '1.3'
=======
        package => 'Email-Send',
        module  => 'Email::Send',
        version => ON_WINDOWS ? '2.16' : '2.04',
        blacklist => ['^2\.196$']
>>>>>>> 1cd8f4bd
    },
    {
        package => 'Email-MIME',
        module  => 'Email::MIME',
        # This fixes a memory leak in walk_parts that affected jobqueue.pl.
        version => '1.904'
    },
    {
        package => 'URI',
        module  => 'URI',
        # This version properly handles a semicolon as the delimiter
        # in a URL query string.
        version => '1.37',
    },
    {
        package => 'Lingua-Translit',
        module  => 'Lingua::Translit',
        version => '0.18'
    },
    {
        package => 'Archive-Zip',
        module  => 'Archive::Zip',
        version => '1.30'
    },
    {
        package => 'List-MoreUtils',
        module  => 'List::MoreUtils',
        version => 0.22,
    },
    {
        package => 'Math-Random-ISAAC',
        module  => 'Math::Random::ISAAC',
        version => '1.0.1',
    },
    );

    if (ON_WINDOWS) {
        push(@modules, {
            package => 'Win32',
            module  => 'Win32',
            # 0.35 fixes a memory leak in GetOSVersion, which we use.
            version => 0.35,
        }, 
        {
            package => 'Win32-API',
            module  => 'Win32::API',
            # 0.55 fixes a bug with char* that might affect Bugzilla::RNG.
            version => '0.55',
        });
    }

    my $extra_modules = _get_extension_requirements('REQUIRED_MODULES');
    push(@modules, @$extra_modules);
    return \@modules;
};

sub OPTIONAL_MODULES {
    my $perl_ver = sprintf('%vd', $^V);
    my @modules = (
    {
        package => 'GD',
        module  => 'GD',
        version => '1.20',
        feature => [qw(graphical_reports new_charts old_charts)],
    },
    {
        package => 'Chart',
        module  => 'Chart::Lines',
        # Versions below 2.1 cannot be detected accurately.
        version => '2.1',
        feature => [qw(new_charts old_charts)],
    },
    {
        package => 'Template-GD',
        # This module tells us whether or not Template-GD is installed
        # on Template-Toolkits after 2.14, and still works with 2.14 and lower.
        module  => 'Template::Plugin::GD::Image',
        version => 0,
        feature => ['graphical_reports'],
    },
    {
        package => 'GDTextUtil',
        module  => 'GD::Text',
        version => 0,
        feature => ['graphical_reports'],
    },
    {
        package => 'GDGraph',
        module  => 'GD::Graph',
        version => 0,
        feature => ['graphical_reports'],
    },
    {
        package => 'MIME-tools',
        # MIME::Parser is packaged as MIME::Tools on ActiveState Perl
        module  => ON_WINDOWS ? 'MIME::Tools' : 'MIME::Parser',
        version => '5.406',
        feature => ['moving'],
    },
    {
        package => 'libwww-perl',
        module  => 'LWP::UserAgent',
        version => 0,
        feature => ['updates'],
    },
    {
        package => 'XML-Twig',
        module  => 'XML::Twig',
        version => 0,
        feature => ['moving', 'updates'],
    },
    {
        package => 'PatchReader',
        module  => 'PatchReader',
        # 0.9.6 fixes two notable bugs and significantly improves the UX.
        version => '0.9.6',
        feature => ['patch_viewer'],
    },
    {
        package => 'perl-ldap',
        module  => 'Net::LDAP',
        version => 0,
        feature => ['auth_ldap'],
    },
    {
        package => 'Authen-SASL',
        module  => 'Authen::SASL',
        version => 0,
        feature => ['smtp_auth'],
    },
    {
        package => 'Net-SMTP-SSL',
        module  => 'Net::SMTP::SSL',
        version => 1.01,
        feature => ['smtp_ssl'],
    },
    {
        package => 'RadiusPerl',
        module  => 'Authen::Radius',
        version => 0,
        feature => ['auth_radius'],
    },
    {
        package => 'SOAP-Lite',
        module  => 'SOAP::Lite',
        # Fixes various bugs, including 542931 and 552353 + stops
        # throwing warnings with Perl 5.12.
        version => '0.712',
        feature => ['xmlrpc'],
    },
    {
        package => 'JSON-RPC',
        module  => 'JSON::RPC',
        version => 0,
        feature => ['jsonrpc'],
    },
    {
        package => 'JSON-XS',
        module  => 'JSON::XS',
        # 2.0 is the first version that will work with JSON::RPC.
        version => '2.0',
        feature => ['jsonrpc_faster'],
    },
    {
        package => 'Test-Taint',
        module  => 'Test::Taint',
        # 1.06 no longer throws warnings with Perl 5.10+.
        version => 1.06,
        feature => ['jsonrpc', 'xmlrpc'],
    },
    {
        # We need the 'utf8_mode' method of HTML::Parser, for HTML::Scrubber.
        package => 'HTML-Parser',
        module  => 'HTML::Parser',
        version => (vers_cmp($perl_ver, '5.13.3') > -1) ? '3.67' : '3.40',
        feature => ['html_desc'],
    },
    {
        package => 'HTML-Scrubber',
        module  => 'HTML::Scrubber',
        version => 0,
        feature => ['html_desc'],
    },
    {
        # we need version 2.21 of Encode for mime_name
        package => 'Encode',
        module  => 'Encode',
        version => 2.21,
        feature => ['detect_charset'],
    },
    {
        package => 'Encode-Detect',
        module  => 'Encode::Detect',
        version => 0,
        feature => ['detect_charset'],
    },

    # Inbound Email
    {
        package => 'Email-Reply',
        module  => 'Email::Reply',
        version => 0,
        feature => ['inbound_email'],
    },
    {
        package => 'HTML-FormatText-WithLinks',
        module  => 'HTML::FormatText::WithLinks',
        # We need 0.13 to set the "bold" marker to "*".
        version => '0.13',
        feature => ['inbound_email'],
    },

    # Mail Queueing
    {
        package => 'TheSchwartz',
        module  => 'TheSchwartz',
        version => 0,
        feature => ['jobqueue'],
    },
    {
        package => 'Daemon-Generic',
        module  => 'Daemon::Generic',
        version => 0,
        feature => ['jobqueue'],
    },

    # mod_perl
    {
        package => 'mod_perl',
        module  => 'mod_perl2',
        version => '1.999022',
        feature => ['mod_perl'],
    },
    {
        package => 'Math-Random-Secure',
        module  => 'Math::Random::Secure',
        version => '0.05',
        feature => ['rand_security'],
    },

    # Snowball stemmers in full-text search
    {
        package => 'Lingua-Stem-Snowball',
        module  => 'Lingua::Stem::Snowball',
        version => 0,
        feature => ['fulltext_stem'],
    },

    {
        package => 'Apache-SizeLimit',
        module  => 'Apache2::SizeLimit',
        # 0.96 properly determines process size on Linux.
        version => '0.96',
        feature => ['mod_perl'],
    },

    # typesniffer
    {
        package => 'File-MimeInfo',
        module  => 'File::MimeInfo::Magic',
        version => '0',
        feature => ['typesniffer'],
    },
    {
        package => 'IO-stringy',
        module  => 'IO::Scalar',
        version => '0',
        feature => ['typesniffer'],
    },
    );

    my $extra_modules = _get_extension_requirements('OPTIONAL_MODULES');
    push(@modules, @$extra_modules);
    return \@modules;
};

# This maps features to the files that require that feature in order
# to compile. It is used by t/001compile.t and mod_perl.pl.
use constant FEATURE_FILES => (
    jsonrpc       => ['Bugzilla/WebService/Server/JSONRPC.pm', 'jsonrpc.cgi'],
    xmlrpc        => ['Bugzilla/WebService/Server/XMLRPC.pm', 'xmlrpc.cgi',
                      'Bugzilla/WebService.pm', 'Bugzilla/WebService/*.pm'],
    moving        => ['importxml.pl'],
    auth_ldap     => ['Bugzilla/Auth/Verify/LDAP.pm'],
    auth_radius   => ['Bugzilla/Auth/Verify/RADIUS.pm'],
    inbound_email => ['email_in.pl'],
    jobqueue      => ['Bugzilla/Job/*', 'Bugzilla/JobQueue.pm',
                      'Bugzilla/JobQueue/*', 'jobqueue.pl'],
    patch_viewer  => ['Bugzilla/Attachment/PatchReader.pm'],
    updates       => ['Bugzilla/Update.pm'],
);

# This implements the REQUIRED_MODULES and OPTIONAL_MODULES stuff
# described in in Bugzilla::Extension.
sub _get_extension_requirements
{
    my ($function) = @_;
    Bugzilla::Extension::load_all();
    my $modules = [];
    if ($function eq 'REQUIRED_MODULES' || $function eq 'OPTIONAL_MODULES')
    {
        no strict 'refs';
        $function = 'Bugzilla::Extension::'.lc($function);
        foreach (Bugzilla::Extension::loaded())
        {
            if (my $em = &$function($_))
            {
                ref $_->{feature} or $_->{feature} = [ $_->{feature} ] for @$em;
                push @$modules, @$em;
            }
        }
    }
    return $modules;
}

sub check_requirements {
    my ($output) = @_;

    print "\n", install_string('checking_modules'), "\n" if $output;
    my $root = ROOT_USER;
    my $missing = _check_missing(REQUIRED_MODULES, $output);

    print "\n", install_string('checking_dbd'), "\n" if $output;
    my $have_one_dbd = 0;
    my $db_modules = DB_MODULE;
    foreach my $db (keys %$db_modules) {
        my $dbd = $db_modules->{$db}->{dbd};
        $have_one_dbd = 1 if have_vers($dbd, $output);
    }

    print "\n", install_string('checking_optional'), "\n" if $output;
    my $missing_optional = _check_missing(OPTIONAL_MODULES, $output);

    my $missing_apache = _missing_apache_modules(APACHE_MODULES, $output);

    # If we're running on Windows, reset the input line terminator so that
    # console input works properly - loading CGI tends to mess it up
    $/ = "\015\012" if ON_WINDOWS;

    my $pass = !scalar(@$missing) && $have_one_dbd;
    return {
        pass     => $pass,
        one_dbd  => $have_one_dbd,
        missing  => $missing,
        optional => $missing_optional,
        apache   => $missing_apache,
        any_missing => !$pass || scalar(@$missing_optional),
    };
}

# A helper for check_requirements
sub _check_missing {
    my ($modules, $output) = @_;

    my @missing;
    foreach my $module (@$modules) {
        unless (have_vers($module, $output)) {
            push(@missing, $module);
        }
    }

    return \@missing;
}

sub _missing_apache_modules {
    my ($modules, $output) = @_;
    my $apachectl = _get_apachectl();
    return [] if !$apachectl;
    my $command = "$apachectl -t -D DUMP_MODULES";
    my $cmd_info = `$command 2>&1`;
    # If apachectl returned a value greater than 0, then there was an
    # error parsing Apache's configuration, and we can't check modules.
    my $retval = $?;
    if ($retval > 0) {
        print STDERR install_string('apachectl_failed', 
            { command => $command, root => ROOT_USER }), "\n";
        return [];
    }
    my @missing;
    foreach my $module (keys %$modules) {
        my $ok = _check_apache_module($module, $modules->{$module}, 
                                      $cmd_info, $output);
        push(@missing, $module) if !$ok;
    }
    return \@missing;
}

sub _get_apachectl {
    foreach my $bin_name (APACHE) {
        my $bin = bin_loc($bin_name);
        return $bin if $bin;
    }
    # Try again with a possibly different path.
    foreach my $bin_name (APACHE) {
        my $bin = bin_loc($bin_name, APACHE_PATH);
        return $bin if $bin;
    }
    return undef;
}

sub _check_apache_module {
    my ($module, $config_name, $mod_info, $output) = @_;
    my $ok;
    if ($mod_info =~ /^\s+\Q$config_name\E\b/m) {
        $ok = 1;
    }
    if ($output) {
        _checking_for({ package => $module, ok => $ok });
    }
    return $ok;
}

sub print_module_instructions {
    my ($check_results, $output) = @_;

    # First we print the long explanatory messages.

    if (scalar @{$check_results->{missing}}) {
        print install_string('modules_message_required');
    }

    if (!$check_results->{one_dbd}) {
        print install_string('modules_message_db');
    }

    if (my @missing = @{$check_results->{optional}} and $output) {
        print install_string('modules_message_optional');
        # Now we have to determine how large the table cols will be.
        my $longest_name = max(map(length($_->{package}), @missing));

        # The first column header is at least 11 characters long.
        $longest_name = 11 if $longest_name < 11;

        # The table is TABLE_WIDTH characters long. There are seven mandatory
        # characters (* and space) in the string. So, we have a total
        # of TABLE_WIDTH - 7 characters to work with.
        my $remaining_space = (TABLE_WIDTH - 7) - $longest_name;
        print '*' x TABLE_WIDTH . "\n";
        printf "* \%${longest_name}s * %-${remaining_space}s *\n",
               'MODULE NAME', 'ENABLES FEATURE(S)';
        print '*' x TABLE_WIDTH . "\n";
        foreach my $package (@missing) {
            printf "* \%${longest_name}s * %-${remaining_space}s *\n",
                   $package->{package}, 
                   _translate_feature($package->{feature});
        }
    }

    if (my @missing = @{ $check_results->{apache} }) {
        print install_string('modules_message_apache');
        my $missing_string = join(', ', @missing);
        my $size = TABLE_WIDTH - 7;
        printf "*    \%-${size}s *\n", $missing_string;
        my $spaces = TABLE_WIDTH - 2;
        print "*", (' ' x $spaces), "*\n";
    }

    my $need_module_instructions =  
        ( (!$output and @{$check_results->{missing}})
          or ($output and $check_results->{any_missing}) ) ? 1 : 0;

    # We only print the PPM repository note if we have to.
    my $perl_ver = sprintf('%vd', $^V);
    if ($need_module_instructions && ON_ACTIVESTATE && vers_cmp($perl_ver, '5.12') < 0) {
        my $url_to_theory58S = 'http://cpan.uwinnipeg.ca/PPMPackages/10xx/';
        print colored(
            install_string('ppm_repo_add', 
                           { theory_url => $url_to_theory58S }),
            COLOR_ERROR);
    }

    if ($need_module_instructions or @{ $check_results->{apache} }) {
        # If any output was required, we want to close the "table"
        print "*" x TABLE_WIDTH . "\n";
    }

    # And now we print the actual installation commands.

    if (my @missing = @{$check_results->{optional}} and $output) {
        print install_string('commands_optional') . "\n\n";
        foreach my $module (@missing) {
            my $command = install_command($module);
            printf "%15s: $command\n", $module->{package};
        }
        print "\n";
    }

    if (!$check_results->{one_dbd}) {
        print install_string('commands_dbd') . "\n";
        my %db_modules = %{DB_MODULE()};
        foreach my $db (keys %db_modules) {
            my $command = install_command($db_modules{$db}->{dbd});
            printf "%10s: \%s\n", $db_modules{$db}->{name}, $command;
        }
        print "\n";
    }

    if (my @missing = @{$check_results->{missing}}) {
        print colored(install_string('commands_required'), COLOR_ERROR), "\n";
        foreach my $package (@missing) {
            my $command = install_command($package);
            print "    $command\n";
        }
    }

    if ($output && $check_results->{any_missing} && !ON_ACTIVESTATE
        && !$check_results->{hide_all}) 
    {
        print install_string('install_all', { perl => $^X });
    }
    if (!$check_results->{pass}) {
        print colored(install_string('installation_failed'), COLOR_ERROR),
              "\n\n";
    }
}

sub _translate_feature {
    my $features = shift;
    $features = [$features] if !ref $features;
    my @strings;
    foreach my $feature (@$features) {
        push(@strings, install_string("feature_$feature"));
    }
    return join(', ', @strings);
}

sub check_graphviz {
    my ($output) = @_;

    my $webdotbase = Bugzilla->params->{'webdotbase'};
    return 1 if $webdotbase =~ /^https?:/;

    my $return;
    $return = 1 if -x $webdotbase;

    if ($output) {
        _checking_for({ package => 'GraphViz', ok => $return });
    }

    if (!$return) {
        print install_string('bad_executable', { bin => $webdotbase }), "\n";
    }

    my $webdotdir = bz_locations()->{'webdotdir'};
    # Check .htaccess allows access to generated images
    if (-e "$webdotdir/.htaccess") {
        my $htaccess = new IO::File("$webdotdir/.htaccess", 'r') 
            || die "$webdotdir/.htaccess: " . $!;
        if (!grep(/png/, $htaccess->getlines)) {
            print STDERR install_string('webdot_bad_htaccess',
                                        { dir => $webdotdir }), "\n";
        }
        $htaccess->close;
    }

    return $return;
}

# This was originally clipped from the libnet Makefile.PL, adapted here to
# use the below vers_cmp routine for accurate version checking.
sub have_vers {
    my ($params, $output) = @_;
    my $module  = $params->{module};
    my $package = $params->{package};
    if (!$package) {
        $package = $module;
        $package =~ s/::/-/g;
    }
    my $wanted  = $params->{version};

    eval "require $module;";
    # Don't let loading a module change the output-encoding of STDOUT
    # or STDERR. (CGI.pm tries to set "binmode" on these file handles when
    # it's loaded, and other modules may do the same in the future.)
    Bugzilla::Install::Util::set_output_encoding();

    # VERSION is provided by UNIVERSAL::, and can be called even if
    # the module isn't loaded.
    my $vnum = $module->VERSION || -1;

    # CGI's versioning scheme went 2.75, 2.751, 2.752, 2.753, 2.76
    # That breaks the standard version tests, so we need to manually correct
    # the version
    if ($module eq 'CGI' && $vnum =~ /(2\.7\d)(\d+)/) {
        $vnum = $1 . "." . $2;
    }
    # CPAN did a similar thing, where it has versions like 1.9304.
    if ($module eq 'CPAN' and $vnum =~ /^(\d\.\d{2})\d{2}$/) {
        $vnum = $1;
    }

    my $vok = (vers_cmp($vnum,$wanted) > -1);
    my $blacklisted;
    if ($vok && $params->{blacklist}) {
        $blacklisted = grep($vnum =~ /$_/, @{$params->{blacklist}});
        $vok = 0 if $blacklisted;
    }

    if ($output) {
        _checking_for({ 
            package => $package, ok => $vok, wanted => $wanted,
            found   => $vnum, blacklisted => $blacklisted
        });
    }
    
    return $vok ? 1 : 0;
}

sub _checking_for {
    my ($params) = @_;
    my ($package, $ok, $wanted, $blacklisted, $found) = 
        @$params{qw(package ok wanted blacklisted found)};

    my $ok_string = $ok ? install_string('module_ok') : '';

    # If we're actually checking versions (like for Perl modules), then
    # we have some rather complex logic to determine what we want to 
    # show. If we're not checking versions (like for GraphViz) we just
    # show "ok" or "not found".
    if (exists $params->{found}) {
        my $found_string;
        # We do a string compare in case it's non-numeric. We make sure
        # it's not a version object as negative versions are forbidden.
        if ($found && !ref($found) && $found eq '-1') {
            $found_string = install_string('module_not_found');
        }
        elsif ($found) {
            $found_string = install_string('module_found', { ver => $found });
        }
        else {
            $found_string = install_string('module_unknown_version');
        }
        $ok_string = $ok ? "$ok_string: $found_string" : $found_string;
    }
    elsif (!$ok) {
        $ok_string = install_string('module_not_found');
    }

    my $black_string = $blacklisted ? install_string('blacklisted') : '';
    my $want_string  = $wanted ? "v$wanted" : install_string('any');

    my $str = sprintf "%s %20s %-11s $ok_string $black_string\n",
                install_string('checking_for'), $package, "($want_string)";
    print $ok ? $str : colored($str, COLOR_ERROR);
}

sub install_command {
    my $module = shift;
    my ($command, $package);

    if (ON_ACTIVESTATE) {
        $command = 'ppm install %s';
        $package = $module->{package};
    }
    else {
        $command = "$^X install-module.pl \%s";
        # Non-Windows installations need to use module names, because
        # CPAN doesn't understand package names.
        $package = $module->{module};
    }
    return sprintf $command, $package;
}

# This does a reverse mapping for FEATURE_FILES.
sub map_files_to_features {
    my %features = FEATURE_FILES;
    my %files;
    foreach my $feature (keys %features) {
        my @my_files = @{ $features{$feature} };
        foreach my $pattern (@my_files) {
            foreach my $file (glob $pattern) {
                $files{$file} = $feature;
            }
        }
    }
    return \%files;
}

1;

__END__

=head1 NAME

Bugzilla::Install::Requirements - Functions and variables dealing
  with Bugzilla's perl-module requirements.

=head1 DESCRIPTION

This module is used primarily by C<checksetup.pl> to determine whether
or not all of Bugzilla's prerequisites are installed. (That is, all the
perl modules it requires.)

=head1 CONSTANTS

=over

=item C<REQUIRED_MODULES>

An arrayref of hashrefs that describes the perl modules required by 
Bugzilla. The hashes have three keys: 

=over

=item C<package> - The name of the Perl package that you'd find on
CPAN for this requirement. 

=item C<module> - The name of a module that can be passed to the
C<install> command in C<CPAN.pm> to install this module.

=item C<version> - The version of this module that we require, or C<0>
if any version is acceptable.

=back

=item C<OPTIONAL_MODULES>

An arrayref of hashrefs that describes the perl modules that add
additional features to Bugzilla if installed. Its hashes have all
the fields of L</REQUIRED_MODULES>, plus a C<feature> item--an arrayref
of strings that describe what features require this module.

=item C<FEATURE_FILES>

A hashref that describes what files should only be compiled if a certain
feature is enabled. The feature is the key, and the values are arrayrefs
of file names (which are passed to C<glob>, so shell patterns work).

=back


=head1 SUBROUTINES

=over 4

=item C<check_requirements>

=over

=item B<Description>

This checks what optional or required perl modules are installed, like
C<checksetup.pl> does.

=item B<Params>

=over

=item C<$output> - C<true> if you want the function to print out information
about what it's doing, and the versions of everything installed.

=back

=item B<Returns>

A hashref containing these values:

=over

=item C<pass> - Whether or not we have all the mandatory requirements.

=item C<missing> - An arrayref containing any required modules that
are not installed or that are not up-to-date. Each item in the array is
a hashref in the format of items from L</REQUIRED_MODULES>.

=item C<optional> - The same as C<missing>, but for optional modules.

=item C<apache> - The name of each optional Apache module that is missing.

=item C<have_one_dbd> - True if at least one C<DBD::> module is installed.

=item C<any_missing> - True if there are any missing Perl modules, even
optional modules.

=back

=back

=item C<check_graphviz($output)>

Description: Checks if the graphviz binary specified in the 
  C<webdotbase> parameter is a valid binary, or a valid URL.

Params:      C<$output> - C<$true> if you want the function to
                 print out information about what it's doing.

Returns:     C<1> if the check was successful, C<0> otherwise.

=item C<have_vers($module, $output)>

 Description: Tells you whether or not you have the appropriate
              version of the module requested. It also prints
              out a message to the user explaining the check
              and the result.

 Params:      C<$module> - A hashref, in the format of an item from 
                           L</REQUIRED_MODULES>.
              C<$output> - Set to true if you want this function to
                           print information to STDOUT about what it's
                           doing.

 Returns:   C<1> if you have the module installed and you have the
            appropriate version. C<0> otherwise.

=item C<install_command($module)>

 Description: Prints out the appropriate command to install the
              module specified, depending on whether you're
              on Windows or Linux.

 Params:      C<$module> - A hashref, in the format of an item from
                           L</REQUIRED_MODULES>.

 Returns:     nothing

=item C<map_files_to_features>

Returns a hashref where file names are the keys and the value is the feature
that must be enabled in order to compile that file.

=back

=head1 B<Methods in need of POD>

=over

=item print_module_instructions

=back<|MERGE_RESOLUTION|>--- conflicted
+++ resolved
@@ -128,16 +128,9 @@
     },
     # 2.04 implement the "Test" method (to write to data/mailer.testfile).
     {
-<<<<<<< HEAD
         package => 'Email-Sender',
         module  => 'Email::Sender',
         version => '1.3'
-=======
-        package => 'Email-Send',
-        module  => 'Email::Send',
-        version => ON_WINDOWS ? '2.16' : '2.04',
-        blacklist => ['^2\.196$']
->>>>>>> 1cd8f4bd
     },
     {
         package => 'Email-MIME',

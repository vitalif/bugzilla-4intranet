# -*- Mode: perl; indent-tabs-mode: nil -*-
#
# The contents of this file are subject to the Mozilla Public
# License Version 1.1 (the "License"); you may not use this file
# except in compliance with the License. You may obtain a copy of
# the License at http://www.mozilla.org/MPL/
#
# Software distributed under the License is distributed on an "AS
# IS" basis, WITHOUT WARRANTY OF ANY KIND, either express or
# implied. See the License for the specific language governing
# rights and limitations under the License.
#
# The Original Code is the Bugzilla Bug Tracking System.
#
# Contributor(s): Max Kanat-Alexander <mkanat@bugzilla.org>
#                 Bill Barry <after.fallout@gmail.com>

package Bugzilla::Install::Filesystem;

# NOTE: This package may "use" any modules that it likes,
# and localconfig is available. However, all functions in this
# package should assume that:
#
# * Templates are not available.
# * Files do not have the correct permissions.
# * The database does not exist.

use strict;

use Bugzilla::Constants;
use Bugzilla::Error;
use Bugzilla::Install::Localconfig;
use Bugzilla::Install::Util qw(install_string);
use Bugzilla::Util;

use File::Find;
use File::Path;
use File::Basename;
use File::Copy qw(move);
use IO::File;
use POSIX ();

use base qw(Exporter);
our @EXPORT = qw(
    update_filesystem
    create_htaccess
    fix_all_file_permissions
    fix_file_permissions
);

use constant HT_DEFAULT_DENY => <<EOT;
# nothing in this directory is retrievable unless overridden by an .htaccess
# in a subdirectory
deny from all
EOT

# This looks like a constant because it effectively is, but
# it has to call other subroutines and read the current filesystem,
# so it's defined as a sub. This is not exported, so it doesn't have
# a perldoc. However, look at the various hashes defined inside this 
# function to understand what it returns. (There are comments throughout.)
#
# The rationale for the file permissions is that there is a group the
# web server executes the scripts as, so the cgi scripts should not be writable
# by this group. Otherwise someone may find it possible to change the cgis
# when exploiting some security flaw somewhere (not necessarily in Bugzilla!)
sub FILESYSTEM {
    my $datadir       = bz_locations()->{'datadir'};
    my $attachdir     = bz_locations()->{'attachdir'};
    my $extensionsdir = bz_locations()->{'extensionsdir'};
    my $webdotdir     = bz_locations()->{'webdotdir'};
    my $templatedir   = bz_locations()->{'templatedir'};
    my $libdir        = bz_locations()->{'libpath'};
    my $extlib        = bz_locations()->{'ext_libpath'};
    my $skinsdir      = bz_locations()->{'skinsdir'};
    my $localconfig   = bz_locations()->{'localconfig'};
    my $graphsdir     = bz_locations()->{'graphsdir'};

    # We want to set the permissions the same for all localconfig files
    # across all PROJECTs, so we do something special with $localconfig,
    # lower down in the permissions section.
    if ($ENV{PROJECT}) {
        $localconfig =~ s/\.\Q$ENV{PROJECT}\E$//;
    }

    my $ws_group      = Bugzilla->localconfig->{'webservergroup'};
    my $use_suexec    = Bugzilla->localconfig->{'use_suexec'};

    # The set of permissions that we use:

    # FILES
    # Executable by the web server
    my $ws_executable = $ws_group ? 0750 : 0755;
    # Executable by the owner only.
    my $owner_executable = 0700;
    # Readable by the web server.
    my $ws_readable = ($ws_group && !$use_suexec) ? 0640 : 0644;
    # Readable by the owner only.
    my $owner_readable = 0600;
    # Writeable by the web server.
    my $ws_writeable = $ws_group ? 0660 : 0666;

    # Script-readable files that should not be world-readable under suexec.
    my $script_readable = $use_suexec ? 0640 : $ws_readable;

    # DIRECTORIES
    # Readable by the web server.
    my $ws_dir_readable  = ($ws_group && !$use_suexec) ? 0750 : 0755;
    # Readable only by the owner.
    my $owner_dir_readable = 0700;
    # Writeable by the web server.
    my $ws_dir_writeable = $ws_group ? 0770 : 01777;
    # The web server can overwrite files owned by other users, 
    # in this directory.
    my $ws_dir_full_control = $ws_group ? 0770 : 0777;

    # Note: When being processed by checksetup, these have their permissions
    # set in this order: %all_dirs, %recurse_dirs, %all_files.
    #
    # Each is processed in alphabetical order of keys, so shorter keys
    # will have their permissions set before longer keys (thus setting
    # the permissions on parent directories before setting permissions
    # on their children).

    # --- FILE PERMISSIONS (Non-created files) --- #
    my %files = (
        '*'               => { perms => $ws_readable },
        '*.cgi'           => { perms => $ws_executable },
        'whineatnews.pl'  => { perms => $ws_executable },
        'collectstats.pl' => { perms => $ws_executable },
        'checksetup.pl'   => { perms => $owner_executable },
        'importxml.pl'    => { perms => $ws_executable },
        'runtests.pl'     => { perms => $owner_executable },
        'testserver.pl'   => { perms => $ws_executable },
        'whine.pl'        => { perms => $ws_executable },
        'tr_importxml.pl' => { perms => $ws_executable },
        'customfield.pl'  => { perms => $owner_executable },
        'email_in.pl'     => { perms => $ws_executable },
        'sanitycheck.pl'  => { perms => $ws_executable },
        'jobqueue.pl'     => { perms => $owner_executable },
        'migrate.pl'      => { perms => $owner_executable },
        'install-module.pl' => { perms => $owner_executable },

        # Set the permissions for localconfig the same across all
        # PROJECTs.
        $localconfig       => { perms => $script_readable },
        "$localconfig.*"   => { perms => $script_readable },
        "$localconfig.old" => { perms => $owner_readable },

        'contrib/README'       => { perms => $owner_readable },
        'contrib/*/README'     => { perms => $owner_readable },
        'docs/makedocs.pl'     => { perms => $owner_executable },
        'docs/style.css'       => { perms => $ws_readable },
        'docs/*/rel_notes.txt' => { perms => $ws_readable },
        'docs/*/README.docs'   => { perms => $owner_readable },
        "$datadir/params" => { perms => $ws_writeable },
        "$datadir/old-params.txt" => { perms => $owner_readable },
        "$extensionsdir/create.pl" => { perms => $owner_executable },
    );

    # Directories that we want to set the perms on, but not
    # recurse through. These are directories we didn't create
    # in checkesetup.pl.
    my %non_recurse_dirs = (
        '.'  => $ws_dir_readable,
        docs => $ws_dir_readable,
    );

    # This sets the permissions for each item inside each of these 
    # directories, including the directory itself. 
    # 'CVS' directories are special, though, and are never readable by 
    # the webserver.
    my %recurse_dirs = (
        # Writeable directories
        "$datadir/template" => { files => $ws_readable, 
                                  dirs => $ws_dir_full_control },
         $attachdir         => { files => $ws_writeable,
                                  dirs => $ws_dir_writeable },
         $webdotdir         => { files => $ws_writeable,
                                  dirs => $ws_dir_writeable },
         $graphsdir         => { files => $ws_writeable,
                                  dirs => $ws_dir_writeable },

         # Readable directories
         "$datadir/mining"     => { files => $ws_readable,
                                     dirs => $ws_dir_readable },
         "$libdir/Bugzilla"    => { files => $ws_readable,
                                     dirs => $ws_dir_readable },
         $extlib               => { files => $ws_readable,
                                     dirs => $ws_dir_readable },
         "$libdir/testopia"    => { files => $ws_readable,
                                     dirs => $ws_dir_readable },
         $templatedir          => { files => $ws_readable,
                                     dirs => $ws_dir_readable },
         $extensionsdir        => { files => $ws_readable,
                                     dirs => $ws_dir_readable },
         images                => { files => $ws_readable,
                                     dirs => $ws_dir_readable },
         css                   => { files => $ws_readable,
                                     dirs => $ws_dir_readable },
         js                    => { files => $ws_readable,
                                     dirs => $ws_dir_readable },
         $skinsdir             => { files => $ws_readable,
                                     dirs => $ws_dir_readable },
         t                     => { files => $owner_readable,
                                     dirs => $owner_dir_readable },
         'testopia/t'          => { files => $owner_readable,
                                      dirs => $owner_dir_readable },
         'docs/*/html'         => { files => $ws_readable,
                                     dirs => $ws_dir_readable },
         'docs/*/pdf'          => { files => $ws_readable,
                                     dirs => $ws_dir_readable },
         'docs/*/txt'          => { files => $ws_readable,
                                     dirs => $ws_dir_readable },
         'docs/*/images'       => { files => $ws_readable,
                                     dirs => $ws_dir_readable },
         'docs/lib'            => { files => $owner_readable,
                                     dirs => $owner_dir_readable },
         'docs/*/xml'          => { files => $owner_readable,
                                     dirs => $owner_dir_readable },
         'contrib'             => { files => $owner_executable,
                                     dirs => $owner_dir_readable, },
         '.bzr'                => { files => $owner_readable,
                                     dirs => $owner_dir_readable },
    );

    # --- FILES TO CREATE --- #

    # The name of each directory that we should actually *create*,
    # pointing at its default permissions.
    my %create_dirs = (
        $datadir                => $ws_dir_full_control,
        "$datadir/mining"       => $ws_dir_readable,
        "$datadir/extensions"   => $ws_dir_readable,
        $attachdir              => $ws_dir_writeable,
        $extensionsdir          => $ws_dir_readable,
        $graphsdir              => $ws_dir_writeable,
        $webdotdir              => $ws_dir_writeable,
        "$skinsdir/custom"      => $ws_dir_readable,
        "$skinsdir/contrib"     => $ws_dir_readable,
    );

    # The name of each file, pointing at its default permissions and
    # default contents.
    my %create_files = (
        "$datadir/extensions/additional" => { perms    => $ws_readable, 
                                              contents => '' },
        # We create this file so that it always has the right owner
        # and permissions. Otherwise, the webserver creates it as
        # owned by itself, which can cause problems if jobqueue.pl
        # or something else is not running as the webserver or root.
        "$datadir/mailer.testfile" => { perms    => $ws_writeable,
                                        contents => '' },
    );

    # Each standard stylesheet has an associated custom stylesheet that
    # we create. Also, we create placeholders for standard stylesheets
    # for contrib skins which don't provide them themselves.
    foreach my $skin_dir ("$skinsdir/custom", <$skinsdir/contrib/*>) {
        next if basename($skin_dir) =~ /^cvs$/i;
        foreach my $base_css (<$skinsdir/standard/*.css>) {
            _add_custom_css($skin_dir, basename($base_css), \%create_files, $ws_readable);
        }
        foreach my $dir_css (<$skinsdir/standard/*/*.css>) {
            $dir_css =~ s{.+?([^/]+/[^/]+)$}{$1};
            _add_custom_css($skin_dir, $dir_css, \%create_files, $ws_readable);
        }
    }

    # Because checksetup controls the creation of index.html separately
    # from all other files, it gets its very own hash.
    my %index_html = (
        'index.html' => { perms => $ws_readable, contents => <<EOT
<!DOCTYPE HTML PUBLIC "-//W3C//DTD HTML 4.01 Transitional//EN">
<html>
<head>
  <meta http-equiv="Refresh" content="0; URL=index.cgi">
</head>
<body>
  <h1>I think you are looking for <a href="index.cgi">index.cgi</a></h1>
</body>
</html>
EOT
        }
    );

    # Because checksetup controls the .htaccess creation separately
    # by a localconfig variable, these go in a separate variable from
    # %create_files.
    my %htaccess = (
        "$attachdir/.htaccess"       => { perms    => $ws_readable,
                                          contents => HT_DEFAULT_DENY },
        "$libdir/Bugzilla/.htaccess" => { perms    => $ws_readable,
                                          contents => HT_DEFAULT_DENY },
        "$extlib/.htaccess"          => { perms    => $ws_readable,
                                          contents => HT_DEFAULT_DENY },
        "$templatedir/.htaccess"     => { perms    => $ws_readable,
                                          contents => HT_DEFAULT_DENY },
        'contrib/.htaccess'          => { perms    => $ws_readable,
                                          contents => HT_DEFAULT_DENY },
        't/.htaccess'                => { perms    => $ws_readable,
                                          contents => HT_DEFAULT_DENY },
        "$datadir/.htaccess"         => { perms    => $ws_readable,
                                          contents => HT_DEFAULT_DENY },

        "$webdotdir/.htaccess" => { perms => $ws_readable, contents => <<EOT
# Restrict access to .dot files to the public webdot server at research.att.com
# if research.att.com ever changes their IP, or if you use a different
# webdot server, you'll need to edit this
<FilesMatch \\.dot\$>
  Allow from 192.20.225.0/24
  Deny from all
</FilesMatch>

# Allow access to .png and .svg files created by a local copy of 'dot'
<FilesMatch \\.(png|svg)\$>
  Allow from all
</FilesMatch>

# And no directory listings, either.
Deny from all
EOT
        },
<<<<<<< HEAD

        # Even though $datadir may not (and should not) be accessible from the 
        # web server, we can't know for sure, so create the .htaccess anyway. 
        # It's harmless if it isn't accessible...
        "$datadir/.htaccess" => { perms    => $ws_readable, contents => <<EOT
# Nothing in this directory is retrievable unless overridden by an .htaccess
# in a subdirectory.
deny from all
EOT
        },

        "$graphsdir/.htaccess" => { perms => $ws_readable, contents => <<EOT
# Allow access to .png and .gif files.
<FilesMatch (\\.gif|\\.png)\$>
  Allow from all
</FilesMatch>

# And no directory listings, either.
Deny from all
EOT
        },
=======
>>>>>>> 2303cef9
    );

    my %all_files = (%create_files, %htaccess, %index_html, %files);
    my %all_dirs  = (%create_dirs, %non_recurse_dirs);

    return {
        create_dirs  => \%create_dirs,
        recurse_dirs => \%recurse_dirs,
        all_dirs     => \%all_dirs,

        create_files => \%create_files,
        htaccess     => \%htaccess,
        index_html   => \%index_html,
        all_files    => \%all_files,
    };
}

sub update_filesystem {
    my ($params) = @_;
    my $fs = FILESYSTEM();
    my %dirs  = %{$fs->{create_dirs}};
    my %files = %{$fs->{create_files}};

    my $datadir = bz_locations->{'datadir'};
    my $graphsdir = bz_locations->{'graphsdir'};
    # If the graphs/ directory doesn't exist, we're upgrading from
    # a version old enough that we need to update the $datadir/mining 
    # format.
    if (-d "$datadir/mining" && !-d $graphsdir) {
        _update_old_charts($datadir);
    }

    # By sorting the dirs, we assure that shorter-named directories
    # (meaning parent directories) are always created before their
    # child directories.
    foreach my $dir (sort keys %dirs) {
        unless (-d $dir) {
            print "Creating $dir directory...\n";
            mkdir $dir or die "mkdir $dir failed: $!";
            # For some reason, passing in the permissions to "mkdir"
            # doesn't work right, but doing a "chmod" does.
            chmod $dirs{$dir}, $dir or warn "Cannot chmod $dir: $!";
        }
    }

    # Move the testfile if we can't write to it, so that we can re-create
    # it with the correct permissions below.
    my $testfile = "$datadir/mailer.testfile";
    if (-e $testfile and !-w $testfile) {
        _rename_file($testfile, "$testfile.old");
    }

    # If old-params.txt exists in the root directory, move it to datadir.
    my $oldparamsfile = "old_params.txt";
    if (-e $oldparamsfile) {
        _rename_file($oldparamsfile, "$datadir/$oldparamsfile");
    }

    _create_files(%files);
    if ($params->{index_html}) {
        _create_files(%{$fs->{index_html}});
    }
    elsif (-e 'index.html') {
        my $templatedir = bz_locations()->{'templatedir'};
        print <<EOT;

*** It appears that you still have an old index.html hanging around.
    Either the contents of this file should be moved into a template and 
    placed in the '$templatedir/en/custom' directory, or you should delete 
    the file.

EOT
    }

    # Delete old files that no longer need to exist

    # 2001-04-29 jake@bugzilla.org - Remove oldemailtech
    #   http://bugzilla.mozilla.org/show_bugs.cgi?id=71552
    if (-d 'shadow') {
        print "Removing shadow directory...\n";
        rmtree("shadow");
    }

    if (-e "$datadir/versioncache") {
        print "Removing versioncache...\n";
        unlink "$datadir/versioncache";
    }

    if (-e "$datadir/duplicates.rdf") {
        print "Removing duplicates.rdf...\n";
        unlink "$datadir/duplicates.rdf";
        unlink "$datadir/duplicates-old.rdf";
    }

    if (-e "$datadir/duplicates") {
        print "Removing duplicates directory...\n";
        rmtree("$datadir/duplicates");
    }
}

# A simple helper for creating "empty" CSS files.
sub _add_custom_css {
    my ($skin_dir, $path, $create_files, $perms) = @_;
    $create_files->{"$skin_dir/$path"} = { perms => $perms, contents => <<EOT
/*
 * Custom rules for $path.
 * The rules you put here override rules in that stylesheet.
 */
EOT
    };
}

sub create_htaccess {
    _create_files(%{FILESYSTEM()->{htaccess}});

    # Repair old .htaccess files

    my $webdot_dir = bz_locations()->{'webdotdir'};
    # The public webdot IP address changed.
    my $webdot = new IO::File("$webdot_dir/.htaccess", 'r')
        || die "$webdot_dir/.htaccess: $!";
    my $webdot_data;
    { local $/; $webdot_data = <$webdot>; }
    $webdot->close;
    if ($webdot_data =~ /192\.20\.225\.10/) {
        print "Repairing $webdot_dir/.htaccess...\n";
        $webdot_data =~ s/192\.20\.225\.10/192.20.225.0\/24/g;
        $webdot = new IO::File("$webdot_dir/.htaccess", 'w') || die $!;
        print $webdot $webdot_data;
        $webdot->close;
    }
}

sub _rename_file {
    my ($from, $to) = @_;
    print "Renaming $from to $to...\n";
    if (-e $to) {
        warn "$to already exists, not moving\n";
    }
    else {
        move($from, $to) or warn $!;
    }
}

# A helper for the above functions.
sub _create_files {
    my (%files) = @_;

    # It's not necessary to sort these, but it does make the
    # output of checksetup.pl look a bit nicer.
    foreach my $file (sort keys %files) {
        unless (-e $file) {
            print "Creating $file...\n";
            my $info = $files{$file};
            my $fh = new IO::File($file, O_WRONLY | O_CREAT, $info->{perms})
                || die $!;
            print $fh $info->{contents} if $info->{contents};
            $fh->close;
        }
    }
}

# If you ran a REALLY old version of Bugzilla, your chart files are in the
# wrong format. This code is a little messy, because it's very old, and
# when moving it into this module, I couldn't test it so I left it almost 
# completely alone.
sub _update_old_charts {
    my ($datadir) = @_;
    print "Updating old chart storage format...\n";
    foreach my $in_file (glob("$datadir/mining/*")) {
        # Don't try and upgrade image or db files!
        next if (($in_file =~ /\.gif$/i) ||
                 ($in_file =~ /\.png$/i) ||
                 ($in_file =~ /\.db$/i) ||
                 ($in_file =~ /\.orig$/i));

        rename("$in_file", "$in_file.orig") or next;
        open(IN, "$in_file.orig") or next;
        open(OUT, '>', $in_file) or next;

        # Fields in the header
        my @declared_fields;

        # Fields we changed to half way through by mistake
        # This list comes from an old version of collectstats.pl
        # This part is only for people who ran later versions of 2.11 (devel)
        my @intermediate_fields = qw(DATE UNCONFIRMED NEW ASSIGNED REOPENED
                                     RESOLVED VERIFIED CLOSED);

        # Fields we actually want (matches the current collectstats.pl)
        my @out_fields = qw(DATE NEW ASSIGNED REOPENED UNCONFIRMED RESOLVED
                            VERIFIED CLOSED FIXED INVALID WONTFIX LATER REMIND
                            DUPLICATE WORKSFORME MOVED);

         while (<IN>) {
            if (/^# fields?: (.*)\s$/) {
                @declared_fields = map uc, (split /\||\r/, $1);
                print OUT "# fields: ", join('|', @out_fields), "\n";
            }
            elsif (/^(\d+\|.*)/) {
                my @data = split(/\||\r/, $1);
                my %data;
                if (@data == @declared_fields) {
                    # old format
                    for my $i (0 .. $#declared_fields) {
                        $data{$declared_fields[$i]} = $data[$i];
                    }
                }
                elsif (@data == @intermediate_fields) {
                    # Must have changed over at this point
                    for my $i (0 .. $#intermediate_fields) {
                        $data{$intermediate_fields[$i]} = $data[$i];
                    }
                }
                elsif (@data == @out_fields) {
                    # This line's fine - it has the right number of entries
                    for my $i (0 .. $#out_fields) {
                        $data{$out_fields[$i]} = $data[$i];
                    }
                }
                else {
                    print "Oh dear, input line $. of $in_file had " .
                          scalar(@data) . " fields\nThis was unexpected.",
                          " You may want to check your data files.\n";
                }

                print OUT join('|', 
                    map { defined ($data{$_}) ? ($data{$_}) : "" } @out_fields),
                    "\n";
            }
            else {
                print OUT;
            }
        }

        close(IN);
        close(OUT);
    } 
}

sub fix_file_permissions {
    my ($file) = @_;
    return if ON_WINDOWS;
    my $perms = FILESYSTEM()->{all_files}->{$file}->{perms};
    # Note that _get_owner_and_group is always silent here.
    my ($owner_id, $group_id) = _get_owner_and_group();
    _fix_perms($file, $owner_id, $group_id, $perms);
}

sub fix_all_file_permissions {
    my ($output) = @_;

    # _get_owner_and_group also checks that the webservergroup is valid.
    my ($owner_id, $group_id) = _get_owner_and_group($output);

    return if ON_WINDOWS;

    my $fs = FILESYSTEM();
    my %files = %{$fs->{all_files}};
    my %dirs  = %{$fs->{all_dirs}};
    my %recurse_dirs = %{$fs->{recurse_dirs}};

    print get_text('install_file_perms_fix') . "\n" if $output;

    foreach my $dir (sort keys %dirs) {
        next unless -d $dir;
        _fix_perms($dir, $owner_id, $group_id, $dirs{$dir});
    }

    foreach my $pattern (sort keys %recurse_dirs) {
        my $perms = $recurse_dirs{$pattern};
        # %recurse_dirs supports globs
        foreach my $dir (glob $pattern) {
            next unless -d $dir;
            _fix_perms_recursively($dir, $owner_id, $group_id, $perms);
        }
    }

    foreach my $file (sort keys %files) {
        # %files supports globs
        foreach my $filename (glob $file) {
            # Don't touch directories.
            next if -d $filename || !-e $filename;
            _fix_perms($filename, $owner_id, $group_id, 
                       $files{$file}->{perms});
        }
    }

    _fix_cvs_dirs($owner_id, '.');
}

sub _get_owner_and_group {
    my ($output) = @_;
    my $group_id = _check_web_server_group($output);
    return () if ON_WINDOWS;

    my $owner_id = POSIX::getuid();
    $group_id = POSIX::getgid() unless defined $group_id;
    return ($owner_id, $group_id);
}

# A helper for fix_all_file_permissions
sub _fix_cvs_dirs {
    my ($owner_id, $dir) = @_;
    my $owner_gid = POSIX::getgid();
    find({ no_chdir => 1, wanted => sub {
        my $name = $File::Find::name;
        if ($File::Find::dir =~ /\/CVS/ || $_ eq '.cvsignore'
            || (-d $name && $_ =~ /CVS$/)) 
        {
            my $perms = 0600;
            if (-d $name) {
                $perms = 0700;
            }
            _fix_perms($name, $owner_id, $owner_gid, $perms);
        }
    }}, $dir);
}

sub _fix_perms {
    my ($name, $owner, $group, $perms) = @_;
    #printf ("Changing $name to %o\n", $perms);

    # The webserver should never try to chown files.
    if (Bugzilla->usage_mode == USAGE_MODE_CMDLINE) {
        chown $owner, $group, $name
            or warn install_string('chown_failed', { path => $name, 
                                                     error => $! }) . "\n";
    }
    chmod $perms, $name
        or warn install_string('chmod_failed', { path => $name, 
                                                 error => $! }) . "\n";
}

sub _fix_perms_recursively {
    my ($dir, $owner_id, $group_id, $perms) = @_;
    # Set permissions on the directory itself.
    _fix_perms($dir, $owner_id, $group_id, $perms->{dirs});
    # Now recurse through the directory and set the correct permissions
    # on subdirectories and files.
    find({ no_chdir => 1, wanted => sub {
        my $name = $File::Find::name;
        if (-d $name) {
            _fix_perms($name, $owner_id, $group_id, $perms->{dirs});
        }
        else {
            _fix_perms($name, $owner_id, $group_id, $perms->{files});
        }
    }}, $dir);
}

sub _check_web_server_group {
    my ($output) = @_;

    my $group    = Bugzilla->localconfig->{'webservergroup'};
    my $filename = bz_locations()->{'localconfig'};
    my $group_id;

    # If we are on Windows, webservergroup does nothing
    if (ON_WINDOWS && $group && $output) {
        print "\n\n" . get_text('install_webservergroup_windows') . "\n\n";
    }

    # If we're not on Windows, make sure that webservergroup isn't
    # empty.
    elsif (!ON_WINDOWS && !$group && $output) {
        print "\n\n" . get_text('install_webservergroup_empty') . "\n\n";
    }

    # If we're not on Windows, make sure we are actually a member of
    # the webservergroup.
    elsif (!ON_WINDOWS && $group) {
        $group_id = getgrnam($group);
        ThrowCodeError('invalid_webservergroup', { group => $group }) 
            unless defined $group_id;

        # If on unix, see if we need to print a warning about a webservergroup
        # that we can't chgrp to
        if ($output && $< != 0 && !grep($_ eq $group_id, split(" ", $)))) {
            print "\n\n" . get_text('install_webservergroup_not_in') . "\n\n";
        }
    }

    return $group_id;
}

1;

__END__

=head1 NAME

Bugzilla::Install::Filesystem - Fix up the filesystem during
  installation.

=head1 DESCRIPTION

This module is used primarily by L<checksetup.pl> to modify the 
filesystem during installation, including creating the data/ directory.

=head1 SUBROUTINES

=over

=item C<update_filesystem({ index_html => 0 })>

Description: Creates all the directories and files that Bugzilla
             needs to function but doesn't ship with. Also does
             any updates to these files as necessary during an
             upgrade.

Params:      C<index_html> - Whether or not we should create
               the F<index.html> file.

Returns:     nothing

=item C<create_htaccess()>

Description: Creates all of the .htaccess files for Apache,
             in the various Bugzilla directories. Also updates
             the .htaccess files if they need updating.

Params:      none

Returns:     nothing

=item C<fix_all_file_permissions($output)>

Description: Sets all the file permissions on all of Bugzilla's files
             to what they should be. Note that permissions are different
             depending on whether or not C<$webservergroup> is set
             in F<localconfig>.

Params:      C<$output> - C<true> if you want this function to print
                 out information about what it's doing.

Returns:     nothing

=item C<fix_file_permissions>

Given the name of a file, its permissions will be fixed according to
how they are supposed to be set in Bugzilla's current configuration.
If it fails to set the permissions, a warning will be printed to STDERR.

=back<|MERGE_RESOLUTION|>--- conflicted
+++ resolved
@@ -321,30 +321,6 @@
 Deny from all
 EOT
         },
-<<<<<<< HEAD
-
-        # Even though $datadir may not (and should not) be accessible from the 
-        # web server, we can't know for sure, so create the .htaccess anyway. 
-        # It's harmless if it isn't accessible...
-        "$datadir/.htaccess" => { perms    => $ws_readable, contents => <<EOT
-# Nothing in this directory is retrievable unless overridden by an .htaccess
-# in a subdirectory.
-deny from all
-EOT
-        },
-
-        "$graphsdir/.htaccess" => { perms => $ws_readable, contents => <<EOT
-# Allow access to .png and .gif files.
-<FilesMatch (\\.gif|\\.png)\$>
-  Allow from all
-</FilesMatch>
-
-# And no directory listings, either.
-Deny from all
-EOT
-        },
-=======
->>>>>>> 2303cef9
     );
 
     my %all_files = (%create_files, %htaccess, %index_html, %files);

--- conflicted
+++ resolved
@@ -360,12 +360,7 @@
 
 =item C<timestamp> 
 
-<<<<<<< HEAD
-The timestamp used for all updates in this transaction, as a SQL date
-string.
-=======
 The timestamp used for all updates in this transaction.
->>>>>>> a2a2c09c
 
 =item C<changes> 
 

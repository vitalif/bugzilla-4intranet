--- conflicted
+++ resolved
@@ -323,13 +323,7 @@
 
 sub set_all {
     my ($self, $params) = @_;
-<<<<<<< HEAD
     foreach my $key (keys %$params) {
-=======
-
-    my @sorted_names = $self->_sort_by_dep(keys %$params);
-    foreach my $key (@sorted_names) {
->>>>>>> 2303cef9
         my $method = "set_$key";
         $self->$method($params->{$key});
     }
@@ -466,7 +460,6 @@
     my $validators = $class->_get_validators;
     my %field_values = %$params;
 
-<<<<<<< HEAD
     local $Bugzilla::Object::CREATE_PARAMS = \%field_values;
 
     # We do the sort just to make sure that validation always
@@ -475,12 +468,6 @@
     {
         if (exists $validators->{$field})
         {
-=======
-    my @sorted_names = $class->_sort_by_dep(keys %field_values);
-    foreach my $field (@sorted_names) {
-        my $value;
-        if (exists $validators->{$field}) {
->>>>>>> 2303cef9
             my $validator = $validators->{$field};
             $field_values{$field} = $class->$validator($field_values{$field}, $field);
         }
@@ -537,8 +524,6 @@
 
 sub check_boolean { return $_[1] ? 1 : 0 }
 
-<<<<<<< HEAD
-=======
 ###################
 # General Helpers #
 ###################
@@ -598,7 +583,6 @@
     push(@$result, $field);
 }
 
->>>>>>> 2303cef9
 ####################
 # Constant Helpers #
 ####################

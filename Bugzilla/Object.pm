# This Source Code Form is subject to the terms of the Mozilla Public
# License, v. 2.0. If a copy of the MPL was not distributed with this
# file, You can obtain one at http://mozilla.org/MPL/2.0/.
#
# This Source Code Form is "Incompatible With Secondary Licenses", as
# defined by the Mozilla Public License, v. 2.0.

package Bugzilla::Object;

use 5.10.1;
use strict;

use Bugzilla::Constants;
use Bugzilla::Hook;
use Bugzilla::Util;
use Bugzilla::Error;

use Date::Parse;
use List::MoreUtils qw(part);
use Scalar::Util qw(blessed);

use constant NAME_FIELD => 'name';
use constant ID_FIELD   => 'id';
use constant LIST_ORDER => NAME_FIELD;

use constant UPDATE_VALIDATORS => {};
use constant NUMERIC_COLUMNS   => ();
use constant DATE_COLUMNS      => ();
use constant VALIDATOR_DEPENDENCIES => {};
# XXX At some point, this will be joined with FIELD_MAP.
use constant REQUIRED_FIELD_MAP  => {};
use constant EXTRA_REQUIRED_FIELDS => ();
use constant AUDIT_CREATES => 1;
use constant AUDIT_UPDATES => 1;
use constant AUDIT_REMOVES => 1;

# This allows the JSON-RPC interface to return Bugzilla::Object instances
# as though they were hashes. In the future, this may be modified to return
# less information.
sub TO_JSON { return { %{ $_[0] } }; }

###############################
####    Initialization     ####
###############################

sub new {
    my $invocant = shift;
    my $class    = ref($invocant) || $invocant;
    my $object   = $class->_init(@_);
    bless($object, $class) if $object;
    return $object;
}

# Note: Because this uses sql_istrcmp, if you make a new object use
# Bugzilla::Object, make sure that you modify bz_setup_database
# in Bugzilla::DB::Pg appropriately, to add the right LOWER
# index. You can see examples already there.
sub _init {
    my $class = shift;
    my ($param) = @_;
    my $object = $class->_cache_get($param);
    return $object if $object;
    my $dbh = Bugzilla->dbh;
    my $columns = join(',', $class->_get_db_columns);
    my $table   = $class->DB_TABLE;
    my $name_field = $class->NAME_FIELD;
    my $id_field   = $class->ID_FIELD;

    my $id = $param;
    if (ref $param eq 'HASH') {
        $id = $param->{id};
    }
<<<<<<< HEAD
    my ($object, $sql, @values);
=======
>>>>>>> 1cd8f4bd

    if (defined $id) {
        # We special-case if somebody specifies an ID, so that we can
        # validate it as numeric.
        detaint_natural($id)
          || ThrowCodeError('param_must_be_numeric',
                            {function => $class . '::_init'});

        # Too large integers make PostgreSQL crash.
        return if $id > MAX_INT_32;

        $sql = "$id_field = ?";
        @values = ($id);
    } else {
        unless (defined $param->{name} || (defined $param->{condition}
                                           && defined $param->{values}))
        {
            ThrowCodeError('bad_arg', { argument => 'param',
                                        function => $class . '::new',
                                        value    => $param });
        }

        if (defined $param->{name}) {
            $sql = $dbh->sql_istrcmp($name_field, '?');
            push(@values, $param->{name});
        }
        elsif (defined $param->{condition} && defined $param->{values}) {
            caller->isa('Bugzilla::Object')
                || ThrowCodeError('protection_violation',
                       { caller    => caller,
                         function  => $class . '::new',
                         argument  => 'condition/values' });
            $sql = $param->{condition};
            push(@values, @{$param->{values}});
        }

        map { trick_taint($_) } @values;
    }

<<<<<<< HEAD
    # It is recommended to use FOR UPDATE when updating!
    $sql = "SELECT $columns FROM $table WHERE $sql";
    if (ref $param eq 'HASH' && $param->{for_update})
    {
        $sql .= " FOR UPDATE";
    }

    $object = $dbh->selectrow_hashref($sql, undef, @values);
=======
    $class->_cache_set($param, $object) if $object;
>>>>>>> 1cd8f4bd
    return $object;
}

# Provides a mechanism for objects to be cached in the request_cache
sub _cache_get {
    my $class = shift;
    my ($param) = @_;
    my $cache_key = $class->cache_key($param)
      || return;
    return Bugzilla->request_cache->{$cache_key};
}

sub _cache_set {
    my $class = shift;
    my ($param, $object) = @_;
    my $cache_key = $class->cache_key($param)
      || return;
    Bugzilla->request_cache->{$cache_key} = $object;
}

sub cache_key {
    my $class = shift;
    my ($param) = @_;
    if (ref($param) && $param->{cache} && ($param->{id} || $param->{name})) {
        return $class . ',' . ($param->{id} || $param->{name});
    } else {
        return;
    }
}

sub check {
    my ($invocant, $param) = @_;
    my $class = ref($invocant) || $invocant;
    # If we were just passed a name, then just use the name.
    if (!ref $param) {
        $param = { name => $param };
    }

    # Don't allow empty names or ids.
    my $check_param = exists $param->{id} ? 'id' : 'name';
    $param->{$check_param} = trim($param->{$check_param});
    # If somebody passes us "0", we want to throw an error like
    # "there is no X with the name 0". This is true even for ids. So here,
    # we only check if the parameter is undefined or empty.
    if (!defined $param->{$check_param} or $param->{$check_param} eq '') {
        ThrowUserError('object_not_specified', { class => $class });
    }

    my $obj = $class->new($param);
    if (!$obj) {
        # We don't want to override the normal template "user" object if
        # "user" is one of the params.
        delete $param->{user};
        if (my $error = delete $param->{_error}) {
            ThrowUserError($error, { %$param, class => $class });
        }
        else {
            ThrowUserError('object_does_not_exist', { %$param, class => $class });
        }
    }
    return $obj;
}

sub new_from_list {
    my $invocant = shift;
    my $class = ref($invocant) || $invocant;
    my ($id_list) = @_;
    my $id_field = $class->ID_FIELD;

    my @detainted_ids;
    foreach my $id (@$id_list) {
        detaint_natural($id) ||
            ThrowCodeError('param_must_be_numeric',
                          {function => $class . '::new_from_list'});
        # Too large integers make PostgreSQL crash.
        next if $id > MAX_INT_32;
        push(@detainted_ids, $id);
    }
    # We don't do $invocant->match because some classes have
    # their own implementation of match which is not compatible
    # with this one. However, match() still needs to have the right $invocant
    # in order to do $class->DB_TABLE and so on.
    return match($invocant, { $id_field => \@detainted_ids });
}

# Note: Future extensions to this could be:
#  * Add a MATCH_JOIN constant so that we can join against
#    certain other tables for the WHERE criteria.
sub match {
    my ($invocant, $criteria) = @_;
    my $class = ref($invocant) || $invocant;
    my $dbh   = Bugzilla->dbh;

    return [$class->get_all] if !$criteria;

    my (@terms, @values, $postamble);
    foreach my $field (keys %$criteria) {
        my $value = $criteria->{$field};

        # allow for LIMIT and OFFSET expressions via the criteria.
        next if $field eq 'OFFSET';
        if ( $field eq 'LIMIT' ) {
            next unless defined $value;
            detaint_natural($value)
              or ThrowCodeError('param_must_be_numeric',
                                { param    => 'LIMIT',
                                  function => "${class}::match" });
            my $offset;
            if (defined $criteria->{OFFSET}) {
                $offset = $criteria->{OFFSET};
                detaint_signed($offset)
                  or ThrowCodeError('param_must_be_numeric',
                                    { param    => 'OFFSET',
                                      function => "${class}::match" });
            }
            $postamble = $dbh->sql_limit($value, $offset);
            next;
        }
        elsif ( $field eq 'WHERE' ) {
            # the WHERE value is a hashref where the keys are
            # "column_name operator ?" and values are the placeholder's
            # value (either a scalar or an array of values).
            foreach my $k (keys %$value) {
                push(@terms, $k);
                my @this_value = ref($value->{$k}) ? @{ $value->{$k} }
                                                   : ($value->{$k});
                push(@values, @this_value);
            }
            next;
        }

        # It's always safe to use the field defined by classes as being
        # their ID field. In particular, this means that new_from_list()
        # is exempted from this check.
        $class->_check_field($field, 'match') unless $field eq $class->ID_FIELD;

        if (ref $value eq 'ARRAY') {
            # IN () is invalid SQL, and if we have an empty list
            # to match against, we're just returning an empty
            # array anyhow.
            return [] if !scalar @$value;

            my @qmarks = ("?") x @$value;
            push(@terms, $dbh->sql_in($field, \@qmarks));
            push(@values, @$value);
        }
        elsif ($value eq NOT_NULL) {
            push(@terms, "$field IS NOT NULL");
        }
        elsif ($value eq IS_NULL) {
            push(@terms, "$field IS NULL");
        }
        else {
            push(@terms, "$field = ?");
            push(@values, $value);
        }
    }

    my $where = join(' AND ', @terms) if scalar @terms;
    return $class->_do_list_select($where, \@values, $postamble);
}

sub _do_list_select {
    my ($class, $where, $values, $postamble) = @_;
    my $table = $class->DB_TABLE;
    my $cols  = join(',', $class->_get_db_columns);
    my $order = $class->LIST_ORDER;

    my $sql = "SELECT $cols FROM $table";
    if (defined $where) {
        $sql .= " WHERE $where ";
    }
    $sql .= " ORDER BY $order";

    $sql .= " $postamble" if $postamble;

    my $dbh = Bugzilla->dbh;
    # Sometimes the values are tainted, but we don't want to untaint them
    # for the caller. So we copy the array. It's safe to untaint because
    # they're only used in placeholders here.
    my @untainted = @{ $values || [] };
    trick_taint($_) foreach @untainted;
    my $objects = $dbh->selectall_arrayref($sql, {Slice=>{}}, @untainted);
    bless ($_, $class) foreach @$objects;
    return $objects
}

###############################
####      Accessors      ######
###############################

sub id   { return $_[0]->{$_[0]->ID_FIELD};   }
sub name { return $_[0]->{$_[0]->NAME_FIELD}; }

###############################
####        Methods        ####
###############################

sub set {
    my ($self, $field, $value) = @_;

    # This method is protected. It's used to help implement set_ functions.
    my $caller = caller;
    $caller->isa('Bugzilla::Object') || $caller->isa('Bugzilla::Extension')
        || ThrowCodeError('protection_violation', 
                          { caller     => caller,
                            superclass => __PACKAGE__,
                            function   => 'Bugzilla::Object->set' });

    Bugzilla::Hook::process('object_before_set',
                            { object => $self, field => $field,
                              value => $value });

    my %validators = (%{$self->_get_validators}, %{$self->UPDATE_VALIDATORS});
    if (exists $validators{$field}) {
        my $validator = $validators{$field};
        $value = $self->$validator($value, $field);
        trick_taint($value) if (defined $value && !ref($value));

        if ($self->can('_set_global_validator')) {
            $self->_set_global_validator($value, $field);
        }
    }

    $self->{$field} = $value;

    Bugzilla::Hook::process('object_end_of_set',
                            { object => $self, field => $field });
}

sub set_all {
    my ($self, $params) = @_;
<<<<<<< HEAD
    foreach my $key (keys %$params) {
        my $method = "set_$key";
        $self->$method($params->{$key});
=======

    # Don't let setters modify the values in $params for the caller.
    my %field_values = %$params;

    my @sorted_names = $self->_sort_by_dep(keys %field_values);

    foreach my $key (@sorted_names) {
        # It's possible for one set_ method to delete a key from $params
        # for another set method, so if that's happened, we don't call the
        # other set method.
        next if !exists $field_values{$key};
        my $method = "set_$key";
        if (!$self->can($method)) {
            my $class = ref($self) || $self;
            ThrowCodeError("unknown_method", { method => "${class}::${method}" });
        }
        $self->$method($field_values{$key}, \%field_values);
>>>>>>> 1cd8f4bd
    }
    Bugzilla::Hook::process('object_end_of_set_all', { object => $self,
                                                       params => $params });
}

sub update {
    my $self = shift;

    my $dbh      = Bugzilla->dbh;
    my $table    = $self->DB_TABLE;
    my $id_field = $self->ID_FIELD;

    $dbh->bz_start_transaction();

    my $old_self = $self->new($self->id);
   
    my @all_columns = $self->UPDATE_COLUMNS;
    my @hook_columns;
    Bugzilla::Hook::process('object_update_columns',
                            { object => $self, columns => \@hook_columns });
    push(@all_columns, @hook_columns);

    my %numeric = map { $_ => 1 } $self->NUMERIC_COLUMNS;
    my %date    = map { $_ => 1 } $self->DATE_COLUMNS;
    my (@update_columns, @values, %changes);
    foreach my $column (@all_columns) {
        my ($old, $new) = ($old_self->{$column}, $self->{$column});
        # This has to be written this way in order to allow us to set a field
        # from undef or to undef, and avoid warnings about comparing an undef
        # with the "eq" operator.
        if (!defined $new || !defined $old) {
            next if !defined $new && !defined $old;
        }
        elsif ( ($numeric{$column} && $old == $new)
                || ($date{$column} && str2time($old) == str2time($new))
                || $old eq $new ) {
            next;
        }

        trick_taint($new) if defined $new;
        push(@values, $new);
        push(@update_columns, $column);
        # We don't use $new because we don't want to detaint this for
        # the caller.
        $changes{$column} = [$old, $self->{$column}];
    }

    my $columns = join(', ', map {"$_ = ?"} @update_columns);

    $dbh->do("UPDATE $table SET $columns WHERE $id_field = ?", undef,
             @values, $self->id) if @values;

    Bugzilla::Hook::process('object_end_of_update',
                            { object => $self, old_object => $old_self,
                              changes => \%changes });

    $self->audit_log(\%changes) if $self->AUDIT_UPDATES;

    $dbh->bz_commit_transaction();

    if (wantarray) {
        return (\%changes, $old_self);
    }

    return \%changes;
}

sub remove_from_db {
    my $self = shift;
    Bugzilla::Hook::process('object_before_delete', { object => $self });
    my $table = $self->DB_TABLE;
    my $id_field = $self->ID_FIELD;
    my $dbh = Bugzilla->dbh;
    $dbh->bz_start_transaction();
    $self->audit_log(AUDIT_REMOVE) if $self->AUDIT_REMOVES;
    $dbh->do("DELETE FROM $table WHERE $id_field = ?", undef, $self->id);
    $dbh->bz_commit_transaction();
    undef $self;
}

sub audit_log {
    my ($self, $changes) = @_;
    my $class = ref $self;
    my $dbh = Bugzilla->dbh;
    my $user_id = Bugzilla->user->id || undef;
    my $sth = $dbh->prepare(
        'INSERT INTO audit_log (user_id, class, object_id, field,
                                removed, added, at_time) 
              VALUES (?,?,?,?,?,?,LOCALTIMESTAMP(0))');
    # During creation or removal, $changes is actually just a string
    # indicating whether we're creating or removing the object.
    if ($changes eq AUDIT_CREATE or $changes eq AUDIT_REMOVE) {
        # We put the object's name in the "added" or "removed" field.
        # We do this thing with NAME_FIELD because $self->name returns
        # the wrong thing for Bugzilla::User.
        my $name = $self->{$self->NAME_FIELD};
        my @added_removed = $changes eq AUDIT_CREATE ? (undef, $name) 
                                                     : ($name, undef);
        $sth->execute($user_id, $class, $self->id, $changes, @added_removed);
        return;
    }

    # During update, it's the actual %changes hash produced by update().
    foreach my $field (keys %$changes) {
        # Skip private changes.
        next if $field =~ /^_/;
        my ($from, $to) = @{ $changes->{$field} };
        $sth->execute($user_id, $class, $self->id, $field, $from, $to);
    }
}

###############################
####      Subroutines    ######
###############################

sub any_exist {
    my $class = shift;
    my $table = $class->DB_TABLE;
    my $dbh = Bugzilla->dbh;
    my $any_exist = $dbh->selectrow_array(
        "SELECT 1 FROM $table " . $dbh->sql_limit(1));
    return $any_exist ? 1 : 0;
}

sub create {
    my ($class, $params) = @_;
    my $dbh = Bugzilla->dbh;

    $dbh->bz_start_transaction();
    $class->check_required_create_fields($params);
    my $field_values = $class->run_create_validators($params);
    my $object = $class->insert_create_data($field_values);
    $dbh->bz_commit_transaction();

    return $object;
}

# Used to validate that a field name is in fact a valid column in the
# current table before inserting it into SQL.
sub _check_field {
    my ($invocant, $field, $function) = @_;
    my $class = ref($invocant) || $invocant;
    if (!Bugzilla->dbh->bz_column_info($class->DB_TABLE, $field)) {
        ThrowCodeError('param_invalid', { param    => $field,
                                          function => "${class}::$function" });
    }
}

sub check_required_create_fields {
    my ($class, $params) = @_;

    # This hook happens here so that even subclasses that don't call
    # SUPER::create are still affected by the hook.
    Bugzilla::Hook::process('object_before_create', { class => $class,
                                                      params => $params });

    my @check_fields = $class->_required_create_fields();
    foreach my $field (@check_fields) {
        $params->{$field} = undef if !exists $params->{$field};
    }
}

sub run_create_validators {
    my ($class, $params, $options) = @_;

    my $validators = $class->_get_validators;
    my %field_values = %$params;

    # Make a hash skiplist for easier searching later
    my %skip_list = map { $_ => 1 } @{ $options->{skip} || [] };

    # Get the sorted field names
    my @sorted_names = $class->_sort_by_dep(keys %field_values);

    # Remove the skipped names
    my @unskipped = grep { !$skip_list{$_} } @sorted_names;

    foreach my $field (@unskipped) {
        my $value;
        if (exists $validators->{$field}) {
            my $validator = $validators->{$field};
            $value = $class->$validator($field_values{$field}, $field,
                                        \%field_values);
        }
        else {
            $value = $field_values{$field};
        }

        # We want people to be able to explicitly set fields to NULL,
        # and that means they can be set to undef.
        trick_taint($value) if defined $value && !ref($value);
        $field_values{$field} = $value;
    }

    Bugzilla::Hook::process('object_end_of_create_validators',
                            { class => $class, params => \%field_values });

    return \%field_values;
}

sub insert_create_data {
    my ($class, $field_values) = @_;
    my $dbh = Bugzilla->dbh;

    if (!defined $field_values->{$class->ID_FIELD})
    {
        delete $field_values->{$class->ID_FIELD};
    }

    my (@field_names, @values);
    while (my ($field, $value) = each %$field_values) {
        $class->_check_field($field, 'create');
        push(@field_names, $field);
        push(@values, $value);
    }

    my $qmarks = '?,' x @field_names;
    chop($qmarks);
    my $table = $class->DB_TABLE;
    $dbh->do("INSERT INTO $table (" . join(', ', @field_names)
             . ") VALUES ($qmarks)", undef, @values);
    my $id = $dbh->bz_last_key($table, $class->ID_FIELD);

    my $object = $class->new($id);

    Bugzilla::Hook::process('object_end_of_create', { class => $class,
                                                      object => $object });
    $object->audit_log(AUDIT_CREATE) if $object->AUDIT_CREATES;

    return $object;
}

sub get_all {
    my $class = shift;
    return @{$class->_do_list_select()};
}

###############################
####      Validators     ######
###############################

sub check_boolean { return $_[1] ? 1 : 0 }

sub check_time {
    my ($invocant, $value, $field, $params, $allow_negative) = @_;

    # If we don't have a current value default to zero
    my $current = blessed($invocant) ? $invocant->{$field}
                                     : 0;
    $current ||= 0;

    # Get the new value or zero if it isn't defined
    $value = trim($value) || 0;

    # Make sure the new value is well formed
    _validate_time($value, $field, $allow_negative);

    return $value;
}


###################
# General Helpers #
###################

sub _validate_time {
    my ($time, $field, $allow_negative) = @_;

    # regexp verifies one or more digits, optionally followed by a period and
    # zero or more digits, OR we have a period followed by one or more digits
    # (allow negatives, though, so people can back out errors in time reporting)
    if ($time !~ /^-?(?:\d+(?:\.\d*)?|\.\d+)$/) {
        ThrowUserError("number_not_numeric",
                       {field => $field, num => "$time"});
    }

    # Callers can optionally allow negative times
    if ( ($time < 0) && !$allow_negative ) {
        ThrowUserError("number_too_small",
                       {field => $field, num => "$time", min_num => "0"});
    }

    if ($time > 99999.99) {
        ThrowUserError("number_too_large",
                       {field => $field, num => "$time", max_num => "99999.99"});
    }
}

# Sorts fields according to VALIDATOR_DEPENDENCIES. This is not a
# traditional topological sort, because a "dependency" does not
# *have* to be in the list--it just has to be earlier than its dependent
# if it *is* in the list.
sub _sort_by_dep {
    my ($invocant, @fields) = @_;

    my $dependencies = $invocant->VALIDATOR_DEPENDENCIES;
    my ($has_deps, $no_deps) = part { $dependencies->{$_} ? 0 : 1 } @fields;

    # For fields with no dependencies, we sort them alphabetically,
    # so that validation always happens in a consistent order.
    # Fields with no dependencies come at the start of the list.
    my @result = sort @{ $no_deps || [] };

    # Fields with dependencies all go at the end of the list, and if
    # they have dependencies on *each other*, then they have to be
    # sorted properly. We go through $has_deps in sorted order to be
    # sure that fields always validate in a consistent order.
    foreach my $field (sort @{ $has_deps || [] }) {
        if (!grep { $_ eq $field } @result) {
            _insert_dep_field($field, $has_deps, $dependencies, \@result);
        }
    }
    return @result;
}

sub _insert_dep_field {
    my ($field, $insert_me, $dependencies, $result, $loop_tracking) = @_;

    if ($loop_tracking->{$field}) {
        ThrowCodeError('object_dep_sort_loop', 
                       { field => $field, 
                         considered => [keys %$loop_tracking] });
    }
    $loop_tracking->{$field} = 1;

    my $required_fields = $dependencies->{$field};
    # Imagine Field A requires field B...
    foreach my $required_field (@$required_fields) {
        # If our dependency is already satisfied, we're good.
        next if grep { $_ eq $required_field } @$result;

        # If our dependency is not in the remaining fields to insert,
        # then we're also OK.
        next if !grep { $_ eq $required_field } @$insert_me;

        # So, at this point, we know that Field B is in $insert_me.
        # So let's put the required field into the result.
        _insert_dep_field($required_field, $insert_me, $dependencies,
                          $result, $loop_tracking);
    }
    push(@$result, $field);
}

####################
# Constant Helpers #
####################

# For some classes, some constants take time to generate, so we cache them
# and only access them through the below methods. This also allows certain
# hooks to only run once per request instead of multiple times on each
# page.

sub _get_db_columns {
    my $invocant = shift;
    my $class = ref($invocant) || $invocant;
    my $cache = Bugzilla->request_cache;
    my $cache_key = "object_${class}_db_columns";
    return @{ $cache->{$cache_key} } if $cache->{$cache_key};
    # Currently you can only add new columns using object_columns, not
    # remove or modify existing columns, because removing columns would
    # almost certainly cause Bugzilla to function improperly.
    my @add_columns;
    Bugzilla::Hook::process('object_columns',
                            { class => $class, columns => \@add_columns });
    my @columns = ($invocant->DB_COLUMNS, @add_columns);
    $cache->{$cache_key} = \@columns;
    return @{ $cache->{$cache_key} };
}

# This method is private and should only be called by Bugzilla::Object.
sub _get_validators {
    my $invocant = shift;
    my $class = ref($invocant) || $invocant;
    my $cache = Bugzilla->request_cache;
    my $cache_key = "object_${class}_validators";
    return $cache->{$cache_key} if $cache->{$cache_key};
    # We copy this into a hash so that the hook doesn't modify the constant.
    # (That could be bad in mod_perl.)
    my %validators = %{ $invocant->VALIDATORS };
    Bugzilla::Hook::process('object_validators', 
                            { class => $class, validators => \%validators });
    $cache->{$cache_key} = \%validators;
    return $cache->{$cache_key};
}

# These are all the fields that need to be checked, always, when
# calling create(), because they have no DEFAULT and they are marked
# NOT NULL.
sub _required_create_fields {
    my $class = shift;
    my $dbh = Bugzilla->dbh;
    my $table = $class->DB_TABLE;

    my @columns = $dbh->bz_table_columns($table);
    my @required;
    foreach my $column (@columns) {
        my $def = $dbh->bz_column_info($table, $column);
        if ($def->{NOTNULL} and !defined $def->{DEFAULT}
            # SERIAL fields effectively have a DEFAULT, but they're not
            # listed as having a DEFAULT in DB::Schema.
            and $def->{TYPE} !~ /serial/i) 
        {
            my $field = $class->REQUIRED_FIELD_MAP->{$column} || $column;
            push(@required, $field);
        }
    }
    push(@required, $class->EXTRA_REQUIRED_FIELDS);
    return @required;
}

1;

__END__

=head1 NAME

Bugzilla::Object - A base class for objects in Bugzilla.

=head1 SYNOPSIS

 my $object = new Bugzilla::Object(1);
 my $object = new Bugzilla::Object({name => 'TestProduct'});

 my $id          = $object->id;
 my $name        = $object->name;

=head1 DESCRIPTION

Bugzilla::Object is a base class for Bugzilla objects. You never actually
create a Bugzilla::Object directly, you only make subclasses of it.

Basically, Bugzilla::Object exists to allow developers to create objects
more easily. All you have to do is define C<DB_TABLE>, C<DB_COLUMNS>,
and sometimes C<LIST_ORDER> and you have a whole new object.

You should also define accessors for any columns other than C<name>
or C<id>.

=head1 CONSTANTS

Frequently, these will be the only things you have to define in your
subclass in order to have a fully-functioning object. C<DB_TABLE>
and C<DB_COLUMNS> are required.

=over

=item C<DB_TABLE>

The name of the table that these objects are stored in. For example,
for C<Bugzilla::Keyword> this would be C<keyworddefs>.

=item C<DB_COLUMNS>

The names of the columns that you want to read out of the database
and into this object. This should be an array.

I<Note>: Though normally you will never need to access this constant's data 
directly in your subclass, if you do, you should access it by calling the
C<_get_db_columns> method instead of accessing the constant directly. (The
only exception to this rule is calling C<SUPER::DB_COLUMNS> from within
your own C<DB_COLUMNS> subroutine in a subclass.)

=item C<NAME_FIELD>

The name of the column that should be considered to be the unique
"name" of this object. The 'name' is a B<string> that uniquely identifies
<<<<<<< HEAD
this Object in the database. Defaults to 'name'. When you specify
C<{name => $name}> to C<new()>, this is the column that will be
=======
this Object in the database. Defaults to 'name'. When you specify 
C<< {name => $name} >> to C<new()>, this is the column that will be 
>>>>>>> 1cd8f4bd
matched against in the DB.

=item C<ID_FIELD>

The name of the column that represents the unique B<integer> ID
of this object in the database. Defaults to 'id'.

=item C<LIST_ORDER>

The order that C<new_from_list> and C<get_all> should return objects
in. This should be the name of a database column. Defaults to
L</NAME_FIELD>.

=item C<VALIDATORS>

A hashref that points to a function that will validate each param to
L</create>.

Validators are called both by L</create> and L</set>. When
they are called by L</create>, the first argument will be the name
of the class (what we normally call C<$class>).

When they are called by L</set>, the first argument will be
a reference to the current object (what we normally call C<$self>).

The second argument will be the value passed to L</create> or
L</set>for that field.

The third argument will be the name of the field being validated.
This may be required by validators which validate several distinct fields.

These functions should call L<Bugzilla::Error/ThrowUserError> if they fail.

The validator must return the validated value.

=item C<UPDATE_VALIDATORS>

This is just like L</VALIDATORS>, but these validators are called only
when updating an object, not when creating it. Any validator that appears
here must not appear in L</VALIDATORS>.

L<Bugzilla::Bug> has good examples in its code of when to use this.

=item C<UPDATE_COLUMNS>

A list of columns to update when L</update> is called.
If a field can't be changed, it shouldn't be listed here. (For example,
the L</ID_FIELD> usually can't be updated.)

=item C<REQUIRED_FIELD_MAP>

This is a hashref that maps database column names to L</create> argument
names. You only need to specify values for fields where the argument passed
to L</create> has a different name in the database than it does in the
L</create> arguments. (For example, L<Bugzilla::Bug/create> takes a
C<product> argument, but the column name in the C<bugs> table is
C<product_id>.)

=item C<EXTRA_REQUIRED_FIELDS>

Normally, Bugzilla::Object automatically figures out which fields
are required for L</create>. It then I<always> runs those fields' validators,
even if those fields weren't passed as arguments to L</create>. That way,
any default values or required checks can be done for those fields by
the validators.

L</create> figures out which fields are required by looking for database
columns in the L</DB_TABLE> that are NOT NULL and have no DEFAULT set.
However, there are some fields that this check doesn't work for:

=over

=item *

Fields that have database defaults (or are marked NULL in the database)
but actually have different defaults specified by validators. (For example,
the qa_contact field in the C<bugs> table can be NULL, so it won't be
caught as being required. However, in reality it defaults to the
component's initial_qa_contact.)

=item * 

Fields that have defaults that should be set by validators, but are
actually stored in a table different from L</DB_TABLE> (like the "cc"
field for bugs, which defaults to the "initialcc" of the Component, but won't
be caught as a normal required field because it's in a separate table.) 

=back

Any field matching the above criteria needs to have its name listed in
this constant. For an example of use, see the code of L<Bugzilla::Bug>.

=item C<NUMERIC_COLUMNS>

When L</update> is called, it compares each column in the object to its
current value in the database. It only updates columns that have changed.

Any column listed in NUMERIC_COLUMNS is treated as a number, not as a string,
during these comparisons.

=item C<DATE_COLUMNS>

This is much like L</NUMERIC_COLUMNS>, except that it treats strings as
dates when being compared. So, for example, C<2007-01-01> would be
equal to C<2007-01-01 00:00:00>.

=back

=head1 METHODS

=head2 Constructors

=over

=item C<new>

=over

=item B<Description>

The constructor is used to load an existing object from the database,
by id or by name.

=item B<Params>

If you pass an integer, the integer is the id of the object,
from the database, that we  want to read in. (id is defined
as the value in the L</ID_FIELD> column).

If you pass in a hashref, you can pass a C<name> key. The
value of the C<name> key is the case-insensitive name of the object
(from L</NAME_FIELD>) in the DB. You can also pass in an C<id> key
which will be interpreted as the id of the object you want (overriding the
C<name> key).

B<Additional Parameters Available for Subclasses>

If you are a subclass of C<Bugzilla::Object>, you can pass
C<condition> and C<values> as hash keys, instead of the above.

C<condition> is a set of SQL conditions for the WHERE clause, which contain
placeholders.

C<values> is a reference to an array. The array contains the values
for each placeholder in C<condition>, in order.

This is to allow subclasses to have complex parameters, and then to
translate those parameters into C<condition> and C<values> when they
call C<< $self->SUPER::new >> (which is this function, usually).

If you try to call C<new> outside of a subclass with the C<condition>
and C<values> parameters, Bugzilla will throw an error. These parameters
are intended B<only> for use by subclasses.

=item B<Returns>

A fully-initialized object, or C<undef> if there is no object in the
database matching the parameters you passed in.

=back

=item C<check>

=over

=item B<Description>

Checks if there is an object in the database with the specified name, and
throws an error if you specified an empty name, or if there is no object
in the database with that name.

=item B<Params>

The parameters are the same as for L</new>, except that if you don't pass
a hashref, the single argument is the I<name> of the object, not the id.

=item B<Returns>

A fully initialized object, guaranteed.

=item B<Notes For Implementors>

If you implement this in your subclass, make sure that you also update
the C<object_name> block at the bottom of the F<global/user-error.html.tmpl>
template.

=back

=item C<new_from_list(\@id_list)>

 Description: Creates an array of objects, given an array of ids.

 Params:      \@id_list - A reference to an array of numbers, database ids.
                          If any of these are not numeric, the function
                          will throw an error. If any of these are not
                          valid ids in the database, they will simply
                          be skipped.

 Returns:     A reference to an array of objects.

=item C<match>

=over

=item B<Description>

Gets a list of objects from the database based on certain criteria.

Basically, a simple way of doing a sort of "SELECT" statement (like SQL)
to get objects.

All criteria are joined by C<AND>, so adding more criteria will give you
a smaller set of results, not a larger set.

=item B<Params>

A hashref, where the keys are column names of the table, pointing to the
value that you want to match against for that column.

There are two special values, the constants C<NULL> and C<NOT_NULL>,
which means "give me objects where this field is NULL or NOT NULL,
respectively."

In addition to the column keys, there are a few special keys that
can be used to rig the underlying database queries. These are
C<LIMIT>, C<OFFSET>, and C<WHERE>.

The value for the C<LIMIT> key is expected to be an integer defining
the number of objects to return, while the value for C<OFFSET> defines
the position, relative to the number of objects the query would normally
return, at which to begin the result set. If C<OFFSET> is defined without
a corresponding C<LIMIT> it is silently ignored.

The C<WHERE> key provides a mechanism for adding arbitrary WHERE
clauses to the underlying query. Its value is expected to a hash
reference whose keys are the columns, operators and placeholders, and the
values are the placeholders' bind value. For example:

 WHERE => { 'some_column >= ?' => $some_value }

would constrain the query to only those objects in the table whose
'some_column' column has a value greater than or equal to $some_value.

If you don't specify any criteria, calling this function is the same
as doing C<[$class-E<gt>get_all]>.

=item B<Returns>

An arrayref of objects, or an empty arrayref if there are no matches.

=back

=back

=head2 Database Manipulation

=over

=item C<create>

Description: Creates a new item in the database.
             Throws a User Error if any of the passed-in params
             are invalid.

Params:      C<$params> - hashref - A value to put in each database
             field for this object.

Returns:     The Object just created in the database.

Notes:       In order for this function to work in your subclass,
             your subclass's L</ID_FIELD> must be of C<SERIAL>
             type in the database.

Subclass Implementors:
             This function basically just calls 
             L</check_required_create_fields>, then
             L</run_create_validators>, and then finally
             L</insert_create_data>. So if you have a complex system that
             you need to implement, you can do it by calling these
             three functions instead of C<SUPER::create>.

=item C<check_required_create_fields>

=over

=item B<Description>

Part of L</create>. Modifies the incoming C<$params> argument so that
any field that does not have a database default will be checked
later by L</run_create_validators>, even if that field wasn't specified
as an argument to L</create>.

=item B<Params>

=over

=item C<$params> - The same as C<$params> from L</create>.

=back

=item B<Returns> (nothing)

=back

=item C<run_create_validators>

Description: Runs the validation of input parameters for L</create>.
             This subroutine exists so that it can be overridden
             by subclasses who need to do special validations
             of their input parameters. This method is B<only> called
             by L</create>.

Params:      C<$params> - hashref - A value to put in each database
             field for this object.
             C<$options> - hashref - Processing options. Currently
             the only option supported is B<skip>, which can be
             used to specify a list of fields to not validate.

Returns:     A hash, in a similar format as C<$params>, except that
             these are the values to be inserted into the database,
             not the values that were input to L</create>.

=item C<insert_create_data>

Part of L</create>.

Takes the return value from L</run_create_validators> and inserts the
data into the database. Returns a newly created object.

=item C<update>

=over

=item B<Description>

Saves the values currently in this object to the database.
Only the fields specified in L</UPDATE_COLUMNS> will be
updated, and they will only be updated if their values have changed.

=item B<Params> (none)

=item B<Returns>

B<In scalar context:>

A hashref showing what changed during the update. The keys are the column
names from L</UPDATE_COLUMNS>. If a field was not changed, it will not be
in the hash at all. If the field was changed, the key will point to an arrayref.
The first item of the arrayref will be the old value, and the second item
will be the new value.

If there were no changes, we return a reference to an empty hash.

B<In array context:>

Returns a list, where the first item is the above hashref. The second item
is the object as it was in the database before update() was called. (This
is mostly useful to subclasses of C<Bugzilla::Object> that are implementing
C<update>.)

=back

=item C<remove_from_db>

Removes this object from the database. Will throw an error if you can't
remove it for some reason. The object will then be destroyed, as it is
not safe to use the object after it has been removed from the database.

=back

=head2 Mutators

These are used for updating the values in objects, before calling
C<update>.

=over

=item C<set>

=over

=item B<Description>

Sets a certain hash member of this class to a certain value.
Used for updating fields. Calls the validator for this field,
if it exists. Subclasses should use this function
to implement the various C<set_> mutators for their different
fields.

If your class defines a method called C<_set_global_validator>,
C<set> will call it with C<($value, $field)> as arguments, after running
the validator for this particular field. C<_set_global_validator> does not
return anything.

See L</VALIDATORS> for more information.

B<NOTE>: This function is intended only for use by subclasses. If
you call it from anywhere else, it will throw a C<CodeError>.

=item B<Params>

=over

=item C<$field> - The name of the hash member to update. This should
be the same as the name of the field in L</VALIDATORS>, if it exists there.

=item C<$value> - The value that you're setting the field to.

=back

=item B<Returns> (nothing)

=back


=item C<set_all>

=over

=item B<Description>

This is a convenience function which is simpler than calling many different
C<set_> functions in a row. You pass a hashref of parameters and it calls
C<set_$key($value)> for every item in the hashref.

=item B<Params>

Takes a hashref of the fields that need to be set, pointing to the value
that should be passed to the C<set_> function that is called.

=item B<Returns> (nothing)

=back


=back

=head2 Simple Validators

You can use these in your subclass L</VALIDATORS> or L</UPDATE_VALIDATORS>.
Note that you have to reference them like C<\&Bugzilla::Object::check_boolean>,
you can't just write C<\&check_boolean>.

=over

=item C<check_boolean>

Returns C<1> if the passed-in value is true, C<0> otherwise.

=back

=head1 CLASS FUNCTIONS

=over

=item C<any_exist>

Returns C<1> if there are any of these objects in the database,
C<0> otherwise.

=item C<get_all>

 Description: Returns all objects in this table from the database.

 Params:      none.

 Returns:     A list of objects, or an empty list if there are none.

<<<<<<< HEAD
 Notes:       Note that you must call this as C<$class->get_all>. For
              example, C<Bugzilla::Keyword->get_all>.
              C<Bugzilla::Keyword::get_all> will not work.
=======
 Notes:       Note that you must call this as $class->get_all. For 
              example, Bugzilla::Keyword->get_all. 
              Bugzilla::Keyword::get_all will not work.
>>>>>>> 1cd8f4bd

=back

=cut

=head1 B<Methods in need of POD>

=over

=item cache_key

=item check_time

=item id

=item TO_JSON

=item audit_log

=back<|MERGE_RESOLUTION|>--- conflicted
+++ resolved
@@ -70,10 +70,7 @@
     if (ref $param eq 'HASH') {
         $id = $param->{id};
     }
-<<<<<<< HEAD
     my ($object, $sql, @values);
-=======
->>>>>>> 1cd8f4bd
 
     if (defined $id) {
         # We special-case if somebody specifies an ID, so that we can
@@ -113,7 +110,6 @@
         map { trick_taint($_) } @values;
     }
 
-<<<<<<< HEAD
     # It is recommended to use FOR UPDATE when updating!
     $sql = "SELECT $columns FROM $table WHERE $sql";
     if (ref $param eq 'HASH' && $param->{for_update})
@@ -122,9 +118,6 @@
     }
 
     $object = $dbh->selectrow_hashref($sql, undef, @values);
-=======
-    $class->_cache_set($param, $object) if $object;
->>>>>>> 1cd8f4bd
     return $object;
 }
 
@@ -357,11 +350,6 @@
 
 sub set_all {
     my ($self, $params) = @_;
-<<<<<<< HEAD
-    foreach my $key (keys %$params) {
-        my $method = "set_$key";
-        $self->$method($params->{$key});
-=======
 
     # Don't let setters modify the values in $params for the caller.
     my %field_values = %$params;
@@ -379,7 +367,6 @@
             ThrowCodeError("unknown_method", { method => "${class}::${method}" });
         }
         $self->$method($field_values{$key}, \%field_values);
->>>>>>> 1cd8f4bd
     }
     Bugzilla::Hook::process('object_end_of_set_all', { object => $self,
                                                        params => $params });
@@ -846,13 +833,8 @@
 
 The name of the column that should be considered to be the unique
 "name" of this object. The 'name' is a B<string> that uniquely identifies
-<<<<<<< HEAD
-this Object in the database. Defaults to 'name'. When you specify
-C<{name => $name}> to C<new()>, this is the column that will be
-=======
 this Object in the database. Defaults to 'name'. When you specify 
 C<< {name => $name} >> to C<new()>, this is the column that will be 
->>>>>>> 1cd8f4bd
 matched against in the DB.
 
 =item C<ID_FIELD>
@@ -1321,15 +1303,9 @@
 
  Returns:     A list of objects, or an empty list if there are none.
 
-<<<<<<< HEAD
- Notes:       Note that you must call this as C<$class->get_all>. For
-              example, C<Bugzilla::Keyword->get_all>.
-              C<Bugzilla::Keyword::get_all> will not work.
-=======
  Notes:       Note that you must call this as $class->get_all. For 
               example, Bugzilla::Keyword->get_all. 
               Bugzilla::Keyword::get_all will not work.
->>>>>>> 1cd8f4bd
 
 =back
 

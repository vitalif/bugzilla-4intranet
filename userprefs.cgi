#!/usr/bin/perl -wT
# -*- Mode: perl; indent-tabs-mode: nil -*-
#
# The contents of this file are subject to the Mozilla Public
# License Version 1.1 (the "License"); you may not use this file
# except in compliance with the License. You may obtain a copy of
# the License at http://www.mozilla.org/MPL/
#
# Software distributed under the License is distributed on an "AS
# IS" basis, WITHOUT WARRANTY OF ANY KIND, either express or
# implied. See the License for the specific language governing
# rights and limitations under the License.
#
# The Original Code is the Bugzilla Bug Tracking System.
#
# Contributor(s): Terry Weissman <terry@mozilla.org>
#                 Dan Mosedale <dmose@mozilla.org>
#                 Alan Raetz <al_raetz@yahoo.com>
#                 David Miller <justdave@syndicomm.com>
#                 Christopher Aillon <christopher@aillon.com>
#                 Gervase Markham <gerv@gerv.net>
#                 Vlad Dascalu <jocuri@softhome.net>
#                 Shane H. W. Travis <travis@sedsystems.ca>

use strict;

use lib qw(. lib);
use URI;

use Bugzilla;
use Bugzilla::BugMail;
use Bugzilla::Constants;
use Bugzilla::Search;
use Bugzilla::Util;
use Bugzilla::Error;
use Bugzilla::User;
use Bugzilla::Token;

my $template = Bugzilla->template;
local our $vars = {};

###############################################################################
# Each panel has two functions - panel Foo has a DoFoo, to get the data 
# necessary for displaying the panel, and a SaveFoo, to save the panel's 
# contents from the form data (if appropriate). 
# SaveFoo may be called before DoFoo.    
###############################################################################
sub DoAccount {
    my $dbh = Bugzilla->dbh;
    my $user = Bugzilla->user;

    ($vars->{'realname'}) = $dbh->selectrow_array(
        "SELECT realname FROM profiles WHERE userid = ?", undef, $user->id);

    if(Bugzilla->params->{'allowemailchange'} 
       && Bugzilla->user->authorizer->can_change_email) {
       # First delete old tokens.
       Bugzilla::Token::CleanTokenTable();

        my @token = $dbh->selectrow_array(
            "SELECT tokentype, issuedate + " .
                    $dbh->sql_interval(MAX_TOKEN_AGE, 'DAY') . ", eventdata
               FROM tokens
              WHERE userid = ?
                AND tokentype LIKE 'email%'
           ORDER BY tokentype ASC " . $dbh->sql_limit(1), undef, $user->id);
        if (scalar(@token) > 0) {
            my ($tokentype, $change_date, $eventdata) = @token;
            $vars->{'login_change_date'} = $change_date;

            if($tokentype eq 'emailnew') {
                my ($oldemail,$newemail) = split(/:/,$eventdata);
                $vars->{'new_login_name'} = $newemail;
            }
        }
    }
}

sub SaveAccount {
    my $cgi = Bugzilla->cgi;
    my $dbh = Bugzilla->dbh;
    my $user = Bugzilla->user;

    my $oldpassword = $cgi->param('old_password');
    my $pwd1 = $cgi->param('new_password1');
    my $pwd2 = $cgi->param('new_password2');

    my $old_login_name = $cgi->param('old_login');
    my $new_login_name = trim($cgi->param('new_login_name'));

    if ($user->authorizer->can_change_password
        && ($oldpassword ne "" || $pwd1 ne "" || $pwd2 ne ""))
    {
        my $oldcryptedpwd = $user->cryptpassword;
        $oldcryptedpwd || ThrowCodeError("unable_to_retrieve_password");

        if (bz_crypt($oldpassword, $oldcryptedpwd) ne $oldcryptedpwd) {
            ThrowUserError("old_password_incorrect");
        }

        if ($pwd1 ne "" || $pwd2 ne "") {
            $pwd1 || ThrowUserError("new_password_missing");
            validate_password($pwd1, $pwd2);

            if ($oldpassword ne $pwd1) {
                my $cryptedpassword = bz_crypt($pwd1);
                $dbh->do(q{UPDATE profiles
                              SET cryptpassword = ?
                            WHERE userid = ?},
                         undef, ($cryptedpassword, $user->id));

                # Invalidate all logins except for the current one
                Bugzilla->logout(LOGOUT_KEEP_CURRENT);
            }
        }
    }

    if ($user->authorizer->can_change_email
        && Bugzilla->params->{"allowemailchange"}
        && $new_login_name)
    {
        if ($old_login_name ne $new_login_name) {
            $oldpassword || ThrowUserError("old_password_required");

            # Block multiple email changes for the same user.
            if (Bugzilla::Token::HasEmailChangeToken($user->id)) {
                ThrowUserError("email_change_in_progress");
            }

            # Before changing an email address, confirm one does not exist.
            validate_email_syntax($new_login_name)
              || ThrowUserError('illegal_email_address', {addr => $new_login_name});
            is_available_username($new_login_name)
              || ThrowUserError("account_exists", {email => $new_login_name});

            Bugzilla::Token::IssueEmailChangeToken($user, $old_login_name,
                                                   $new_login_name);

            $vars->{'email_changes_saved'} = 1;
        }
    }

    my $realname = trim($cgi->param('realname'));
    trick_taint($realname); # Only used in a placeholder
    $dbh->do("UPDATE profiles SET realname = ? WHERE userid = ?",
             undef, ($realname, $user->id));
}

sub DoSettings {
    my $user = Bugzilla->user;

    my $settings = $user->settings;
    $vars->{'settings'} = $settings;

    my @setting_list = sort keys %$settings;
    $vars->{'setting_names'} = \@setting_list;

    $vars->{'has_settings_enabled'} = 0;
    # Is there at least one user setting enabled?
    foreach my $setting_name (@setting_list) {
        if ($settings->{"$setting_name"}->{'is_enabled'}) {
            $vars->{'has_settings_enabled'} = 1;
            last;
        }
    }
    $vars->{'dont_show_button'} = !$vars->{'has_settings_enabled'};
}

sub SaveSettings {
    my $cgi = Bugzilla->cgi;
    my $user = Bugzilla->user;

    my $settings = $user->settings;
    my @setting_list = keys %$settings;

    foreach my $name (@setting_list) {
        next if ! ($settings->{$name}->{'is_enabled'});
        my $value = $cgi->param($name);
        next unless defined $value;
        my $setting = new Bugzilla::User::Setting($name);

        if ($value eq "${name}-isdefault" ) {
            if (! $settings->{$name}->{'is_default'}) {
                $settings->{$name}->reset_to_default;
            }
        }
        else {
            $setting->validate_value($value);
            $settings->{$name}->set($value);
        }
    }
    $vars->{'settings'} = $user->settings(1);
}

sub DoEmail
{
    my $dbh = Bugzilla->dbh;
    my $user = Bugzilla->user;

    ###########################################################################
    # User watching
    ###########################################################################
    my $userid = $user->id;
    # WatcheD and WatcherR ID's together
    my $wdwr_ids = $dbh->selectall_arrayref(
        "SELECT watched, watcher FROM watch WHERE watcher=? OR watched=?",
        undef, $userid, $userid
    ) || [];
    $vars->{watchedusers} = [];
    $vars->{watchers} = [];
    foreach (@$wdwr_ids)
    {
        if ($_->[1] eq $userid)
        {
            push @{$vars->{watchedusers}}, Bugzilla::User->new($_->[0]);
        }
        else
        {
            push @{$vars->{watchers}}, Bugzilla::User->new($_->[1]);
        }
    }
<<<<<<< HEAD
    $vars->{watchedusers} = [ sort { $a->identity cmp $b->identity } @{$vars->{watchedusers}} ];
    $vars->{watchers} = [ sort { $a->identity cmp $b->identity } @{$vars->{watchers}} ];

    ###########################################################################
    # Role-based preferences
    ###########################################################################
    my $sth = $dbh->prepare(
        "SELECT relationship, event FROM email_setting WHERE user_id = ?"
    );
    $sth->execute($user->id);

    my %mail;
    while (my ($relationship, $event) = $sth->fetchrow_array()) {
        $mail{$relationship}{$event} = 1;
    }

    $vars->{'mail'} = \%mail;
=======

    @watchers = sort { lc($a) cmp lc($b) } @watchers;
    $vars->{'watchers'} = \@watchers;
>>>>>>> a2a2c09c
}

sub SaveEmail {
    my $dbh = Bugzilla->dbh;
    my $cgi = Bugzilla->cgi;
    my $user = Bugzilla->user;

    Bugzilla::User::match_field({ 'new_watchedusers' => {'type' => 'multi'} });

    ###########################################################################
    # Role-based preferences
    ###########################################################################
    $dbh->bz_start_transaction();

    my $sth_insert = $dbh->prepare('INSERT INTO email_setting
                                    (user_id, relationship, event) VALUES (?, ?, ?)');

    my $sth_delete = $dbh->prepare('DELETE FROM email_setting
                                    WHERE user_id = ? AND relationship = ? AND event = ?');
    # Load current email preferences into memory before updating them.
    my $settings = $user->mail_settings;

    # Update the table - first, with normal events in the
    # relationship/event matrix.
    my %relationships = Bugzilla::BugMail::relationships();
    foreach my $rel (keys %relationships) {
        next if ($rel == REL_QA && !Bugzilla->params->{'useqacontact'});
        # Positive events: a ticked box means "send me mail."
        foreach my $event (POS_EVENTS) {
            my $is_set = $cgi->param("email-$rel-$event");
            if ($is_set xor $settings->{$rel}{$event}) {
                if ($is_set) {
                    $sth_insert->execute($user->id, $rel, $event);
                }
                else {
                    $sth_delete->execute($user->id, $rel, $event);
                }
            }
        }
        
        # Negative events: a ticked box means "don't send me mail."
        foreach my $event (NEG_EVENTS) {
            my $is_set = $cgi->param("neg-email-$rel-$event");
            if (!$is_set xor $settings->{$rel}{$event}) {
                if (!$is_set) {
                    $sth_insert->execute($user->id, $rel, $event);
                }
                else {
                    $sth_delete->execute($user->id, $rel, $event);
                }
            }
        }
    }

    # Global positive events: a ticked box means "send me mail."
    foreach my $event (GLOBAL_EVENTS) {
        my $is_set = $cgi->param("email-" . REL_ANY . "-$event");
        if ($is_set xor $settings->{+REL_ANY}{$event}) {
            if ($is_set) {
                $sth_insert->execute($user->id, REL_ANY, $event);
            }
            else {
                $sth_delete->execute($user->id, REL_ANY, $event);
            }
        }
    }

    $dbh->bz_commit_transaction();

    # We have to clear the cache about email preferences.
    delete $user->{'mail_settings'};

    ###########################################################################
    # User watching
    ###########################################################################
    if ($cgi->param('new_watchedusers') || $cgi->param('remove_watched_users') ||
        $cgi->param('new_watchers') || $cgi->param('remove_watchers'))
    {
        $dbh->bz_start_transaction();

        my $userid = $user->id;
        my $add_wdwr = [];
        my $del_wdwr = [];

        # New watched users
        push @$add_wdwr,
            map { [ login_to_id(trim($_), THROW_ERROR), $userid ] }
            split /[,\s]+/,
            join(',', $cgi->param('new_watchedusers')) || '';

        # New watchers
        push @$add_wdwr,
            map { [ $userid, login_to_id(trim($_), THROW_ERROR) ] }
            split /[,\s]+/,
            join(',', $cgi->param('new_watchers')) || '';

        if ($cgi->param('remove_watched_users'))
        {
            # User wants to remove selected watched users
            push @$del_wdwr,
                map { [ login_to_id(trim($_), THROW_ERROR), $userid ] }
                $cgi->param('watched_by_you');
            }

        if ($cgi->param('remove_watchers'))
        {
            # User wants to remove selected watchers
            push @$del_wdwr,
                map { [ $userid, login_to_id(trim($_), THROW_ERROR) ] }
                $cgi->param('watchers');
            }

        if (@$add_wdwr)
        {
            # Add new watchers / watched users
            $dbh->do(
                "REPLACE INTO watch (watched, watcher) VALUES " .
                (join ",", ("(?,?)") x scalar @$add_wdwr),
                undef, map { @$_ } @$add_wdwr
            );
        }

        if (@$del_wdwr)
        {
            # Delete watchers / watched users
            $dbh->do(
                "DELETE FROM watch WHERE (watched, watcher) IN (" .
                (join ",", ("(?,?)") x scalar @$del_wdwr) . ")",
                undef, map { @$_ } @$del_wdwr
            );
        }

        $dbh->bz_commit_transaction();
    }
}

sub DoPermissions
{
    my $dbh = Bugzilla->dbh;
    my $user = Bugzilla->user;
    my (@has_bits, @set_bits);

    my $groups = $dbh->selectall_arrayref(
               "SELECT DISTINCT name, description FROM groups WHERE id IN (" . 
               $user->groups_as_string . ") ORDER BY name");
    foreach my $group (@$groups) {
        my ($nam, $desc) = @$group;
        push(@has_bits, {"desc" => $desc, "name" => $nam});
    }
    $groups = $dbh->selectall_arrayref('SELECT DISTINCT id, name, description
                                          FROM groups
                                         ORDER BY name');
    foreach my $group (@$groups) {
        my ($group_id, $nam, $desc) = @$group;
        if ($user->can_bless($group_id)) {
            push(@set_bits, {"desc" => $desc, "name" => $nam});
        }
    }

    if (!$user->in_group('editcomponents'))
    {
        # There exists a distinct function for this
        $vars->{local_editcomponents} = $user->get_editable_products;
    }

    foreach my $privs (PER_PRODUCT_PRIVILEGES)
    {
        next if $privs eq 'editcomponents' || $user->in_group($privs);
        $vars->{"local_$privs"} = $user->get_products_by_permission($privs);
    }

    $vars->{'has_bits'} = \@has_bits;
    $vars->{'set_bits'} = \@set_bits;    
}

# No SavePermissions() because this panel has no changeable fields.

sub DoSavedSearches {
    my $cgi = Bugzilla->cgi;
    my $dbh = Bugzilla->dbh;
    my $user = Bugzilla->user;

    # CustIS Bug 53697 - Bookmarks
    if ((my $name = trim($cgi->param('addbookmarkname'))) &&
        (my $url = $cgi->param('addbookmarkurl')))
    {
        trick_taint($name);
        trick_taint($url);
        eval { $url = URI->new($url)->canonical->as_string; };
        ThrowCodeError("invalid_url", { url => $url }) if $@;
        $dbh->do('INSERT INTO namedqueries (userid, name, query) VALUES (?, ?, ?)', undef,
            $user->id, $name, $url);
        $dbh->commit;
    }

    if ($user->queryshare_groups_as_string) {
        $vars->{'queryshare_groups'} =
            Bugzilla::Group->new_from_list($user->queryshare_groups);
    }
    $vars->{'bless_group_ids'} = [map { $_->id } @{$user->bless_groups}];
}

sub SaveSavedSearches
{
    my $cgi = Bugzilla->cgi;
    my $dbh = Bugzilla->dbh;
    my $user = Bugzilla->user;

    # We'll need this in a loop, so do the call once.
    my $user_id = $user->id;

    my $sth_insert_ngm = $dbh->prepare('INSERT INTO namedquery_group_map
                                        (namedquery_id, group_id)
                                        VALUES (?, ?)');
    my $sth_update_ngm = $dbh->prepare('UPDATE namedquery_group_map
                                           SET group_id = ?
                                         WHERE namedquery_id = ?');
    my $sth_delete_ngm = $dbh->prepare('DELETE FROM namedquery_group_map
                                              WHERE namedquery_id = ?');

    # TODO batch update

    # For user's own queries, update namedquery_group_map.
    my $group;
    foreach my $q (@{$user->queries})
    {
        if ($user->in_group(Bugzilla->params->{querysharegroup}))
        {
            $group = $cgi->param("share_" . $q->id);
            $group = $group ? Bugzilla::Group->check({ id => $group }) : undef;
        }
        $q->set_shared_with_group(
            $group,
            $cgi->param('force_' . $q->id)
        );
    }

    # Update namedqueries_link_in_footer for this user.
    foreach my $q (@{$user->queries}, @{$user->queries_available})
    {
        $q->set_link_in_footer(defined $cgi->param("link_in_footer_" . $q->id));
    }

    $user->flush_queries_cache;

    # Update profiles.mybugslink.
    my $showmybugslink = defined($cgi->param("showmybugslink")) ? 1 : 0;
    $dbh->do("UPDATE profiles SET mybugslink = ? WHERE userid = ?", undef, $showmybugslink, $user->id);
    $user->{showmybugslink} = $showmybugslink;
}

###############################################################################
# Live code (not subroutine definitions) starts here
###############################################################################

my $cgi = Bugzilla->cgi;

# Delete credentials before logging in in case we are in a sudo session.
$cgi->delete('Bugzilla_login', 'Bugzilla_password') if ($cgi->cookie('sudo'));
$cgi->delete('GoAheadAndLogIn');

# First try to get credentials from cookies.
Bugzilla->login(LOGIN_OPTIONAL);

if (!Bugzilla->user->id) {
    # Use credentials given in the form if login cookies are not available.
    $cgi->param('Bugzilla_login', $cgi->param('old_login'));
    $cgi->param('Bugzilla_password', $cgi->param('old_password'));
}
Bugzilla->login(LOGIN_REQUIRED);

$vars->{'changes_saved'} = $cgi->param('dosave');

my $current_tab_name = $cgi->param('tab') || "settings";

# The SWITCH below makes sure that this is valid
trick_taint($current_tab_name);

$vars->{'current_tab_name'} = $current_tab_name;

my $token = $cgi->param('token');
check_token_data($token, 'edit_user_prefs') if $cgi->param('dosave');

# Do any saving, and then display the current tab.
SWITCH: for ($current_tab_name) {
    /^account$/ && do {
        SaveAccount() if $cgi->param('dosave');
        DoAccount();
        last SWITCH;
    };
    /^settings$/ && do {
        SaveSettings() if $cgi->param('dosave');
        DoSettings();
        last SWITCH;
    };
    /^email$/ && do {
        SaveEmail() if $cgi->param('dosave');
        DoEmail();
        last SWITCH;
    };
    /^permissions$/ && do {
        DoPermissions();
        last SWITCH;
    };
    /^saved-searches$/ && do {
        SaveSavedSearches() if $cgi->param('dosave');
        DoSavedSearches();
        last SWITCH;
    };
    ThrowUserError("unknown_tab",
                   { current_tab_name => $current_tab_name });
}

delete_token($token) if $cgi->param('dosave');
if ($current_tab_name ne 'permissions') {
    $vars->{'token'} = issue_session_token('edit_user_prefs');
}

# Generate and return the UI (HTML page) from the appropriate template.
$template->process("account/prefs/prefs.html.tmpl", $vars)
    || ThrowTemplateError($template->error());
exit;<|MERGE_RESOLUTION|>--- conflicted
+++ resolved
@@ -219,7 +219,6 @@
             push @{$vars->{watchers}}, Bugzilla::User->new($_->[1]);
         }
     }
-<<<<<<< HEAD
     $vars->{watchedusers} = [ sort { $a->identity cmp $b->identity } @{$vars->{watchedusers}} ];
     $vars->{watchers} = [ sort { $a->identity cmp $b->identity } @{$vars->{watchers}} ];
 
@@ -237,11 +236,6 @@
     }
 
     $vars->{'mail'} = \%mail;
-=======
-
-    @watchers = sort { lc($a) cmp lc($b) } @watchers;
-    $vars->{'watchers'} = \@watchers;
->>>>>>> a2a2c09c
 }
 
 sub SaveEmail {

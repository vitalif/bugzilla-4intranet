--- conflicted
+++ resolved
@@ -23,18 +23,13 @@
 
 From: [% Param('mailfrom') %]
 To: [% to_user.email %]
-<<<<<<< HEAD
 Subject: [% (isnew ? '' : 'Re: ') _ '[' _ terms.Bug _ ' ' _ bugid _ '] ' _ (severity == 'blocker' ? '[BLOCKER] ' : '') _ (severity == 'critical' ? '[CRITICAL] ' : '') _ summary %]
-=======
-Subject: [[% terms.Bug %] [%+ bug.id %]] [% 'New: ' IF isnew %][%+ bug.short_desc %]
->>>>>>> a2a2c09c
 X-Bugzilla-Reason: [% reasonsheader %]
 X-Bugzilla-Type: [% isnew ? 'new' : 'changed' %]
 X-Bugzilla-Watch-Reason: [% reasonswatchheader %]
 [% IF Param('useclassification') %]
 X-Bugzilla-Classification: [% bug.classification %]
 [% END %]
-<<<<<<< HEAD
 [% IF severity == 'blocker' OR severity == 'critical' %]
 Importance: high
 X-Priority: 1
@@ -52,18 +47,6 @@
 X-Bugzilla-Target-Milestone: [% targetmilestone %]
 X-Bugzilla-Changed-Fields: [% changedfields || "None" %]
 X-Bugzilla-Added-Comments: [% new_comments.size %]
-=======
-X-Bugzilla-Product: [% bug.product %]
-X-Bugzilla-Component: [% bug.component %]
-X-Bugzilla-Keywords: [% bug.keywords %]
-X-Bugzilla-Severity: [% bug.bug_severity %]
-X-Bugzilla-Who: [% changer.login %]
-X-Bugzilla-Status: [% bug.bug_status %]
-X-Bugzilla-Priority: [% bug.priority %]
-X-Bugzilla-Assigned-To: [% bug.assigned_to.login %]
-X-Bugzilla-Target-Milestone: [% bug.target_milestone %]
-X-Bugzilla-Changed-Fields: [% changedfields %]
->>>>>>> a2a2c09c
 [%+ threadingmarker %]
 [% USE date %]
 [% SET boundary = "--" _ date.now %]
@@ -97,13 +80,8 @@
 
 [% d.login_name %] changed:
 
-<<<<<<< HEAD
 [% three_columns('What    ', 'Removed', 'Added') -%]
 ----------------------------------------------------------------------------
-=======
-[%+ urlbase %]show_bug.cgi?id=[% bug.id %]
-[%- IF diffs %]
->>>>>>> a2a2c09c
 
 [%- END %]
 [%- # ------ What Removed Added ------ %]

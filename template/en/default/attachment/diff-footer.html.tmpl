[%# The contents of this file are subject to the Mozilla Public
  # License Version 1.1 (the "License"); you may not use this file
  # except in compliance with the License. You may obtain a copy of
  # the License at http://www.mozilla.org/MPL/
  #
  # Software distributed under the License is distributed on an "AS
  # IS" basis, WITHOUT WARRANTY OF ANY KIND, either express or
  # implied. See the License for the specific language governing
  # rights and limitations under the License.
  #
  # The Original Code is the Bugzilla Bug Tracking System.
  #
  # The Initial Developer of the Original Code is Netscape Communications
  # Corporation. Portions created by Netscape are
  # Copyright (C) 1998 Netscape Communications Corporation. All
  # Rights Reserved.
  #
  # Contributor(s): John Keiser <jkeiser@netscape.com>
  #%]

</form>

[% IF headers %]

  <br>
<<<<<<< HEAD

=======
>>>>>>> 8672974c
  <span>Return to [% "$terms.bug $bugid" FILTER bug_link(bugid) FILTER none %]</span>
  [% PROCESS global/footer.html.tmpl %]
 
[% ELSE %]
</body>
</html>
[% END %]<|MERGE_RESOLUTION|>--- conflicted
+++ resolved
@@ -23,10 +23,6 @@
 [% IF headers %]
 
   <br>
-<<<<<<< HEAD
-
-=======
->>>>>>> 8672974c
   <span>Return to [% "$terms.bug $bugid" FILTER bug_link(bugid) FILTER none %]</span>
   [% PROCESS global/footer.html.tmpl %]
  

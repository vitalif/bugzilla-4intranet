[%# This Source Code Form is subject to the terms of the Mozilla Public
  # License, v. 2.0. If a copy of the MPL was not distributed with this
  # file, You can obtain one at http://mozilla.org/MPL/2.0/.
  #
  # This Source Code Form is "Incompatible With Secondary Licenses", as
  # defined by the Mozilla Public License, v. 2.0.
  #%]

[%# Define strings that will serve as the title and header of this page %]
[% title = BLOCK %]Create New Attachment for [% terms.Bug %] #[% bug.bug_id %][% END %]
[% header = BLOCK %]Create New Attachment for
  [%+ "$terms.Bug $bug.bug_id" FILTER bug_link(bug) FILTER none %][% END %]
[% subheader = BLOCK %][% bug.short_desc FILTER html %][% END %]

[% PROCESS global/header.html.tmpl
  title = title
  header = header
  subheader = subheader
  style_urls = [ 'skins/standard/attachment.css' ]
  javascript_urls = [ "js/attachment.js", "js/util.js", "js/TUI.js", "js/field.js" ]
  doc_section = "attachments.html"
%]

<script type="text/javascript">
<!--
TUI_hide_default('attachment_text_field');
-->
</script>

<form name="entryform" method="post" action="attachment.cgi"
      enctype="multipart/form-data"
      onkeypress="return ctrlEnter(event||window.event,this)"
      onsubmit="return validateAttachmentForm(this)">
  <input type="hidden" name="bugid" value="[% bug.bug_id %]">
  <input type="hidden" name="action" value="insert">
  <input type="hidden" name="token" value="[% token FILTER html %]">

  <table class="attachment_entry">
    [% PROCESS attachment/createformcontents.html.tmpl %]

    [%# Additional fields for attachments on existing bugs: %]
    [% IF attachments.size %]
      <tr>
        <th>Obsoletes:</th>
        <td>
          <em>(optional) Check each existing attachment made obsolete by your new attachment.</em><br>
          [% FOREACH attachment = attachments %]
            <input type="checkbox" id="[% attachment.id %]"
                 name="obsolete" value="[% attachment.id %]">
            <a href="attachment.cgi?id=[% attachment.id %]&amp;action=edit">[% attachment.id %]: [% attachment.description FILTER html %]</a><br>
          [% END %]
        </td>
      </tr>
    [% END %]

    [% IF user.id != bug.assigned_to.id %]
    <tr>
      <th>Reassignment:</th>
      <td>
        <em>If you want to assign this [% terms.bug %] to yourself,
            check the box below.</em><br />
        <input type="checkbox" id="takebug" name="takebug" value="1">
        <label for="takebug">take [% terms.bug %]</label>
      </td>
    </tr>
    [% END %]

    [% bug_statuses = [] %]
    [% FOREACH bug_status = bug.status.can_change_to %]
      [% NEXT IF bug_status.name == "UNCONFIRMED" && !bug.product_obj.allows_unconfirmed %]
      [% bug_statuses.push(bug_status) %]
    [% END %]
    [% IF bug_statuses.size %]
    <tr>
      <th><label for="bug_status">Change bug status to:</label></th>
      <td>
        <select id="bug_status" name="bug_status">
          <option value="[% bug.status.name FILTER html %]">[% bug.status.name FILTER html %] (current)</option>
          [% FOREACH bug_status = bug_statuses %]
            [% NEXT IF bug_status.id == bug.status.id %]
            <option value="[% bug_status.name FILTER html %]">[% bug_status.name FILTER html %]</option>
          [% END %]
        </select>
        [% IF bug.resolution OR bug.check_can_change_field('resolution', bug.resolution, 1) %]
        <noscript><br>resolved&nbsp;as&nbsp;</noscript>
        [% END %]

        <span id="resolution_settings">
        [% PROCESS bug/field.html.tmpl
            no_tds = 1
            field  = bug_fields.resolution
            value  = bug.resolution
            override_legal_values = bug.choices.resolution
            editable = bug.check_can_change_field('resolution', bug.resolution, 1)
        %]
        </span>
        <script type="text/javascript">
        var close_status_array = [
            [% FOREACH status = bug.choices.bug_status %]
                [% NEXT IF status.is_open %]
                '[% status.name FILTER js %]'[% ',' UNLESS loop.last %]
                [% END %]
            ];
        function onchange_bug_status()
        {
          showHideStatusItems('[% "is_duplicate" IF bug.dup_id %]', '[% bug.bug_status | js %]');
        }
        addListener('bug_status', 'change', onchange_bug_status);
        addListener('resolution', 'change', showDuplicateItem);
        addListener(window, 'load', function() {
          showHideStatusItems('[% "is_duplicate" IF bug.dup_id %]', '[% bug.bug_status | js %]');
        });
        </script>

        [% IF bug.check_can_change_field('dup_id', 0, 1) %]
            <noscript><br> duplicate</noscript>
            <span id="duplicate_settings">of
                <span id="dup_id_container" class="bz_default_hidden">
                [% "${terms.bug} ${bug.dup_id}" FILTER bug_link(bug.dup_id) FILTER none %]
                (<a href="#" id="dup_id_edit_action">edit</a>)
                </span>
                <input id="dup_id" name="dup_id" size="6" value="[% bug.dup_id FILTER html %]">
            </span>
            [% IF bug.dup_id %]
                <noscript>[% bug.dup_id FILTER bug_link(bug.dup_id) FILTER none %]</noscript>
            [% END %]
        [% ELSIF bug.dup_id %]
        <noscript><br> duplicate</noscript>
        <span id="duplicate_display">of 
            [% "${terms.bug} ${bug.dup_id}" FILTER bug_link(bug.dup_id) FILTER none %]</span>
        [% END %]
      </td>
    </tr>
    [% END %]

    <tr>
      <th><label for="work_time">Hours Worked:</label></th>
      <td><input type="text" size="10" value="0.0" name="work_time" id="work_time" /></td>
    </tr>
    <tr>
      <th><label for="comment">Comment:</label></th>
      <td>
        <em>(optional) Add a comment about this attachment to the [% terms.bug %].</em>
        <input type="checkbox" id="commentsilent" name="commentsilent" value="1" /> <label for="commentsilent">Silent</label>
        <br />
        [% INCLUDE global/textarea.html.tmpl
          name    = 'comment'
          id      = 'comment_textarea'
          minrows = 6
          maxrows = 15
          cols    = constants.COMMENT_COLS
          wrap    = 'soft'
          style   = 'width: 100%'
        %]
<<<<<<< HEAD
        [% PROCESS "bug/comment-preview-div.html.tmpl" %]
=======
        [% IF NOT bug.cc || NOT bug.cc.contains(user.login) %]
          <br>
          <input type="checkbox" id="addselfcc" name="addselfcc"
            [%~ ' checked="checked"'
                IF user.settings.state_addselfcc.value == 'always'
                   || (!bug.user.has_any_role
                       && user.settings.state_addselfcc.value == 'cc_unless_role') %]>
          <label for="addselfcc">Add me to CC list</label>
        [% END %]
>>>>>>> 275d7a9e
      </td>
    </tr>
    [% IF user.is_insider %]
      <tr>
        <th>Privacy:</th>
        <td>
          <input type="checkbox" name="isprivate" id="isprivate"
            value="1" onClick="updateCommentPrivacy(this)" />
          <label for="isprivate">
            Make attachment and comment private (visible only to members of
            the <strong>[% Param('insidergroup') FILTER html %]</strong>
            group)
          </label>
        </td>
      </tr>
    [% END %]

    [% Hook.process('form_before_submit') %]

    <tr>
      <th>&nbsp;</th>
      <td>
        <input type="submit" id="commit" value="Submit" />
        <input type="button" value="Preview comment" onclick="showcommentpreview()" tabindex="-1" />
      </td>
    </tr>
  </table>

</form>

[% Hook.process('end') %]

[% PROCESS global/footer.html.tmpl %]<|MERGE_RESOLUTION|>--- conflicted
+++ resolved
@@ -152,9 +152,7 @@
           wrap    = 'soft'
           style   = 'width: 100%'
         %]
-<<<<<<< HEAD
         [% PROCESS "bug/comment-preview-div.html.tmpl" %]
-=======
         [% IF NOT bug.cc || NOT bug.cc.contains(user.login) %]
           <br>
           <input type="checkbox" id="addselfcc" name="addselfcc"
@@ -164,7 +162,6 @@
                        && user.settings.state_addselfcc.value == 'cc_unless_role') %]>
           <label for="addselfcc">Add me to CC list</label>
         [% END %]
->>>>>>> 275d7a9e
       </td>
     </tr>
     [% IF user.is_insider %]

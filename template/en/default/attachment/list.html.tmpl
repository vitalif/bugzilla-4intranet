[%# The contents of this file are subject to the Mozilla Public
  # License Version 1.1 (the "License"); you may not use this file
  # except in compliance with the License. You may obtain a copy of
  # the License at http://www.mozilla.org/MPL/
  #
  # Software distributed under the License is distributed on an "AS
  # IS" basis, WITHOUT WARRANTY OF ANY KIND, either express or
  # implied. See the License for the specific language governing
  # rights and limitations under the License.
  #
  # The Original Code is the Bugzilla Bug Tracking System.
  #
  # The Initial Developer of the Original Code is Netscape Communications
  # Corporation. Portions created by Netscape are
  # Copyright (C) 1998 Netscape Communications Corporation. All
  # Rights Reserved.
  #
  # Contributor(s): Myk Melez <myk@mozilla.org>
  #                 Frédéric Buclin <LpSolit@gmail.com>
  #%]

[% RETURN UNLESS attachments.size || Param("maxattachmentsize") %]

<script type="text/javascript">
<!--
function toggle_display(link)
{
    var table = document.getElementById("attachment_table");
    // Store current height for scrolling later
    var originalHeight = table.offsetHeight;

    var r0;
    var rs = table.tBodies[0];
    rs = rs.rows || rs.tRows;
    for (var i = 0; i < rs.length; i++)
        if (hasClass(rs[i], 'bz_tr_obsolete'))
            r0 = toggleClass(rs[i], 'bz_default_hidden');
    link.innerHTML = r0 ? 'Show Obsolete' : 'Hide Obsolete';

    var newHeight = table.offsetHeight;
    // This scrolling makes the window appear to not move at all.
    window.scrollBy(0, newHeight - originalHeight);

    return false;
}
//-->
</script>

<br />
<table id="attachment_table" cellspacing="0" cellpadding="4">
  <tr id="a0">
    <th colspan="[% show_attachment_flags ? 3 : 2 %]" align="left">
      [% count = 0 %]
      [% FOREACH attachment = attachments %][% count = count + 1 %][% END %]
      <a name="a0" id="a0" href="#a0">Attachments</a>
      [% IF count > 0 %] (<a href="attachment.cgi?bugid=[% bugid %]&amp;action=zip" target="_blank">Download all in ZIP</a>)[% END %]
    </th>
  </tr>

  [% count = 0 %]
  [% obsolete_attachments = 0 %]

  [% FOREACH attachment = attachments %]
    [% count = count + 1 %]
    [% IF !attachment.isprivate || user.is_insider || attachment.attacher.id == user.id %]
      [% IF attachment.isobsolete %]
        [% obsolete_attachments = obsolete_attachments + 1 %]
      [% END %]
      <tr id="a[% count %]" class="[% "bz_contenttype_" _ attachment.contenttype
                     FILTER css_class_quote UNLESS attachment.isurl %]
                 [% " bz_patch" IF attachment.ispatch %]
                 [% " bz_url" IF attachment.isurl %]
                 [% " bz_private" IF attachment.isprivate %]
                 [% " bz_tr_obsolete bz_default_hidden" IF attachment.isobsolete %]">
        <td valign="top">
          [% IF attachment.datasize %]
            <a href="attachment.cgi?id=[% attachment.id %]"
               title="View the content of the attachment">
          [% END %]
          <b>[% attachment.id %]: [% attachment.description FILTER html FILTER obsolete(attachment.isobsolete) %]</b>
          [% "</a>" IF attachment.datasize %]

          <span class="bz_attach_extra_info">
            [% IF attachment.datasize %]
              ([% attachment.datasize FILTER unitconvert %],
              [% IF attachment.ispatch %]
                patch)
              [% ELSIF attachment.isurl %]
                url)
              [% ELSE %]
                [%+ attachment.contenttype FILTER html %])
              [% END %]
            [% ELSE %]
              (<em>deleted</em>)
            [% END %]

            <br>
            <a href="#attach_[% attachment.id %]"
               title="Go to the comment associated with the attachment">
              [%- attachment.attached FILTER time %]</a>,

            [% INCLUDE global/user.html.tmpl who = attachment.attacher %]
          </span>
        </td>

        [% IF show_attachment_flags %]
          <td class="bz_attach_flags" valign="top">
            [% IF attachment.flags.size == 0 %]
              <i>no flags</i>
            [% ELSE %]
              [% FOREACH flag = attachment.flags %]
                [% IF user.id %]
                  <span title="[% flag.setter.identity FILTER html %]">[% flag.setter.nick FILTER html %]</span>:
                [% ELSIF flag.setter.name %]
                  <span title="[% flag.setter.name FILTER html %]">[% flag.setter.nick FILTER html %]</span>:
                [% ELSE %]
                  [% flag.setter.nick FILTER html %]:
                [% END %]
                [%+ flag.type.name FILTER html FILTER no_break %][% flag.status %]
                [%+ IF flag.status == "?" && flag.requestee %]
                  [% IF user.id %]
                    (<span title="[% flag.requestee.identity FILTER html %]">[% flag.requestee.nick FILTER html %]</span>)
                  [% ELSIF flag.requestee.name %]
                    (<span title="[% flag.requestee.name FILTER html %]">[% flag.requestee.nick FILTER html %]</span>)
                  [% ELSE %]
                    ([% flag.requestee.nick FILTER html %])
                  [% END %]
                [% END %]<br>
              [% END %]
            [% END %]
          </td>
        [% END %]

        <td valign="top">
          <a href="attachment.cgi?id=[% attachment.id %]&amp;action=edit">Details</a>
          
          [% IF attachment.isOfficeDocument() == 1 %]
            | <a href="attachment.cgi?id=[% attachment.id %]&amp;action=online_view" target="_blank">Online-view</a>
          [% END %]
          
          [% IF attachment.ispatch && feature_enabled('patch_viewer') %]
            | <a href="attachment.cgi?id=[% attachment.id %]&amp;action=diff">Diff</a>
          [% END %]
          [% Hook.process("action") %]
        </td>
      </tr>
    [% END %]
  [% END %]

  <tr class="bz_attach_footer">
    <td colspan="[% show_attachment_flags ? 3 : 2 %]">
      [% IF attachments.size %]
        <span class="bz_attach_view_hide">
          [% IF obsolete_attachments %]
            <a href="#a0" onclick="return toggle_display(this);">Show
              Obsolete</a> ([% obsolete_attachments %])
          [% END %]
          [% IF Param("allow_attachment_display") %]
            <a href="attachment.cgi?bugid=[% bugid %]&amp;action=viewall">View All</a>
          [% END %]
        </span>
      [% END %]
<<<<<<< HEAD
      <a href="attachment.cgi?bugid=[% bugid %]&amp;action=enter">Add an attachment</a>
      <span id="att_multi_link">| <a href="javascript:void(0)" onclick="document.getElementById('att_multi_link').style.display='none';iframeajax('page.cgi?id=attach-multiple.html', {'bug_id' : [% bugid %]})">Add multiple</a></span>
      (proposed patch, testcase, etc.)
=======
      [% IF Param("maxattachmentsize") %]
        <a href="attachment.cgi?bugid=[% bugid %]&amp;action=enter">Add an attachment</a>
        (proposed patch, testcase, etc.)
      [% END %]
>>>>>>> a2a2c09c
    </td>
  </tr>
</table>

<div id="att_multiple" style="display: none"></div>

<br /><|MERGE_RESOLUTION|>--- conflicted
+++ resolved
@@ -160,16 +160,9 @@
           [% END %]
         </span>
       [% END %]
-<<<<<<< HEAD
       <a href="attachment.cgi?bugid=[% bugid %]&amp;action=enter">Add an attachment</a>
       <span id="att_multi_link">| <a href="javascript:void(0)" onclick="document.getElementById('att_multi_link').style.display='none';iframeajax('page.cgi?id=attach-multiple.html', {'bug_id' : [% bugid %]})">Add multiple</a></span>
       (proposed patch, testcase, etc.)
-=======
-      [% IF Param("maxattachmentsize") %]
-        <a href="attachment.cgi?bugid=[% bugid %]&amp;action=enter">Add an attachment</a>
-        (proposed patch, testcase, etc.)
-      [% END %]
->>>>>>> a2a2c09c
     </td>
   </tr>
 </table>

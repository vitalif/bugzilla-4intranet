--- conflicted
+++ resolved
@@ -70,128 +70,10 @@
   is already obsolete.
 [% END %]
 
-<<<<<<< HEAD
 [% BLOCK error_attachment_local_storage_disabled %]
   [% title = "Local Storage Disabled" %]
   You cannot store attachments locally. This feature is disabled.
 [% END %]
-=======
-[% error_message = BLOCK %]
-  [% IF    error == "action_unrecognized" %]
-    [% docslinks = {'query.html' => "Searching for $terms.bugs",
-                    'query.html#list' => "$terms.Bug lists"} %]
-    I don't recognize the value (<em>[% action FILTER html %]</em>)
-    of the <em>action</em> variable.
-  
-  [% ELSIF error == "attachment_local_storage_disabled" %]
-    [% title = "Local Storage Disabled" %]
-    You cannot store attachments locally. This feature is disabled.
-
-  [% ELSIF error == "attachment_url_disabled" %]
-    [% title = "Attachment URL Disabled" %]
-    You cannot attach a URL. This feature is currently disabled.
-
-  [% ELSIF error == "auth_invalid_email" %]
-    [% title = "Invalid Email Address" %]
-    We received an email address (<b>[% addr FILTER html %]</b>)
-    that didn't pass our syntax checking for a legal email address,
-    when trying to create or update your account.
-    [% IF default %]
-      A legal address must contain exactly one '@',
-      and at least one '.' after the @.
-    [% ELSE %]
-      [%+ Param('emailregexpdesc') %]
-    [% END %]
-    It must also not contain any of these special characters:
-    <tt>\ ( ) &amp; &lt; &gt; , ; : &quot; [ ]</tt>, or any whitespace.
-
-  [% ELSIF error == "authres_unhandled" %]
-    The result value of [% value FILTER html %] was not handled by
-    the login code.
-
-  [% ELSIF error == "bad_page_cgi_id" %]
-    [% title = "Invalid Page ID" %]
-    The ID <code>[% page_id FILTER html %]</code> is not a
-    valid page identifier.
-
-  [% ELSIF error == "bad_arg" %]
-    Bad argument <code>[% argument FILTER html %]</code> sent to
-    <code>[% function FILTER html %]</code> function.
-
-  [% ELSIF error == "bug_error" %]
-    Trying to retrieve [% terms.bug %] [%+ bug.bug_id FILTER html %] returned 
-    the error [% bug.error FILTER html %].
-    
-  [% ELSIF error == "chart_data_not_generated" %]
-    [% admindocslinks = {'extraconfig.html' => 'Setting up Charting'} %]
-    [% IF product %]
-      Charts for the <em>[% product FILTER html %]</em> product are not
-      available yet because no charting data has been collected for it since it
-      was created.
-    [% ELSE %]
-      No charting data has been collected yet.
-    [% END %]
-    Please wait a day and try again.
-    If you're seeing this message after a day, then you should contact
-    <a href="mailto:[% Param('maintainer') %]">[% Param('maintainer') %]</a>
-    and reference this error.
-
-  [% ELSIF error == "chart_datafile_corrupt" %]
-    The chart data file [% file FILTER html %] is corrupt.
-        
-  [% ELSIF error == "chart_dir_nonexistent" %]
-    One of the directories <tt>[% dir FILTER html %]</tt> and 
-    <tt>[% graph_dir FILTER html %]</tt> does not exist.
-  
-  [% ELSIF error == "chart_file_open_fail" %]
-    Unable to open the chart datafile <tt>[% filename FILTER html %]</tt>.
-  
-  [% ELSIF error == "column_not_null_without_default" %]
-    Failed adding the column [% name FILTER html %]:
-    You cannot add a NOT NULL column with no default to an existing table
-    unless you specify something for the <code>$init_value</code> argument.
-
-  [% ELSIF error == "column_not_null_no_default_alter" %]
-    You cannot alter the [% name FILTER html %] column to be NOT NULL 
-    without specifying a default or something for $set_nulls_to, because
-    there are NULL values currently in it.
-
-  [% ELSIF error == "comment_extra_data_not_allowed" %]
-    You tried to set the <code>extra_data</code> field to 
-    '[% extra_data FILTER html %]' but comments of type [% type FILTER html %]
-    do not accept an <code>extra_data</code> argument.
-
-  [% ELSIF error == "comment_extra_data_required" %]
-    Comments of type [% type FILTER html %] require an <code>extra_data</code>
-    argument to be set.
-
-  [% ELSIF error == "comment_extra_data_not_numeric" %]
-    You tried to set the <code>extra_data</code> field to
-    '[% extra_data FILTER html %]' but comments of type [% type FILTER html %]
-    require a numeric <code>extra_data</code> argument.
-
-  [% ELSIF error == "comment_type_invalid" %]
-    '[% type FILTER html %]' is not a valid comment type.
-
-  [% ELSIF error == "db_rename_conflict" %]
-    Name conflict: Cannot rename [% old FILTER html %] to
-    [% new FILTER html %] because [% new FILTER html %] already exists.
-
-  [% ELSIF error == "cookies_need_value" %]
-    Every cookie must have a value.
-
-  [% ELSIF error == "env_no_email" %]
-    [% terms.Bugzilla %] did not receive an email address from the 
-    environment.
-    [% IF Param("auth_env_email") %]
-      This means that the '[% Param("auth_env_email") FILTER html %]'
-      environment variable was empty or did not exist.
-    [% ELSE %]
-      You need to set the "auth_env_email" parameter to the name of
-      the environment variable that will contain the user's email
-      address.
-    [% END %]
->>>>>>> a2a2c09c
 
 [% BLOCK error_attachment_url_disabled %]
   [% title = "Attachment URL Disabled" %]
@@ -213,52 +95,10 @@
   <tt>\ ( ) &amp; &lt; &gt; , ; : &quot; [ ]</tt>, or any whitespace.
 [% END %]
 
-<<<<<<< HEAD
 [% BLOCK error_authres_unhandled %]
   The result value of [% value FILTER html %] was not handled by
   the login code.
 [% END %]
-=======
-  [% ELSIF error == "flag_unexpected_object" %]
-    [% title = "Object Not Recognized" %]
-    Flags cannot be set for objects of type [% caller FILTER html %].
-    They can only be set for [% terms.bugs %] and attachments.
-
-  [% ELSIF error == "flag_requestee_disabled" %]
-    [% title = "Flag not Requestable from Specific Person" %]
-    You can't ask a specific person for
-    <em>[% type.name FILTER html %]</em>.
-  
-  [% ELSIF error == "flag_type_inactive" %]
-    [% title = "Inactive Flag Type" %]
-    The flag type [% type FILTER html %] is inactive and cannot be used
-    to create new flags.
-
-  [% ELSIF error == "flag_type_nonexistent" %]
-    There is no flag type with the ID <em>[% id FILTER html %]</em>.
-
-  [% ELSIF error == "flag_type_target_type_invalid" %]
-    The target type was neither <em>[% terms.bug %]</em> nor <em>attachment</em>
-    but rather <em>[% target_type FILTER html %]</em>.
-  
-  [% ELSIF error == "invalid_field_name" %]
-    Can't use [% field FILTER html %] as a field name.
-
-  [% ELSIF error == "invalid_keyword_id" %]
-    The keyword ID <em>[% id FILTER html %]</em> couldn't be
-    found.
-
-  [% ELSIF error == "invalid_user" %]
-    [% title = "Invalid User" %]
-    There is no user account
-    [% IF user_id %]
-      with ID <em>[% user_id FILTER html %]</em>.
-    [% ELSIF user_login %]
-      with login name <em>[% user_login FILTER html %]</em>.
-    [% ELSE %]
-      given.
-    [% END %]
->>>>>>> a2a2c09c
 
 [% BLOCK error_bad_page_cgi_id %]
   [% title = "Invalid Page ID" %]
@@ -327,7 +167,6 @@
   argument to be set.
 [% END %]
 
-<<<<<<< HEAD
 [% BLOCK error_comment_extra_data_not_numeric %]
   You tried to set the <code>extra_data</code> field to
   '[% extra_data FILTER html %]' but comments of type [% type FILTER html %]
@@ -342,14 +181,6 @@
   Name conflict: Cannot rename [% old FILTER html %] to
   [% new FILTER html %] because [% new FILTER html %] already exists.
 [% END %]
-=======
-  [% ELSIF error == "report_axis_invalid" %]
-    <em>[% val FILTER html %]</em> is not a valid value for 
-    [%+ IF    fld == "x" %]the horizontal axis
-    [%+ ELSIF fld == "y" %]the vertical axis
-    [%+ ELSIF fld == "z" %]the multiple tables/images
-    [%+ ELSE %]a report axis[% END %] field.
->>>>>>> a2a2c09c
 
 [% BLOCK error_cookies_need_value %]
   Every cookie must have a value.
@@ -544,7 +375,6 @@
   [% ELSE %]
     given.
   [% END %]
-<<<<<<< HEAD
 [% END %]
 
 [% BLOCK error_jobqueue_insert_failed %]
@@ -583,53 +413,6 @@
     <code>[% errstr FILTER html %]</code>
   [% ELSE %]
     Unable to find user in LDAP
-=======
-  [% RETURN %]
-[% END %]
-
-[% UNLESS header_done %]
-  [% PROCESS global/header.html.tmpl %]
-[% END %]
-
-[% PROCESS global/docslinks.html.tmpl
-   docslinks      = docslinks
-   admindocslinks = admindocslinks
-%]
-
-<tt>
-  <p>
-    [% terms.Bugzilla %] has suffered an internal error. Please save this page and send
-    it to [% Param("maintainer") %] with details of what you were doing at
-    the time this message appeared.
-  </p>
-  <script type="text/javascript"> <!--
-    document.write("<p>URL: " + 
-                    document.location.href.replace(/&/g,"&amp;")
-                                          .replace(/</g,"&lt;")
-                                          .replace(/>/g,"&gt;") + "</p>");
-  // -->
-  </script>
-</tt>
-
-<table cellpadding="20">
-  <tr>
-    <td bgcolor="#ff0000">
-      <font size="+2">
-        [% error_message FILTER none %]
-      </font>
-    </td>
-  </tr>
-</table>
-
-<p>Traceback:</p>
-<pre>[% traceback FILTER html FILTER html_linebreak %]</pre>
-
-[% IF variables %]
-  <pre>
-Variables:
-  [% FOREACH key = variables.keys %]
-    [%+ key FILTER html %]: [%+ variables.$key FILTER html %]
->>>>>>> a2a2c09c
   [% END %]
 [% END %]
 
@@ -719,6 +502,7 @@
   [% IF caller %]
       <code>[%+ caller FILTER html %]</code>, which is
   [% END %]
+
 
   outside the package. This function may only be called from
   a subclass of <code>[% superclass FILTER html %]</code>.

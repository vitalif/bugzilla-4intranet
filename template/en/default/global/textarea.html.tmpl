[%# The contents of this file are subject to the Mozilla Public
  # License Version 1.1 (the "License"); you may not use this file
  # except in compliance with the License. You may obtain a copy of
  # the License at http://www.mozilla.org/MPL/
  #
  # Software distributed under the License is distributed on an "AS
  # IS" basis, WITHOUT WARRANTY OF ANY KIND, either express or
  # implied. See the License for the specific language governing
  # rights and limitations under the License.
  #
  # The Original Code is the Bugzilla Bug Tracking System.
  #
  # Contributor(s): Marc Schumann <wurblzap@gmail.com>
  #%]

[%# FIXME remove this nahren, replace with function %]

[%# INTERFACE:
  #
  # id:             (optional) The "id"-attribute of the textarea.
  # name:           (optional) The "name"-attribute of the textarea.
  # accesskey:      (optional) The "accesskey"-attribute of the textarea.
  # style:          (optional) The "style"-attribute of the textarea.
  # classes:        (optional) The "class"-attribute of the textarea.
  # wrap:           (deprecated; optional) The "wrap"-attribute of the textarea.
  # minrows:        (required) Number of rows the textarea shall have initially
  #                 and when not having focus.
  # maxrows:        (optional) Number of rows the textarea shall have if
  #                 maximized (which happens on getting focus). If not given,
  #                 the textarea doesn't maximize when getting focus.
  # defaultrows:    (optional) Number of rows the textarea shall have if
  #                 the zoom_textareas user preference if off. If not given,
  #                 minrows will be used.
  # cols:           (required) Number of columns the textarea shall have.
  # defaultcontent: (optional) Default content for the textarea.
<<<<<<< HEAD
  # tabindex:       (optional) HTML tabindex.
=======
  # mandatory:      (optional) Boolean specifying whether or not the textarea
  #                 is mandatory.
>>>>>>> 2303cef9
  #%]

<textarea [% IF name %]name="[% name FILTER html %]"[% END %]
          [% IF id %] id="[% id FILTER html %]"[% END %]
          [% IF accesskey %] accesskey="[% accesskey FILTER html %]"[% END %]
          [% IF style %] style="[% style FILTER html %]"[% END %]
          [% IF classes %] class="[% classes FILTER html %]"[% END %]
          [% IF wrap %] wrap="[% wrap FILTER html %]"[% END %]
          [% IF tabindex %] tabindex="[% tabindex FILTER html %]"[% END %]
          [% IF defaultrows && user.settings.zoom_textareas.value == 'off' %]
            rows="[% defaultrows FILTER html %]"
          [% ELSE %]
            rows="[% minrows FILTER html %]"
          [% END %]
          cols="[% cols FILTER html %]"
          [% IF maxrows && user.settings.zoom_textareas.value == 'on' %]
            onFocus="this.rows=[% maxrows FILTER html %]"
          [% END %]
          [% IF mandatory %]
            aria-required="true"
          [% END %]>[% defaultcontent FILTER html %]</textarea><|MERGE_RESOLUTION|>--- conflicted
+++ resolved
@@ -33,12 +33,9 @@
   #                 minrows will be used.
   # cols:           (required) Number of columns the textarea shall have.
   # defaultcontent: (optional) Default content for the textarea.
-<<<<<<< HEAD
   # tabindex:       (optional) HTML tabindex.
-=======
   # mandatory:      (optional) Boolean specifying whether or not the textarea
   #                 is mandatory.
->>>>>>> 2303cef9
   #%]
 
 <textarea [% IF name %]name="[% name FILTER html %]"[% END %]

[%# The contents of this file are subject to the Mozilla Public
  # License Version 1.1 (the "License"); you may not use this file
  # except in compliance with the License. You may obtain a copy of
  # the License at http://www.mozilla.org/MPL/
  #
  # Software distributed under the License is distributed on an "AS
  # IS" basis, WITHOUT WARRANTY OF ANY KIND, either express or
  # implied. See the License for the specific language governing
  # rights and limitations under the License.
  #
  # The Original Code is the Bugzilla Bug Tracking System.
  #
  # The Initial Developer of the Original Code is Netscape Communications
  # Corporation. Portions created by Netscape are
  # Copyright (C) 1998 Netscape Communications Corporation. All
  # Rights Reserved.
  #
  # Contributor(s): Jacob Steenhagen <jake@bugzilla.org>
  #%]

<<<<<<< HEAD
[%# This is mini login form shown in header and/or footer.
  # It consists of:
  # 1) A simple link to separate login form if browser has JS disabled.
  # 2) A link which shows a mini login form in-place when clicked otherwise.
  # In browsers that do autocomplete without user interaction
  # (Firefox, Safari), the mini login form is shown right after
  # autocomplete.
  # Initially, onDOMReady was used for it: """
  #   However, autocomplete happens at all sorts of different times in
  #   different browsers (before or after onDOMReady, before or after
  #   window.onload, in almost all combinations you can imagine).
  #   The only good solution I found is to time the event 200
  #   milliseconds after window.onload for WebKit (doing it immediately
  #   at onload works in Chrome but not in Safari, but I can't detect
  #   them separately using YUI), and right after onDOMReady in Gecko.
  # """
  # But, browsers also fire 'keyup' event on autocompleted editboxes.
  # So, now it's used to show the login form.
%]

=======
>>>>>>> 8672974c
[%# Use the current script name. If an empty name is returned,
  # then we are accessing the home page. %]

[% login_target = cgi.url("-relative" => 1, "-query" => 1) %]
[% IF !login_target OR login_target.match("^token.cgi") %]
 [% login_target = "index.cgi" %]
[% END %]

[% login_target = urlbase _ login_target %]

<li id="mini_login_container_[% qs_suffix %]">
  <span class="separator">| </span>
  [% connector = "?" %]
  [% IF cgi.request_method == "GET" AND cgi.query_string %]
    [% connector = "&" %]
  [% END %]
  [% script_name = login_target _ connector _ "GoAheadAndLogIn=1" %]
  <a id="login_link[% qs_suffix %]" href="[% script_name FILTER html %]"
     onclick="return show_mini_login_form('[% qs_suffix %]')">Log In</a>
  <form action="[% login_target FILTER html %]" method="POST" 
        class="mini_login bz_default_hidden"
        id="mini_login[% qs_suffix FILTER html %]"
        onsubmit="return check_mini_login_fields( '[% qs_suffix FILTER html %]' );"
  >
    <input id="Bugzilla_login[% qs_suffix FILTER html %]" 
           class="bz_login"
           name="Bugzilla_login"
           title="Login"
           onfocus="mini_login_on_focus('[% qs_suffix FILTER js %]')"
    >
    <input class="bz_password" 
           id="Bugzilla_password[% qs_suffix FILTER html %]" 
           name="Bugzilla_password"
           type="password"
           title="Password"
    >
    <input class="bz_password bz_default_hidden bz_mini_login_help" type="text" 
           id="Bugzilla_password_dummy[% qs_suffix %]" value="password"
           title="Password"
           onfocus="mini_login_on_focus('[% qs_suffix FILTER js %]')"
    >
    [% IF Param('rememberlogin') == 'defaulton' ||
          Param('rememberlogin') == 'defaultoff'
    %]
      <input type="checkbox" id="Bugzilla_remember_[% qs_suffix %]"
             name="Bugzilla_remember" value="on" class="bz_remember"
                 [%+ "checked" IF Param('rememberlogin') == "defaulton" %]>
      <label for="Bugzilla_remember_[% qs_suffix %]">Remember</label>
    [% END %]
    <input type="submit" name="GoAheadAndLogIn" value="Log in"
            id="log_in_[% qs_suffix %]" />
    <script type="text/javascript">
      mini_login_constants = {
        "login" : "login",
        "warning" : "You must set the login and password before logging in."
      };
      addListener(window, 'load', function() {
        init_mini_login_form('_[% qs_suffix %]');
      });
    </script>
    <a href="#" onclick="return hide_mini_login_form('_[% qs_suffix %]')">[x]</a>
  </form>
</li>
<li id="forgot_container_[% qs_suffix %]">
  <span class="separator">| </span>
  <a id="forgot_link[% qs_suffix %]" href="[% script_name FILTER html %]#forgot"
     onclick="return show_forgot_form('[% qs_suffix %]')">Forgot Password</a>
  <form action="token.cgi" method="post" id="forgot_form[% qs_suffix %]"
        class="mini_forgot bz_default_hidden">
    <label for="login[% qs_suffix FILTER html %]">Login:</label>
    <input type="text" name="loginname" size="20" id="login[% qs_suffix FILTER html %]">
    <input id="forgot_button[% qs_suffix %]" value="Reset Password" 
           type="submit">
    <input type="hidden" name="a" value="reqpw">
    <a href="#" onclick="return hide_forgot_form('[% qs_suffix %]')">[x]</a>
  </form>
</li><|MERGE_RESOLUTION|>--- conflicted
+++ resolved
@@ -18,29 +18,6 @@
   # Contributor(s): Jacob Steenhagen <jake@bugzilla.org>
   #%]
 
-<<<<<<< HEAD
-[%# This is mini login form shown in header and/or footer.
-  # It consists of:
-  # 1) A simple link to separate login form if browser has JS disabled.
-  # 2) A link which shows a mini login form in-place when clicked otherwise.
-  # In browsers that do autocomplete without user interaction
-  # (Firefox, Safari), the mini login form is shown right after
-  # autocomplete.
-  # Initially, onDOMReady was used for it: """
-  #   However, autocomplete happens at all sorts of different times in
-  #   different browsers (before or after onDOMReady, before or after
-  #   window.onload, in almost all combinations you can imagine).
-  #   The only good solution I found is to time the event 200
-  #   milliseconds after window.onload for WebKit (doing it immediately
-  #   at onload works in Chrome but not in Safari, but I can't detect
-  #   them separately using YUI), and right after onDOMReady in Gecko.
-  # """
-  # But, browsers also fire 'keyup' event on autocompleted editboxes.
-  # So, now it's used to show the login form.
-%]
-
-=======
->>>>>>> 8672974c
 [%# Use the current script name. If an empty name is returned,
   # then we are accessing the home page. %]
 

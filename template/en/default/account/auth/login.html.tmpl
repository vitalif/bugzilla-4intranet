--- conflicted
+++ resolved
@@ -26,11 +26,7 @@
 [% IF !target %]
  [% target = "index.cgi" %]
 [% END %]
-<<<<<<< HEAD
-  
-=======
 
->>>>>>> 8672974c
 [% PROCESS global/header.html.tmpl
   title = "Log in to $terms.Bugzilla",
   onload = "document.forms['login'].Bugzilla_login.focus()"

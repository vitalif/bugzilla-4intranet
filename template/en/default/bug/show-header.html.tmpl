[%# This Source Code Form is subject to the terms of the Mozilla Public
  # License, v. 2.0. If a copy of the MPL was not distributed with this
  # file, You can obtain one at http://mozilla.org/MPL/2.0/.
  #
  # This Source Code Form is "Incompatible With Secondary Licenses", as
  # defined by the Mozilla Public License, v. 2.0.
  #%]

[%# This template should be called with PROCESS before processing
  # "global/header.html.tmpl" in any template that is going to load the
  # bug form. It expects only a "bug" object, and can even manage to get
  # along without that. Some of these variables are just defaults that will
  # be overridden by the calling templates.
  #%]

[% USE Bugzilla %]

[% filtered_desc = bug.short_desc FILTER html %]
[% subheader = filtered_desc %]
[% filtered_timestamp = bug.delta_ts FILTER time %]
[% filtered_prodcomp = bug.product _ '/' _ bug.component | html %]
[% filtered_stat = bug.bug_status _ ' ' _ bug.resolution | html %]
[% title = "$terms.Bug $bug.bug_id &ndash; $filtered_desc &ndash; $filtered_prodcomp &ndash; $filtered_stat" %]
[% header = "$terms.Bug&nbsp;$bug.bug_id" %]
[% header_addl_info = "Last modified: $filtered_timestamp" %]
<<<<<<< HEAD
[% javascript_urls = [ "js/field.js", "js/calendar.js", "js/bug-visibility.js?rev=1397", "fieldvaluecontrol.cgi?type=bug&user=${Bugzilla.user.id}" ] %]
[% style_urls = [ "skins/standard/calendar.css", "skins/standard/show_bug.css", "skins/standard/comments.css" ] %]
=======
[% yui = ['autocomplete', 'calendar'] %]
[% javascript_urls = [ "js/util.js", "js/field.js" ] %]
[% IF bug.defined %]
  [% unfiltered_title = "$terms.Bug $bug.bug_id – $bug.short_desc" %]
  [% javascript =  BLOCK %]
    if (history && history.replaceState) {
      if(!document.location.href.match(/show_bug\.cgi/)) {
        history.replaceState( null, 
                             "[% unfiltered_title FILTER js %]",  
                             "show_bug.cgi?id=[% bug.bug_id FILTER js %]" );
        document.title = "[% unfiltered_title FILTER js %]";
      }
      if (document.location.href.match(/show_bug\.cgi\?.*list_id=/)) {
        var href = document.location.href;
        href = href.replace(/[\?&]+list_id=(\d+|cookie)/, '');
        history.replaceState(null, "[% unfiltered_title FILTER js %]", href);
      }
    }
    [% javascript FILTER none %]
  [% END %]
[% END %]
[% style_urls = [ "skins/standard/show_bug.css" ] %]
>>>>>>> 275d7a9e
[% doc_section = "bug_page.html" %]
[% bodyclasses = ['bz_bug',
                  "bz_status_$bug.bug_status",
                  "bz_product_$bug.product",
                  "bz_component_$bug.component",
                  "bz_bug_$bug.bug_id",
                  ] %]
[% FOREACH group = bug.groups_in %]
  [% bodyclasses.push("bz_group_$group.name") %]
[% END %]

[% Hook.process('end') %]<|MERGE_RESOLUTION|>--- conflicted
+++ resolved
@@ -23,33 +23,8 @@
 [% title = "$terms.Bug $bug.bug_id &ndash; $filtered_desc &ndash; $filtered_prodcomp &ndash; $filtered_stat" %]
 [% header = "$terms.Bug&nbsp;$bug.bug_id" %]
 [% header_addl_info = "Last modified: $filtered_timestamp" %]
-<<<<<<< HEAD
 [% javascript_urls = [ "js/field.js", "js/calendar.js", "js/bug-visibility.js?rev=1397", "fieldvaluecontrol.cgi?type=bug&user=${Bugzilla.user.id}" ] %]
 [% style_urls = [ "skins/standard/calendar.css", "skins/standard/show_bug.css", "skins/standard/comments.css" ] %]
-=======
-[% yui = ['autocomplete', 'calendar'] %]
-[% javascript_urls = [ "js/util.js", "js/field.js" ] %]
-[% IF bug.defined %]
-  [% unfiltered_title = "$terms.Bug $bug.bug_id – $bug.short_desc" %]
-  [% javascript =  BLOCK %]
-    if (history && history.replaceState) {
-      if(!document.location.href.match(/show_bug\.cgi/)) {
-        history.replaceState( null, 
-                             "[% unfiltered_title FILTER js %]",  
-                             "show_bug.cgi?id=[% bug.bug_id FILTER js %]" );
-        document.title = "[% unfiltered_title FILTER js %]";
-      }
-      if (document.location.href.match(/show_bug\.cgi\?.*list_id=/)) {
-        var href = document.location.href;
-        href = href.replace(/[\?&]+list_id=(\d+|cookie)/, '');
-        history.replaceState(null, "[% unfiltered_title FILTER js %]", href);
-      }
-    }
-    [% javascript FILTER none %]
-  [% END %]
-[% END %]
-[% style_urls = [ "skins/standard/show_bug.css" ] %]
->>>>>>> 275d7a9e
 [% doc_section = "bug_page.html" %]
 [% bodyclasses = ['bz_bug',
                   "bz_status_$bug.bug_status",

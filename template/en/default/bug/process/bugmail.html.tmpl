--- conflicted
+++ resolved
@@ -24,12 +24,9 @@
   # sent_bugmail: The results of Bugzilla::BugMail::Send().
   #%]
 
-<<<<<<< HEAD
 [% IF NOT commentsilent %]
-=======
 [% PROCESS global/variables.none.tmpl %]
 
->>>>>>> a2a2c09c
 <dl>
 [% PROCESS emails
    description = "Email sent to"

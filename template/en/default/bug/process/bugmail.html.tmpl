--- conflicted
+++ resolved
@@ -24,12 +24,6 @@
   # sent_bugmail: The results of Bugzilla::BugMail::Send().
   #%]
 
-<<<<<<< HEAD
-[% IF NOT commentsilent %]
-[% PROCESS global/variables.none.tmpl %]
-
-=======
->>>>>>> 8672974c
 <dl>
 [% PROCESS emails
    description = "Email sent to"

[%# The contents of this file are subject to the Mozilla Public
  # License Version 1.1 (the "License"); you may not use this file
  # except in compliance with the License. You may obtain a copy of
  # the License at http://www.mozilla.org/MPL/
  #
  # Software distributed under the License is distributed on an "AS
  # IS" basis, WITHOUT WARRANTY OF ANY KIND, either express or
  # implied. See the License for the specific language governing
  # rights and limitations under the License.
  #
  # The Original Code is the Bugzilla Bug Tracking System.
  #
  # The Initial Developer of the Original Code is Netscape Communications
  # Corporation. Portions created by Netscape are
  # Copyright (C) 1998 Netscape Communications Corporation. All
  # Rights Reserved.
  #
  # Contributor(s): Gervase Markham <gerv@gerv.net>
  #%]

[%# INTERFACE:
  # id: number; the ID of the bug that was created.
  # sentmail: array of hash; bugs for which BugMail should be sent, contains:
  #     type: string; type of change for this bug, either 'created' if this bug
  #         was created or 'dep' if it was added as a dependent/blocker
<<<<<<< HEAD
  #     bug_id: integer; the ID of the bug
=======
  #     id: integer; the ID of the bug
>>>>>>> a2a2c09c
  # bug: object; Bugzilla::Bug object of the bug that was created (used in
  #     template bug/edit.html.tmpl
  #%]

[% PROCESS "bug/show-header.html.tmpl" %]
[% PROCESS global/header.html.tmpl
  title = "$terms.Bug $id Submitted &ndash; $filtered_desc"
  header = "$terms.Bug&nbsp;$id Submitted"
%]

[% header_done = 1 %]

[% FOREACH item = sentmail %]
  [% PROCESS bug/process/results.html.tmpl
     type = item.type
<<<<<<< HEAD
     bug_id = item.bug_id
     sent_bugmail = item.sent_bugmail
=======
     id = item.id
     sent_bugmail = item
>>>>>>> a2a2c09c
   %]
[% END %]

<br>

<hr>

[% PROCESS bug/edit.html.tmpl %]

<hr>

[% PROCESS bug/navigate.html.tmpl bottom_navigator => 1 %]

<br>

[% PROCESS global/footer.html.tmpl %]<|MERGE_RESOLUTION|>--- conflicted
+++ resolved
@@ -23,11 +23,7 @@
   # sentmail: array of hash; bugs for which BugMail should be sent, contains:
   #     type: string; type of change for this bug, either 'created' if this bug
   #         was created or 'dep' if it was added as a dependent/blocker
-<<<<<<< HEAD
-  #     bug_id: integer; the ID of the bug
-=======
   #     id: integer; the ID of the bug
->>>>>>> a2a2c09c
   # bug: object; Bugzilla::Bug object of the bug that was created (used in
   #     template bug/edit.html.tmpl
   #%]
@@ -43,13 +39,8 @@
 [% FOREACH item = sentmail %]
   [% PROCESS bug/process/results.html.tmpl
      type = item.type
-<<<<<<< HEAD
-     bug_id = item.bug_id
-     sent_bugmail = item.sent_bugmail
-=======
      id = item.id
      sent_bugmail = item
->>>>>>> a2a2c09c
    %]
 [% END %]
 

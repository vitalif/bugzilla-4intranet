[%# The contents of this file are subject to the Mozilla Public
  # License Version 1.1 (the "License"); you may not use this file
  # except in compliance with the License. You may obtain a copy of
  # the License at http://www.mozilla.org/MPL/
  #
  # Software distributed under the License is distributed on an "AS
  # IS" basis, WITHOUT WARRANTY OF ANY KIND, either express or
  # implied. See the License for the specific language governing
  # rights and limitations under the License.
  #
  # The Original Code is the Bugzilla Bug Tracking System.
  #
  # The Initial Developer of the Original Code is Netscape Communications
  # Corporation. Portions created by Netscape are
  # Copyright (C) 1998 Netscape Communications Corporation. All
  # Rights Reserved.
  #
  # Contributor(s): Gervase Markham <gerv@gerv.net>
  #                 Ville Skyttä <ville.skytta@iki.fi>
  #                 Shane H. W. Travis <travis@sedsystems.ca>
  #                 Marc Schumann <wurblzap@gmail.com>
  #                 Akamai Technologies <bugzilla-dev@akamai.com>
  #                 Max Kanat-Alexander <mkanat@bugzilla.org>
  #                 Frédéric Buclin <LpSolit@gmail.com>
  #%]

[% USE Bugzilla %]

[% title = BLOCK %]Enter [% terms.Bug %]: [% product.name FILTER html %][% END %]

[% PROCESS global/header.html.tmpl
  title = title
  quicksearch_tabindex = 30
  style_urls = [ 'skins/standard/create_attachment.css', 'skins/standard/calendar.css' ]
  javascript_urls = [
    "js/attachment.js", "js/field.js", "js/calendar.js",
    "js/TUI.js", "js/bug-visibility.js", "fieldvaluecontrol.cgi?type=bug&user=${Bugzilla.user.id}"
  ]
  onload = 'set_assign_to();document.getElementById(\'short_desc\').focus();'
%]

[%# FIXME move most JS from here to a *.js file %]
<script type="text/javascript">
<!--

var last_cc = "[% cc | js %]";
var cc_rem = {}, cc_add = {};
var initialowners = new Array([% product.active_components.size %]);
var last_initialowner;
var initialccs = new Array([% product.active_components.size %]);
var components = new Array([% product.active_components.size %]);
var componentdefaultversions = new Array([% product.active_components.size %]);
var last_component = -1;
var comp_desc = new Array([% product.active_components.size %]);
var flags = new Array([% product.active_components.size %]);
[% IF Param("useqacontact") %]
    var initialqacontacts = new Array([% product.active_components.size %]);
    var last_initialqacontact;
[% END %]
[% count = 0 %]
[%- FOREACH c = product.active_components %]
    components[[% count %]] = "[% c.name FILTER js %]";
    componentdefaultversions[[% count %]] = "[% c.default_version FILTER js %]";
    comp_desc[[% count %]] = "[% c.description FILTER html_light FILTER js %]";
    initialowners[[% count %]] = "[% c.default_assignee.login FILTER js %]";
    [% flag_list = [] %]
    [% FOREACH f = c.flag_types.bug %]
      [% NEXT UNLESS f.is_active %]
      [% flag_list.push(f.id) %]
    [% END %]
    [% FOREACH f = c.flag_types.attachment %]
      [% NEXT UNLESS f.is_active %]
      [% flag_list.push(f.id) %]
    [% END %]
    flags[[% count %]] = [[% flag_list.join(",") FILTER js %]];
    [% IF Param("useqacontact") %]
        initialqacontacts[[% count %]] = "[% c.default_qa_contact.login FILTER js %]";
    [% END %]

    [% SET initial_cc_list = [] %]
    [% FOREACH cc_user = c.initial_cc %]
      [% ccl = cc_user.login FILTER js %]
      [% initial_cc_list.push(ccl) %]
    [% END %]
    initialccs[[% count %]] = ["[% initial_cc_list.join('", "') %]"];

    [% count = count + 1 %]
[%- END %]

var wantsReminder = [% Bugzilla.user.wants_worktime_reminder('new bug') ? 'true' : 'false' %];
var noTimeTracking = [% product.notimetracking ? 'true' : 'false' %];

function validateEntryForm(theform)
{
    if (check_new_keywords(document.Create) == false) return false;

    if (theform.short_desc.value == '')
    {
        alert('Please enter a summary sentence for this [% terms.bug %].');
        return false;
    }
    // Validate attachment
    var t = document.getElementById('attachment_true');
    if (t.style.display != 'none' && !validateAttachmentForm(theform))
        return false;
    else if (t.style.display == 'none')
    {
        // Clear attachment description so it won't be created
        theform.description.value = '';
    }
    // Validate worktime
    var wt = bzParseTime(theform.work_time.value);
    if (wt !== null && (wt === undefined || wt != wt))
        wt = null;
    else if (wt < 0)
        wt = 0;
    if (wantsReminder && (wt === null || noTimeTracking == (wt != 0)))
    {
        wt = prompt("Please, verify working time:", "0");
        if (wt == null || wt == undefined || (""+wt).length <= 0)
        {
            theform.work_time.focus();
            return false;
        }
    }
    if (wt === null)
        wt = 0;
    theform.work_time.value = wt;
    return true;
}

function set_assign_to() {
    // Based on the selected component, fill the "Assign To:" field
    // with the default component owner, and the "QA Contact:" field
    // with the default QA Contact. It also selectively enables flags.
    var form = document.Create;
    var assigned_to = form.assigned_to.value;

[% IF Param("useqacontact") %]
    var qa_contact = form.qa_contact.value;
[% END %]

    var index = -1;
    if (form.component.type == 'select-one') {
        index = form.component.selectedIndex;
    } else if (form.component.type == 'hidden') {
        // Assume there is only one component in the list
        index = 0;
    }
    if (index != -1) {
        var owner = initialowners[index];
        var component = components[index];
        var version = componentdefaultversions[index];
        if (assigned_to == last_initialowner
            || assigned_to == owner
            || assigned_to == ''
            || assigned_to == "[% assigned_to FILTER js %]") {
            form.assigned_to.value = owner;
            last_initialowner = owner;
        }

        if ([% overridedefaultversion ? 0 : 1 %] &&
            (((last_component < 0 || componentdefaultversions[last_component] == '') && form.version.value == "[% default.version FILTER js %]") ||
            last_component >= 0 && form.version.value == componentdefaultversions[last_component]))
        {
            for (var i = 0; i < form.version.options.length; i++)
            {
                if (form.version.options[i].value == version)
                {
                    form.version.selectedIndex = i;
                    break;
                }
            }
        }

        /* CustIS Bug 57457 & Bug 58657 */
        /** Infernal logic for High Usability
         * Remembers modifications entered by user (added and removed CC), and
         * builds new CC list from initial value plus initialccs[index]
         * (initial CC for component), preserving entry order.
         *
         ** Адская логика для Высокого Юзабилити
         * Запоминает изменения, внесённые пользователем в список CC и
         * строит новый список CC как объединение начального значения и
         * initialccs[index] (CC по умолчанию для компонента), да ещё и сохраняет
         * порядок ввода.
         */
        var cc_diff = diff_arrays(last_cc.split(/[\s,]+/), document.Create.cc.value.split(/[\s,]+/));
        for (i in cc_rem)
            if (cc_rem[i] && !cc_diff[0][i])
                cc_diff[1][i] = 1;
        for (i in cc_add)
            if (cc_add[i] && !cc_diff[1][i])
                cc_diff[0][i] = 1;
        cc_add = cc_diff[0];
        cc_rem = cc_diff[1];
        var new_cc = array_hash("[% cc | js %]".split(/[\s,]+/));
        for (i in initialccs[index])
            if (initialccs[index][i])
                new_cc[initialccs[index][i]] = 1;
        for (i in cc_diff[0])
            new_cc[i] = 1;
        for (i in cc_diff[1])
            new_cc[i] = 0;
        last_cc = document.Create.cc.value = hash_join(new_cc);
        document.getElementById('comp_desc').innerHTML = comp_desc[index];

        [% IF Param("useqacontact") %]
            var contact = initialqacontacts[index];
            if (qa_contact == last_initialqacontact
                || qa_contact == contact
                || qa_contact == ''
                || qa_contact == "[% qa_contact FILTER js %]") {
                  form.qa_contact.value = contact;
                  last_initialqacontact = contact;
            }
        [% END %]

        // First, we disable all flags. Then we re-enable those
        // which are available for the selected component.
        var inputElements = document.getElementsByTagName("select");
        var inputElement, flagField;
        for ( var i=0 ; i<inputElements.length ; i++ ) {
            inputElement = inputElements.item(i);
            if (inputElement.name.search(/^flag_type-(\d+)$/) != -1) {
                var id = inputElement.name.replace(/^flag_type-(\d+)$/, "$1");
                inputElement.disabled = true;
                // Also disable the requestee field, if it exists.
                inputElement = document.getElementById("requestee_type-" + id);
                if (inputElement) inputElement.disabled = true;
            }
        }
        // Now enable flags available for the selected component.
        for (var i = 0; i < flags[index].length; i++) {
            flagField = document.getElementById("flag_type-" + flags[index][i]);
            // Do not enable flags the user cannot set nor request.
            if (flagField && flagField.options.length > 1) {
                flagField.disabled = false;
                // Re-enabling the requestee field depends on the status
                // of the flag.
                toggleRequesteeField(flagField, 1);
            }
        }

        last_component = index;
    }
}

function handleWantsAttachment(wants_attachment)
{
    var f = document.getElementById('attachment_false');
    var t = document.getElementById('attachment_true');
    f.style.display = wants_attachment ? 'none' : '';
    t.style.display = wants_attachment ? '' : 'none';
}

function show_resolution_field(showhide)
{
    if (showhide)
        document.getElementById('resolution_container').style.display = '';
    else
    {
        document.getElementById('resolution_container').style.display = 'none';
        document.Create.resolution.value = '';
    }
}

function checkWorktime(inp)
{
    if (noTimeTracking)
    {
        wt = bzParseTime(inp.value);
        inp.parentNode.style.backgroundColor = (wt != 0 ? '#FFC0C0' : null);
    }
}

-->
</script>

[% USE Bugzilla %]
[% SET select_fields = {} %]
[% FOREACH field = Bugzilla.get_fields(
  { type => constants.FIELD_TYPE_SINGLE_SELECT, custom => 0 })
%]
  [% select_fields.${field.name} = field %]
[% END %]

<form name="Create" id="Create" method="post" action="post_bug.cgi"
      enctype="multipart/form-data" onkeypress="return ctrlEnter(event||window.event,this)"
      onsubmit="return validateEntryForm(this)">
<input type="hidden" name="product" value="[% product.name FILTER html %]" id="product">
<input type="hidden" name="token" value="[% token FILTER html %]">
<input type="hidden" name="cloned_bug_id" value="[% cloned_bug_id FILTER html %]">
<input type="hidden" name="cloned_comment" value="[% cloned_comment FILTER html %]">

<p>
[%# Migration note: The following file corresponds to the old Param
  # 'entryheaderhtml'
  #%]
[% INCLUDE 'bug/create/user-message.html.tmpl' %]
</p>

<p>(<span class="required_star">*</span> = <span class="required_explanation">Required Field</span>)</p>

<table>
<tbody>
  <tr><td colspan="4"><hr /></td></tr>

  <tr>
    [% INCLUDE bug/field.html.tmpl
      bug = default, field = bug_fields.product, editable = 0,
      value = product.name %]
    [% INCLUDE bug/field.html.tmpl
      bug = default, field = bug_fields.reporter, editable = 0,
      value = user.login %]
  </tr>

  [%# We can't use the select block in these two cases for various reasons. %]
  <tr>
    [% component_desc_url = BLOCK -%]
      describecomponents.cgi?product=[% product.name FILTER url_quote %]
    [% END %]
    [% INCLUDE "bug/field-label.html.tmpl"
      field = bug_fields.component editable = 1
      desc_url = component_desc_url
    %]      
    <td id="field_container_component">
      <select name="component" id="component" onchange="set_assign_to();"
              size="7" aria-required="true" class="required">
        [%# Build the lists of assignees and                     QA contacts if "usemenuforusers" is enabled. %]
        [% IF Param("usemenuforusers") %]
          [% assignees_list = user.get_userlist.clone %]
          [% qa_contacts_list = user.get_userlist.clone %]
        [% END %]

        [%- FOREACH c = product.active_components %]
          <option value="[% c.name FILTER html %]"
            [% " selected=\"selected\"" IF c.name == default.component_ %]>
            [% c.name FILTER html -%]
          </option>
          [% IF Param("usemenuforusers") %]
            [% INCLUDE build_userlist default_user = c.default_assignee,
                                      userlist = assignees_list %]
            [% INCLUDE build_userlist default_user = c.default_qa_contact,
                                      userlist = qa_contacts_list %]
          [% END %]
        [%- END %]
      </select>
    </td>

    <td colspan="2" id="comp_desc_container">
      [%# Enclose the fieldset in a nested table so that its width changes based
        # on the length on the component description. %]
      <table>
        <tr>
          <td>
            <fieldset>
              <legend>Component Description</legend>
              <div id="comp_desc" class="comment">Select a component to read its description.</div>
            </fieldset>
          </td>
        </tr>
      </table>
    </td>
  </tr>

  <tr>
    [% INCLUDE "bug/field-label.html.tmpl"
      field = bug_fields.version editable = 1 rowspan = 3 
    %]
    <td rowspan="3">
      <select name="version">
        [%- FOREACH v = version %]
          <option value="[% v FILTER html %]"
            [% ' selected="selected"' IF v == default.version %]>[% v FILTER html -%]
          </option>
        [%- END %]
      </select>
    </td>

    [% INCLUDE bug/field.html.tmpl
      bug = default, field = select_fields.bug_severity, editable = 1,
      value = default.bug_severity %]
  </tr>

[% IF Param('useplatform') %]
  <tr>
    [% INCLUDE bug/field.html.tmpl
      bug = default, field = select_fields.rep_platform, editable = 1,
      value = default.rep_platform %]
  </tr>
[% END %]

[% IF Param('useopsys') %]
  <tr>
    [% INCLUDE bug/field.html.tmpl
       bug = default, field = select_fields.op_sys, editable = 1,
       value = default.op_sys %]
  </tr>
[% END %]
[% IF !Param('defaultplatform') || !Param('defaultopsys') %]
    <tr>
      <td colspan="3">&nbsp;</th>
      <td id="os_guess_note" class="comment">
        <div>We've made a guess at your
        [% IF Param('defaultplatform') %]
          operating system. Please check it
        [% ELSIF Param('defaultopsys') %]
          platform. Please check it
        [% ELSE %]
          operating system and platform. Please check them
        [% END %]
        and make any corrections if necessary.</div>
      </td>
    </tr>
[% END %]
</tbody>

<tbody class="expert_fields">
  <tr>
    [% IF Param('usetargetmilestone') && Param('letsubmitterchoosemilestone') %]
      [% INCLUDE select field = bug_fields.target_milestone %]
    [% ELSE %]
      <td colspan="2">&nbsp;</td>
    [% END %]

    [% IF Param('letsubmitterchoosepriority') %]
      [% INCLUDE bug/field.html.tmpl
        bug = default, field = select_fields.priority, editable = 1,
        value = default.priority %]
    [% ELSE %]
      <td colspan="2">&nbsp;</td>
    [% END %]
  </tr>
</tbody>

<tbody class="expert_fields">

  <tr>
[% IF bug_status.size <= 1 %]
  <input type="hidden" name="bug_status" 
         value="[% default.bug_status FILTER html %]">
    <th>Initial State:</th>
    <td>[% default.bug_status FILTER html %]</td>
[% ELSE %]
    [% INCLUDE select field = bug_fields.bug_status 
      description = 'Initial State' 
      onchange = 'if(this.value=="ASSIGNED"){ document.Create.assigned_to.value="' _ user.login _ '" } show_resolution_field(this.value=="RESOLVED");' %]
  </td>
[% END %]       
  </tr>

  <tr id="resolution_container" style="display:none">
  <th><a href="page.cgi?id=fields.html#resolution">Resolution</a>:</th>
  <td>
    <select name="resolution" id="resolution">
    [%- FOREACH x = resolution %]
      [% NEXT IF x == "MOVED" %]
      <option value="[% x FILTER html %]">[% x FILTER html %]</option>
    [% END %]
    </select>
  </td>
  </tr>

  <tr><td colspan="4"><hr /></td></tr>

  <tr>
    <th><a href="page.cgi?id=fields.html#assigned_to">Assign To</a>:</th>
    <td>
      [% INCLUDE global/userselect.html.tmpl
         name => "assigned_to"
         value => assigned_to
         disabled => assigned_to_disabled
         size => 30
         emptyok => 1
         custom_userlist => assignees_list
       %]
      <noscript>(Leave blank to assign to component's default assignee)</noscript>
    </td>

    [%# Calculate the number of rows we can use for flags %]
    [% num_rows = 2 + (Param("useqacontact") ? 1 : 0) %]

    <td colspan="2" rowspan="[% num_rows FILTER html %]">
      [% IF product.flag_types.bug.size > 0 %]
        [% display_flag_headers = 0 %]
        [% any_flags_requesteeble = 0 %]

        [% FOREACH flag_type = product.flag_types.bug %]
          [% NEXT UNLESS flag_type.is_active %]
          [% display_flag_headers = 1 %]
          [% SET any_flags_requesteeble = 1 IF flag_type.is_requestable && flag_type.is_requesteeble %]
        [% END %]

        [% IF display_flag_headers %]
          [% PROCESS "flag/list.html.tmpl" flag_types = product_flag_types
                                           any_flags_requesteeble = any_flags_requesteeble
                                           flag_table_id = "bug_flags"
          %]
        [% END %]
      [% END %]
    </td>
  </tr>

  <tr>
    [% INCLUDE "bug/field-label.html.tmpl"
      field = bug_fields.assigned_to editable = 1
    %]
    <td colspan="2">
      [% INCLUDE global/userselect.html.tmpl
         id => "assigned_to"
         name => "assigned_to"
         value => assigned_to
         disabled => assigned_to_disabled
         size => 30
         emptyok => 1
         custom_userlist => assignees_list
       %]
      <noscript>(Leave blank to assign to component's default assignee)</noscript>
    </td>
  </tr>
  
[% IF Param("useqacontact") %]
    <tr>
      [% INCLUDE "bug/field-label.html.tmpl"
        field = bug_fields.qa_contact editable = 1
      %]
      <td colspan="2">
      [% INCLUDE global/userselect.html.tmpl
         id => "qa_contact"
         name => "qa_contact"
         value => qa_contact
         disabled => qa_contact_disabled
         size => 30
         emptyok => 1
         custom_userlist => qa_contacts_list
       %]
        <noscript>(Leave blank to assign to default qa contact)</noscript>
      </td>
    </tr>
[% END %]

  <tr>
    [% INCLUDE "bug/field-label.html.tmpl"
      field = bug_fields.cc editable = 1 
    %]
    <td colspan="2">
      [% INCLUDE global/userselect.html.tmpl
         id => "cc"
         name => "cc"
         value => cc
         disabled => cc_disabled
         size => 30
         multiple => 5
       %]
    </td>
  </tr>

  <tr>
    <th>Default [% field_descs.cc FILTER html %]:</th>
    <td colspan="2">
      <div id="initial_cc">
      </div>
   </td>
  </tr>
  
  <tr>
    <td colspan="3">&nbsp;</td>
  </tr>

  <tr>
[% IF user.is_timetracker %]
    <th>Estimated Hours:</th>
    <td>
      <input name="estimated_time" size="6" maxlength="6" value="[% estimated_time | html %]">&nbsp;
      <b>Hours Worked:</b>
      <input name="work_time" id="work_time" value="[% work_time | html %]" size="6" maxlength="6" onchange="checkWorktime(this)" onkeyup="checkWorktime(this)"" />
    </td>
[% END %]
    <th>Depends on:</th>
    <td><input name="dependson" accesskey="d" value="[% dependson FILTER html %]"></td>
  </tr>
  <tr>
[% IF user.in_group(Param('timetrackinggroup')) %]
    <th>Deadline:</th>
    <td>
      <input name="deadline" id="deadline" size="10" maxlength="10" value="[% deadline FILTER html %]">
      <small>(YYYY-MM-DD)</small>
      <script type="text/javascript">
         Calendar.set('deadline');
      </script>
    </td>
[% END %]
    <th>Blocks:</th>
    <td><input name="blocked" accesskey="b" value="[% blocked FILTER html %]"></td>
  </tr>

  <tr>
    [% INCLUDE "bug/field-label.html.tmpl"
      field = bug_fields.bug_file_loc editable = 1
    %]
    <td colspan="2">
      <input name="bug_file_loc" size="40"
             value="[% bug_file_loc FILTER html %]">
    </td>
  </tr>
</tbody>

<tbody>
  [% USE Bugzilla %]

  [% FOREACH field = Bugzilla.active_custom_fields %]
    [% NEXT UNLESS field.enter_bug %]
    [% SET value = ${field.name}.defined ? ${field.name} : "" %]
<<<<<<< HEAD
    <tr>
      [% INCLUDE bug/field.html.tmpl
        bug = default, field = field, value = value, editable = 1,
=======
    <tr [% 'class="expert_fields"' IF !field.is_mandatory %]>
      [% INCLUDE bug/field.html.tmpl 
        bug = default, field = field, value = value, editable = 1, 
>>>>>>> 2303cef9
        value_span = 3 %]
    </tr>
  [% END %]
</tbody>

<tbody>
  <tr><td colspan="4"><hr /></td></tr>

  <tr>
    [% INCLUDE "bug/field-label.html.tmpl"
      field = bug_fields.short_desc editable = 1
    %]
    <td colspan="3">
      <input name="short_desc" id="short_desc" size="70" value="[% short_desc FILTER html %]"
             maxlength="255" spellcheck="true" aria-required="true"
             class="required" />
    </td>
  </tr>
</tbody>

<tbody>
  <tr>
    <th>Description:</th>
    <td colspan="3" style="padding-bottom: 0">
      [% defaultcontent = BLOCK %]
        [% IF cloned_bug_id %]
+++ This [% terms.bug %] was initially created as a clone of [% terms.Bug %] #[% cloned_bug_id %][% IF cloned_comment %] comment [% cloned_comment %][% END %] +++


        [% END %]
        [%-# We are within a BLOCK. The comment will be correctly HTML-escaped
          # by global/textarea.html.tmpl. So we must not escape the comment here. %]
        [% comment FILTER none %]
      [%- END %]
      [% INCLUDE global/textarea.html.tmpl
         name           = 'comment'
         id             = 'comment'
         minrows        = 10
         maxrows        = 25
         cols           = constants.COMMENT_COLS
         defaultcontent = defaultcontent
       %]
      <br /><input type="button" value="Preview comment" onclick="document.getElementById('wrapcommentpreview').style.width = document.getElementById('comment').offsetWidth+'px'; showcommentpreview('comment');" />
      [% PROCESS "bug/comment-preview-div.html.tmpl" %]
    </td>
  </tr>

  [% IF user.is_insider %]
    <tr class="expert_fields">
      <th>&nbsp;</th>
      <td colspan="3">
        &nbsp;&nbsp;
        <input type="checkbox" id="commentprivacy" name="commentprivacy"
          [% " checked=\"checked\"" IF commentprivacy %]>
        <label for="commentprivacy">
          Make description private (visible only to members of the 
          <strong>[% Param('insidergroup') FILTER html %]</strong> group)
        </label>
      </td>
    </tr>
  [% END %]

  <tr><td colspan="4"><hr /></td></tr>

  <tr>
    <th>Attachment:</th>
    <td colspan="3">
      <script type="text/javascript">
        <!--
        document.write( '<div id="attachment_false">'
                      +   '<input type="button" value="Add an attachment" '
                      +          'onClick="handleWantsAttachment(true)"> '
                      +   '<em style="display: none">This button has no '
                      +   'functionality for you because your browser does '
                      +   'not support CSS or does not use it.<\/em>'
                      + '<\/div>'
                      + '<div id="attachment_true" style="display: none">'
                      +   '<input type="button" '
                      +          'value="Don\'t add an attachment " '
                      +          'onClick="handleWantsAttachment(false)">');
        //-->
      </script>
        <fieldset>
          <legend>Add an attachment</legend>
          <table class="attachment_entry">
            [% PROCESS attachment/createformcontents.html.tmpl
                       flag_types = product.flag_types.attachment
                       any_flags_requesteeble = 1
                       flag_table_id ="attachment_flags" %]
          </table>
        </fieldset>
      <script type="text/javascript">
        <!--
        document.write('<\/div>');
        //-->
      </script>
    </td>
  </tr>
</tbody>

<tbody class="expert_fields">
  [% IF user.in_group('editbugs', product.id) %]
    [% IF use_keywords %]
      <tr>
        [% INCLUDE "bug/field-label.html.tmpl"
          field = bug_fields.keywords editable = 1 
          desc_url = "describekeywords.cgi"
        %]
        <td>
          <input id="keywords" name="keywords" size="40" value="[% keywords FILTER html %]">
          <script type="text/javascript">
	    var emptyKeywordsOptions = [% keyword_list ? json(keyword_list) : "null" %];
            addListener(window, 'load', function() {
                new SimpleAutocomplete("keywords",
                    function(h) { keywordAutocomplete(h, emptyKeywordsOptions); },
                    { emptyText: 'No keywords found', multipleDelimiter: "," }
                );
            }); 
          </script>
	    <div id="keywords_description_container"></div>
        </td>
      [% IF Param("usebugaliases") %]
        <th>Alias:</th>
        <td><input name="alias" size="20"></td>
      [% END %]
      </tr>
    [% ELSIF Param("usebugaliases") %]
      <tr>
        <th>Alias:</th>
        <td colspan="3"><input name="alias" size="20"></td>
      </tr>
    [% END %]
  [% END %]
  [% IF Param('usestatuswhiteboard') %]
    <tr>
      <th>Whiteboard:</th>
      <td colspan="3">
        <input id="status_whiteboard" name="status_whiteboard" size="40" value="[% status_whiteboard FILTER html %]">
      </td>
    </tr>
  [% END %]
  
</tbody>

<tbody class="expert_fields">
  [% IF product.groups_available.size %]
  <tr>
    <th>&nbsp;</th>
    <td colspan="3">
      <br>
        <strong>
          Only users in all of the selected groups can view this 
          [%+ terms.bug %]:
        </strong>
      <br>
      <font size="-1">
        (Leave all boxes unchecked to make this a public [% terms.bug %].)
      </font>
      <br>
      <br>

      <!-- Checkboxes -->
      [% FOREACH group = product.groups_available %]
        <input type="checkbox" id="groups_[% group.id FILTER html %]"
               name="groups" value="[% group.name FILTER html %]"
               [% ' checked="checked"' IF default.groups.contains(group.name)
                                          OR group.is_default %]>
        <label for="groups_[% group.id FILTER html %]">
          [%- group.description FILTER html_light %]</label><br>
      [% END %]
    </td>
  </tr>
  [% END %]
</tbody>

<tbody>
  [%# Form controls for entering additional data about the bug being created. %]
  [% Hook.process("form") %]

  <tr>
    <th>&nbsp;</th>
    <td colspan="3">
      <input type="submit" id="commit" value="Submit [% terms.Bug %]" />
      &nbsp;&nbsp;&nbsp;&nbsp;
      <input type="submit" name="maketemplate" id="maketemplate"
             value="Remember values as bookmarkable template"
             class="expert_fields" />
    </td>
  </tr>
</tbody>
  </table>
  <input type="hidden" name="form_name" value="enter_bug" />
</form>

[%# Links or content with more information about the bug being created. %]
[% Hook.process("end") %]

[% PROCESS global/footer.html.tmpl %]

[%############################################################################%]
[%# Block for SELECT fields                                                  #%]
[%############################################################################%]

[% BLOCK select %]

  [% INCLUDE "bug/field-label.html.tmpl"
    field = field editable = 1
  %]
  <td>
    <select name="[% field.name FILTER html %]" 
            id="[% field.name FILTER html %]" 
            [% IF onchange %] onchange='[% onchange %]'[% END %]>
    [%- FOREACH x = ${field.name} %]
      <option value="[% IF x.name %][% x.name FILTER html %][% ELSE %][% x FILTER html %][% END%]"
        [% " selected=\"selected\"" IF x == default.${field.name} %]>
        [% IF x.name %][% x.name FILTER html %][% ELSE %][% x FILTER html %][% END%]
      </option>
    [% END %]
    </select>
  </td>
[% END %]

[% BLOCK build_userlist %]
  [% user_found = 0 %]
  [% default_login = default_user.login %]
  [% RETURN UNLESS default_login %]

  [% FOREACH user = userlist %]
    [% IF user.login == default_login %]
      [% user_found = 1 %]
      [% LAST %]
    [% END %]
  [% END %]

  [% userlist.push({login    => default_login,
                    identity => default_user.identity,
                    visible  => 1})
     UNLESS user_found %]
[% END %]<|MERGE_RESOLUTION|>--- conflicted
+++ resolved
@@ -612,15 +612,9 @@
   [% FOREACH field = Bugzilla.active_custom_fields %]
     [% NEXT UNLESS field.enter_bug %]
     [% SET value = ${field.name}.defined ? ${field.name} : "" %]
-<<<<<<< HEAD
-    <tr>
+    <tr [% 'class="expert_fields"' IF !field.is_mandatory %]>
       [% INCLUDE bug/field.html.tmpl
         bug = default, field = field, value = value, editable = 1,
-=======
-    <tr [% 'class="expert_fields"' IF !field.is_mandatory %]>
-      [% INCLUDE bug/field.html.tmpl 
-        bug = default, field = field, value = value, editable = 1, 
->>>>>>> 2303cef9
         value_span = 3 %]
     </tr>
   [% END %]

[%# The contents of this file are subject to the Mozilla Public
  # License Version 1.1 (the "License"); you may not use this file
  # except in compliance with the License. You may obtain a copy of
  # the License at http://www.mozilla.org/MPL/
  #
  # Software distributed under the License is distributed on an "AS
  # IS" basis, WITHOUT WARRANTY OF ANY KIND, either express or
  # implied. See the License for the specific language governing
  # rights and limitations under the License.
  #
  # The Original Code is the Bugzilla Bug Tracking System.
  #
  # The Initial Developer of the Original Code is Netscape Communications
  # Corporation. Portions created by Netscape are
  # Copyright (C) 1998 Netscape Communications Corporation. All
  # Rights Reserved.
  #
  # Contributor(s): Gervase Markham <gerv@gerv.net>
  #                 Ville Skyttä <ville.skytta@iki.fi>
  #                 Shane H. W. Travis <travis@sedsystems.ca>
  #                 Marc Schumann <wurblzap@gmail.com>
  #                 Akamai Technologies <bugzilla-dev@akamai.com>
  #                 Max Kanat-Alexander <mkanat@bugzilla.org>
  #                 Frédéric Buclin <LpSolit@gmail.com>
  #%]

[% USE Bugzilla %]

[% title = BLOCK %]Enter [% terms.Bug %]: [% product.name FILTER html %][% END %]

[% PROCESS global/header.html.tmpl
  title = title
  quicksearch_tabindex = 30
  style_urls = [ 'skins/standard/create_attachment.css', 'skins/standard/calendar.css' ]
  javascript_urls = [
    "js/attachment.js", "js/field.js", "js/calendar.js",
    "js/TUI.js", "js/bug-visibility.js", "fieldvaluecontrol.cgi?type=bug&user=${Bugzilla.user.id}"
  ]
  onload = 'set_assign_to();document.getElementById(\'short_desc\').focus();'
%]

[%# FIXME move most JS from here to a *.js file %]
<script type="text/javascript">
<!--

var last_cc = "[% cc | js %]";
var cc_rem = {}, cc_add = {};
var initialowners = new Array([% product.active_components.size %]);
var last_initialowner;
var initialccs = new Array([% product.active_components.size %]);
var components = new Array([% product.active_components.size %]);
var componentdefaultversions = new Array([% product.active_components.size %]);
var last_component = -1;
var comp_desc = new Array([% product.active_components.size %]);
var flags = new Array([% product.active_components.size %]);
[% IF Param("useqacontact") %]
    var initialqacontacts = new Array([% product.active_components.size %]);
    var last_initialqacontact;
[% END %]
[% count = 0 %]
[%- FOREACH c = product.active_components %]
    components[[% count %]] = "[% c.name FILTER js %]";
    componentdefaultversions[[% count %]] = "[% c.default_version FILTER js %]";
    comp_desc[[% count %]] = "[% c.description FILTER html_light FILTER js %]";
    initialowners[[% count %]] = "[% c.default_assignee.login FILTER js %]";
    [% flag_list = [] %]
    [% FOREACH f = c.flag_types.bug %]
      [% NEXT UNLESS f.is_active %]
      [% flag_list.push(f.id) %]
    [% END %]
    [% FOREACH f = c.flag_types.attachment %]
      [% NEXT UNLESS f.is_active %]
      [% flag_list.push(f.id) %]
    [% END %]
    flags[[% count %]] = [[% flag_list.join(",") FILTER js %]];
    [% IF Param("useqacontact") %]
        initialqacontacts[[% count %]] = "[% c.default_qa_contact.login FILTER js %]";
    [% END %]

    [% SET initial_cc_list = [] %]
    [% FOREACH cc_user = c.initial_cc %]
      [% ccl = cc_user.login FILTER js %]
      [% initial_cc_list.push(ccl) %]
    [% END %]
    initialccs[[% count %]] = ["[% initial_cc_list.join('", "') %]"];

    [% count = count + 1 %]
[%- END %]

var wantsReminder = [% Bugzilla.user.wants_worktime_reminder('new bug') ? 'true' : 'false' %];
var noTimeTracking = [% product.notimetracking ? 'true' : 'false' %];

function validateEntryForm(theform)
{
    if (check_new_keywords(document.Create) == false) return false;

    if (theform.short_desc.value == '')
    {
        alert('Please enter a summary sentence for this [% terms.bug %].');
        return false;
    }
    // Validate attachment
    var t = document.getElementById('attachment_true');
    if (t.style.display != 'none' && !validateAttachmentForm(theform))
        return false;
    else if (t.style.display == 'none')
    {
        // Clear attachment description so it won't be created
        theform.description.value = '';
    }
    // Validate worktime
    var wt = bzParseTime(theform.work_time.value);
    if (wt !== null && (wt === undefined || wt != wt))
        wt = null;
    else if (wt < 0)
        wt = 0;
    if (wantsReminder && (wt === null || noTimeTracking == (wt != 0)))
    {
        wt = prompt("Please, verify working time:", "0");
        if (wt == null || wt == undefined || (""+wt).length <= 0)
        {
            theform.work_time.focus();
            return false;
        }
    }
    if (wt === null)
        wt = 0;
    theform.work_time.value = wt;
    return true;
}

function set_assign_to() {
    // Based on the selected component, fill the "Assign To:" field
    // with the default component owner, and the "QA Contact:" field
    // with the default QA Contact. It also selectively enables flags.
    var form = document.Create;
    var assigned_to = form.assigned_to.value;

[% IF Param("useqacontact") %]
    var qa_contact = form.qa_contact.value;
[% END %]

    var index = -1;
    if (form.component.type == 'select-one') {
        index = form.component.selectedIndex;
    } else if (form.component.type == 'hidden') {
        // Assume there is only one component in the list
        index = 0;
    }
    if (index != -1) {
        var owner = initialowners[index];
        var component = components[index];
        var version = componentdefaultversions[index];
        if (assigned_to == last_initialowner
            || assigned_to == owner
            || assigned_to == ''
            || assigned_to == "[% assigned_to FILTER js %]") {
            form.assigned_to.value = owner;
            last_initialowner = owner;
        }

        if ([% overridedefaultversion ? 0 : 1 %] &&
            (((last_component < 0 || componentdefaultversions[last_component] == '') && form.version.value == "[% default.version FILTER js %]") ||
            last_component >= 0 && form.version.value == componentdefaultversions[last_component]))
        {
            for (var i = 0; i < form.version.options.length; i++)
            {
                if (form.version.options[i].value == version)
                {
                    form.version.selectedIndex = i;
                    break;
                }
            }
        }

        /* CustIS Bug 57457 & Bug 58657 */
        /** Infernal logic for High Usability
         * Remembers modifications entered by user (added and removed CC), and
         * builds new CC list from initial value plus initialccs[index]
         * (initial CC for component), preserving entry order.
         *
         ** Адская логика для Высокого Юзабилити
         * Запоминает изменения, внесённые пользователем в список CC и
         * строит новый список CC как объединение начального значения и
         * initialccs[index] (CC по умолчанию для компонента), да ещё и сохраняет
         * порядок ввода.
         */
        var cc_diff = diff_arrays(last_cc.split(/[\s,]+/), document.Create.cc.value.split(/[\s,]+/));
        for (i in cc_rem)
            if (cc_rem[i] && !cc_diff[0][i])
                cc_diff[1][i] = 1;
        for (i in cc_add)
            if (cc_add[i] && !cc_diff[1][i])
                cc_diff[0][i] = 1;
        cc_add = cc_diff[0];
        cc_rem = cc_diff[1];
        var new_cc = array_hash("[% cc | js %]".split(/[\s,]+/));
        for (i in initialccs[index])
            if (initialccs[index][i])
                new_cc[initialccs[index][i]] = 1;
        for (i in cc_diff[0])
            new_cc[i] = 1;
        for (i in cc_diff[1])
            new_cc[i] = 0;
        last_cc = document.Create.cc.value = hash_join(new_cc);
        document.getElementById('comp_desc').innerHTML = comp_desc[index];

        [% IF Param("useqacontact") %]
            var contact = initialqacontacts[index];
            if (qa_contact == last_initialqacontact
                || qa_contact == contact
                || qa_contact == ''
                || qa_contact == "[% qa_contact FILTER js %]") {
                  form.qa_contact.value = contact;
                  last_initialqacontact = contact;
            }
        [% END %]

        // First, we disable all flags. Then we re-enable those
        // which are available for the selected component.
        var inputElements = document.getElementsByTagName("select");
        var inputElement, flagField;
        for ( var i=0 ; i<inputElements.length ; i++ ) {
            inputElement = inputElements.item(i);
            if (inputElement.name.search(/^flag_type-(\d+)$/) != -1) {
                var id = inputElement.name.replace(/^flag_type-(\d+)$/, "$1");
                inputElement.disabled = true;
                // Also disable the requestee field, if it exists.
                inputElement = document.getElementById("requestee_type-" + id);
                if (inputElement) inputElement.disabled = true;
            }
        }
        // Now enable flags available for the selected component.
        for (var i = 0; i < flags[index].length; i++) {
            flagField = document.getElementById("flag_type-" + flags[index][i]);
            // Do not enable flags the user cannot set nor request.
            if (flagField && flagField.options.length > 1) {
                flagField.disabled = false;
                // Re-enabling the requestee field depends on the status
                // of the flag.
                toggleRequesteeField(flagField, 1);
            }
        }

        last_component = index;
    }
}

function handleWantsAttachment(wants_attachment)
{
    var f = document.getElementById('attachment_false');
    var t = document.getElementById('attachment_true');
    f.style.display = wants_attachment ? 'none' : '';
    t.style.display = wants_attachment ? '' : 'none';
}

function show_resolution_field(showhide)
{
    if (showhide)
        document.getElementById('resolution_container').style.display = '';
    else
    {
        document.getElementById('resolution_container').style.display = 'none';
        document.Create.resolution.value = '';
    }
}

function checkWorktime(inp)
{
    if (noTimeTracking)
    {
        wt = bzParseTime(inp.value);
        inp.parentNode.style.backgroundColor = (wt != 0 ? '#FFC0C0' : null);
    }
}

-->
</script>

[% USE Bugzilla %]
[% SET select_fields = {} %]
[% FOREACH field = Bugzilla.get_fields(
  { type => constants.FIELD_TYPE_SINGLE_SELECT, custom => 0 })
%]
  [% select_fields.${field.name} = field %]
[% END %]

<form name="Create" id="Create" method="post" action="post_bug.cgi"
      enctype="multipart/form-data" onkeypress="return ctrlEnter(event||window.event,this)"
      onsubmit="return validateEntryForm(this)">
<input type="hidden" name="product" value="[% product.name FILTER html %]" id="product">
<input type="hidden" name="token" value="[% token FILTER html %]">
<input type="hidden" name="cloned_bug_id" value="[% cloned_bug_id FILTER html %]">
<input type="hidden" name="cloned_comment" value="[% cloned_comment FILTER html %]">

<p>
[%# Migration note: The following file corresponds to the old Param
  # 'entryheaderhtml'
  #%]
[% INCLUDE 'bug/create/user-message.html.tmpl' %]
</p>

<p>(<span class="required_star">*</span> = <span class="required_explanation">Required Field</span>)</p>

<table>
<tbody>
  <tr><td colspan="4"><hr /></td></tr>

  <tr>
    [% INCLUDE bug/field.html.tmpl
      bug = default, field = bug_fields.product, editable = 0,
      value = product.name %]
    [% INCLUDE bug/field.html.tmpl
      bug = default, field = bug_fields.reporter, editable = 0,
      value = user.login %]
  </tr>

  [%# We can't use the select block in these two cases for various reasons. %]
  <tr>
    [% component_desc_url = BLOCK -%]
      describecomponents.cgi?product=[% product.name FILTER url_quote %]
    [% END %]
    [% INCLUDE "bug/field-label.html.tmpl"
      field = bug_fields.component editable = 1 required = 1
      desc_url = component_desc_url
    %]      
    <td id="field_container_component">
      <select name="component" id="component" onchange="set_assign_to();"
              size="7" aria-required="true" class="required">
        [%# Build the lists of assignees and QA contacts if "usemenuforusers" is enabled. %]
        [% IF Param("usemenuforusers") %]
          [% assignees_list = user.get_userlist.clone %]
          [% qa_contacts_list = user.get_userlist.clone %]
        [% END %]

        [%- FOREACH c = product.active_components %]
          <option value="[% c.name FILTER html %]"
            [% " selected=\"selected\"" IF c.name == default.component_ %]>
            [% c.name FILTER html -%]
          </option>
          [% IF Param("usemenuforusers") %]
            [% INCLUDE build_userlist default_user = c.default_assignee,
                                      userlist = assignees_list %]
            [% INCLUDE build_userlist default_user = c.default_qa_contact,
                                      userlist = qa_contacts_list %]
          [% END %]
        [%- END %]
      </select>
    </td>

    <td colspan="2" id="comp_desc_container">
      [%# Enclose the fieldset in a nested table so that its width changes based
        # on the length on the component description. %]
      <table>
        <tr>
          <td>
            <fieldset>
              <legend>Component Description</legend>
              <div id="comp_desc" class="comment">Select a component to read its description.</div>
            </fieldset>
          </td>
        </tr>
      </table>
    </td>
  </tr>

  <tr>
    [% INCLUDE "bug/field-label.html.tmpl"
      field = bug_fields.version editable = 1 rowspan = 3 
    %]
    <td rowspan="3">
      <select name="version" size="5">
        [%- FOREACH v = version %]
          <option value="[% v FILTER html %]"
            [% ' selected="selected"' IF v == default.version %]>[% v FILTER html -%]
          </option>
        [%- END %]
      </select>
    </td>

    [% INCLUDE bug/field.html.tmpl
      bug = default, field = select_fields.bug_severity, editable = 1,
      value = default.bug_severity %]
  </tr>

[% IF Param('useplatform') %]
  <tr>
    [% INCLUDE bug/field.html.tmpl
      bug = default, field = select_fields.rep_platform, editable = 1,
      value = default.rep_platform %]
  </tr>
[% END %]

[% IF Param('useopsys') %]
  <tr>
    [% INCLUDE bug/field.html.tmpl
       bug = default, field = select_fields.op_sys, editable = 1,
       value = default.op_sys %]
  </tr>
[% END %]
[% IF !Param('defaultplatform') || !Param('defaultopsys') %]
    <tr>
      <td colspan="3">&nbsp;</th>
      <td id="os_guess_note" class="comment">
        <div>We've made a guess at your
        [% IF Param('defaultplatform') %]
          operating system. Please check it
        [% ELSIF Param('defaultopsys') %]
          platform. Please check it
        [% ELSE %]
          operating system and platform. Please check them
        [% END %]
        and make any corrections if necessary.</div>
      </td>
    </tr>
[% END %]
</tbody>

<tbody class="expert_fields">
  <tr>
    [% IF Param('usetargetmilestone') && Param('letsubmitterchoosemilestone') %]
      [% INCLUDE select field = bug_fields.target_milestone %]
    [% ELSE %]
      <td colspan="2">&nbsp;</td>
    [% END %]

    [% IF Param('letsubmitterchoosepriority') %]
      [% INCLUDE bug/field.html.tmpl
        bug = default, field = select_fields.priority, editable = 1,
        value = default.priority %]
    [% ELSE %]
      <td colspan="2">&nbsp;</td>
    [% END %]
  </tr>
</tbody>

<tbody class="expert_fields">

  <tr>
<<<<<<< HEAD
[% IF bug_status.size <= 1 %]
  <input type="hidden" name="bug_status" 
         value="[% default.bug_status FILTER html %]">
    <th>Initial State:</th>
    <td>[% default.bug_status FILTER html %]</td>
[% ELSE %]
    [% sel = {
        description => 'Initial State',
        name => 'bug_status',
        onchange => 'if(this.value=="ASSIGNED"){ document.Create.assigned_to.value="' _ user.login _ '" } show_resolution_field(this.value=="RESOLVED");',
    } %]
    [% INCLUDE select %]
  </td>
[% END %]
  </tr>

  <tr id="resolution_container" style="display:none">
  <th><a href="page.cgi?id=fields.html#resolution">Resolution</a>:</th>
  <td>
    <select name="resolution" id="resolution">
    [%- FOREACH x = resolution %]
      [% NEXT IF x == "MOVED" %]
      <option value="[% x FILTER html %]">[% x FILTER html %]</option>
    [% END %]
    </select>
  </td>
  </tr>

  <tr><td colspan="4"><hr /></td></tr>

  <tr>
    <th><a href="page.cgi?id=fields.html#assigned_to">Assign To</a>:</th>
    <td>
      [% INCLUDE global/userselect.html.tmpl
         name => "assigned_to"
         value => assigned_to
         disabled => assigned_to_disabled
         size => 30
         emptyok => 1
         custom_userlist => assignees_list
       %]
      <noscript>(Leave blank to assign to component's default assignee)</noscript>
    </td>
=======
    [% INCLUDE bug/field.html.tmpl
      bug = default, field = bug_fields.bug_status,
      editable = (bug_status.size > 1), value = default.bug_status
      override_legal_values = bug_status %]
>>>>>>> a2a2c09c

    [%# Calculate the number of rows we can use for flags %]
    [% num_rows = 2 + (Param("useqacontact") ? 1 : 0) %]

    <td colspan="2" rowspan="[% num_rows FILTER html %]">
      [% IF product.flag_types.bug.size > 0 %]
        [% display_flag_headers = 0 %]
        [% any_flags_requesteeble = 0 %]

        [% FOREACH flag_type = product.flag_types.bug %]
          [% NEXT UNLESS flag_type.is_active %]
          [% display_flag_headers = 1 %]
          [% SET any_flags_requesteeble = 1 IF flag_type.is_requestable && flag_type.is_requesteeble %]
        [% END %]

        [% IF display_flag_headers %]
          [% PROCESS "flag/list.html.tmpl" flag_types = product_flag_types
                                           any_flags_requesteeble = any_flags_requesteeble
                                           flag_table_id = "bug_flags"
          %]
        [% END %]
      [% END %]
    </td>
  </tr>

  <tr>
    [% INCLUDE "bug/field-label.html.tmpl"
      field = bug_fields.assigned_to editable = 1
    %]
    <td colspan="2">
      [% INCLUDE global/userselect.html.tmpl
         id => "assigned_to"
         name => "assigned_to"
         value => assigned_to
         disabled => assigned_to_disabled
         size => 30
         emptyok => 1
         custom_userlist => assignees_list
       %]
      <noscript>(Leave blank to assign to component's default assignee)</noscript>
    </td>
  </tr>
  
[% IF Param("useqacontact") %]
    <tr>
      [% INCLUDE "bug/field-label.html.tmpl"
        field = bug_fields.qa_contact editable = 1
      %]
      <td colspan="2">
      [% INCLUDE global/userselect.html.tmpl
         id => "qa_contact"
         name => "qa_contact"
         value => qa_contact
         disabled => qa_contact_disabled
         size => 30
         emptyok => 1
         custom_userlist => qa_contacts_list
       %]
        <noscript>(Leave blank to assign to default qa contact)</noscript>
      </td>
    </tr>
[% END %]

  <tr>
    [% INCLUDE "bug/field-label.html.tmpl"
      field = bug_fields.cc editable = 1 
    %]
    <td colspan="2">
      [% INCLUDE global/userselect.html.tmpl
         id => "cc"
         name => "cc"
         value => cc
         disabled => cc_disabled
         size => 30
         multiple => 5
       %]
    </td>
  </tr>

  <tr>
    <th>Default [% field_descs.cc FILTER html %]:</th>
    <td colspan="2">
      <div id="initial_cc">
      </div>
   </td>
  </tr>
  
  <tr>
    <td colspan="3">&nbsp;</td>
  </tr>

  <tr>
<<<<<<< HEAD
[% IF user.is_timetracker %]
    <th>Estimated Hours:</th>
    <td>
      <input name="estimated_time" size="6" maxlength="6" value="[% estimated_time | html %]">&nbsp;
      <b>Hours Worked:</b>
      <input name="work_time" id="work_time" value="[% work_time | html %]" size="6" maxlength="6" onchange="checkWorktime(this)" onkeyup="checkWorktime(this)"" />
=======
    [% INCLUDE "bug/field-label.html.tmpl"
      field = bug_fields.estimated_time editable = 1
    %]
    <td colspan="2">
      <input name="estimated_time" size="6" maxlength="6" value="[% estimated_time FILTER html %]">
>>>>>>> a2a2c09c
    </td>
[% END %]
    <th>Depends on:</th>
    <td><input name="dependson" accesskey="d" value="[% dependson FILTER html %]"></td>
  </tr>
  <tr>
<<<<<<< HEAD
[% IF user.in_group(Param('timetrackinggroup')) %]
    <th>Deadline:</th>
    <td>
      <input name="deadline" id="deadline" size="10" maxlength="10" value="[% deadline FILTER html %]">
      <small>(YYYY-MM-DD)</small>
      <script type="text/javascript">
         Calendar.set('deadline');
      </script>
=======
    [% INCLUDE "bug/field-label.html.tmpl"
      field = bug_fields.alias editable = 1
    %]
    <td colspan="2">
      <input name="alias" size="20" value="[% alias FILTER html %]">
>>>>>>> a2a2c09c
    </td>
[% END %]
    <th>Blocks:</th>
    <td><input name="blocked" accesskey="b" value="[% blocked FILTER html %]"></td>
  </tr>

  <tr>
    [% INCLUDE "bug/field-label.html.tmpl"
      field = bug_fields.bug_file_loc editable = 1
    %]
    <td colspan="2">
      <input name="bug_file_loc" size="40"
             value="[% bug_file_loc FILTER html %]">
    </td>
  </tr>
</tbody>

<tbody class="expert_fields">
  [% USE Bugzilla %]

  [% FOREACH field = Bugzilla.active_custom_fields %]
    [% NEXT UNLESS field.enter_bug %]
    [% SET value = ${field.name}.defined ? ${field.name} : "" %]
    <tr>
      [% INCLUDE bug/field.html.tmpl
        bug = default, field = field, value = value, editable = 1,
        value_span = 3 %]
    </tr>
  [% END %]
</tbody>

<tbody>
  <tr><td colspan="4"><hr /></td></tr>

  <tr>
    [% INCLUDE "bug/field-label.html.tmpl"
      field = bug_fields.short_desc editable = 1 required = 1
    %]
    <td colspan="3">
      <input name="short_desc" id="short_desc" size="70" value="[% short_desc FILTER html %]"
             maxlength="255" spellcheck="true" aria-required="true"
             class="required" />
    </td>
  </tr>
</tbody>

<tbody>
  <tr>
    <th>Description:</th>
    <td colspan="3" style="padding-bottom: 0">
      [% defaultcontent = BLOCK %]
        [% IF cloned_bug_id %]
+++ This [% terms.bug %] was initially created as a clone of [% terms.Bug %] #[% cloned_bug_id %][% IF cloned_comment %] comment [% cloned_comment %][% END %] +++


        [% END %]
        [%-# We are within a BLOCK. The comment will be correctly HTML-escaped
          # by global/textarea.html.tmpl. So we must not escape the comment here. %]
        [% comment FILTER none %]
      [%- END %]
      [% INCLUDE global/textarea.html.tmpl
         name           = 'comment'
         id             = 'comment'
         minrows        = 10
         maxrows        = 25
         cols           = constants.COMMENT_COLS
         defaultcontent = defaultcontent
       %]
      <br /><input type="button" value="Preview comment" onclick="document.getElementById('wrapcommentpreview').style.width = document.getElementById('comment').offsetWidth+'px'; showcommentpreview('comment');" />
      [% PROCESS "bug/comment-preview-div.html.tmpl" %]
    </td>
  </tr>

  [% IF user.is_insider %]
    <tr class="expert_fields">
      <th>&nbsp;</th>
      <td colspan="3">
        &nbsp;&nbsp;
        <input type="checkbox" id="commentprivacy" name="commentprivacy"
          [% " checked=\"checked\"" IF commentprivacy %]>
        <label for="commentprivacy">
          Make description private (visible only to members of the 
          <strong>[% Param('insidergroup') FILTER html %]</strong> group)
        </label>
      </td>
    </tr>
  [% END %]

<<<<<<< HEAD
  <tr><td colspan="4"><hr /></td></tr>

=======
  [% IF Param("maxattachmentsize") %]
>>>>>>> a2a2c09c
  <tr>
    <th>Attachment:</th>
    <td colspan="3">
      <script type="text/javascript">
        <!--
        document.write( '<div id="attachment_false">'
                      +   '<input type="button" value="Add an attachment" '
                      +          'onClick="handleWantsAttachment(true)"> '
                      +   '<em style="display: none">This button has no '
                      +   'functionality for you because your browser does '
                      +   'not support CSS or does not use it.<\/em>'
                      + '<\/div>'
                      + '<div id="attachment_true" style="display: none">'
                      +   '<input type="button" '
                      +          'value="Don\'t add an attachment " '
                      +          'onClick="handleWantsAttachment(false)">');
        //-->
      </script>
        <fieldset>
          <legend>Add an attachment</legend>
          <table class="attachment_entry">
            [% PROCESS attachment/createformcontents.html.tmpl
                       flag_types = product.flag_types.attachment
                       any_flags_requesteeble = 1
                       flag_table_id ="attachment_flags" %]
          </table>
        </fieldset>
      <script type="text/javascript">
        <!--
        document.write('<\/div>');
        //-->
      </script>
    </td>
  </tr>
  [% END %]
</tbody>

<tbody class="expert_fields">
  [% IF user.in_group('editbugs', product.id) %]
    [% IF use_keywords %]
      <tr>
<<<<<<< HEAD
        <th><a href="describekeywords.cgi">Keywords</a>:</th>
        [% UNLESS Param("usebugaliases") %]
=======
        [% INCLUDE "bug/field-label.html.tmpl"
          field = bug_fields.keywords editable = 1 
          desc_url = "describekeywords.cgi"
        %]
>>>>>>> a2a2c09c
        <td colspan="3">
        [% ELSE %]
        <td>
        [% END %]
          <input id="keywords" name="keywords" size="40" value="[% keywords FILTER html %]">
          <script type="text/javascript">
	    var emptyKeywordsOptions = [% keyword_list ? json(keyword_list) : "null" %];
            addListener(window, 'load', function() {
                new SimpleAutocomplete("keywords",
                    function(h) { keywordAutocomplete(h, emptyKeywordsOptions); },
                    { emptyText: 'No keywords found', multipleDelimiter: "," }
                );
            }); 
          </script>
	    <div id="keywords_description_container"></div>
        </td>
      [% IF Param("usebugaliases") %]
        <th>Alias:</th>
        <td><input name="alias" size="20"></td>
      [% END %]
      </tr>
    [% ELSIF Param("usebugaliases") %]
      <tr>
        <th>Alias:</th>
        <td colspan="3"><input name="alias" size="20"></td>
      </tr>
    [% END %]
<<<<<<< HEAD
  [% END %]
  [% IF Param('usestatuswhiteboard') %]
    <tr>
      <th>Whiteboard:</th>
=======

    <tr>
      [% INCLUDE "bug/field-label.html.tmpl"
        field = bug_fields.dependson editable = 1
      %]
      <td colspan="3">
        <input name="dependson" accesskey="d" value="[% dependson FILTER html %]">
      </td>
    </tr>
    <tr>
      [% INCLUDE "bug/field-label.html.tmpl"
        field = bug_fields.blocked editable = 1
      %]
>>>>>>> a2a2c09c
      <td colspan="3">
        <input id="status_whiteboard" name="status_whiteboard" size="40" value="[% status_whiteboard FILTER html %]">
      </td>
    </tr>
  [% END %]
  
</tbody>

<tbody class="expert_fields">
  [% IF product.groups_available.size %]
  <tr>
    <th>&nbsp;</th>
    <td colspan="3">
      <br>
        <strong>
          Only users in all of the selected groups can view this 
          [%+ terms.bug %]:
        </strong>
      <br>
      <font size="-1">
        (Leave all boxes unchecked to make this a public [% terms.bug %].)
      </font>
      <br>
      <br>

      <!-- Checkboxes -->
      [% FOREACH group = product.groups_available %]
        <input type="checkbox" id="groups_[% group.id FILTER html %]"
               name="groups" value="[% group.name FILTER html %]"
               [% ' checked="checked"' IF default.groups.contains(group.name)
                                          OR group.is_default %]>
        <label for="groups_[% group.id FILTER html %]">
          [%- group.description FILTER html_light %]</label><br>
      [% END %]
    </td>
  </tr>
  [% END %]
</tbody>

<tbody>
  [%# Form controls for entering additional data about the bug being created. %]
  [% Hook.process("form") %]

  <tr>
    <th>&nbsp;</th>
    <td colspan="3">
      <input type="submit" id="commit" value="Submit [% terms.Bug %]" />
      &nbsp;&nbsp;&nbsp;&nbsp;
      <input type="submit" name="maketemplate" id="maketemplate"
             value="Remember values as bookmarkable template"
             class="expert_fields" />
    </td>
  </tr>
</tbody>
  </table>
  <input type="hidden" name="form_name" value="enter_bug" />
</form>

[%# Links or content with more information about the bug being created. %]
[% Hook.process("end") %]

[% PROCESS global/footer.html.tmpl %]

[%############################################################################%]
[%# Block for SELECT fields                                                  #%]
[%############################################################################%]

[% BLOCK select %]

  [% INCLUDE "bug/field-label.html.tmpl"
    field = field editable = 1
  %]
  <td>
<<<<<<< HEAD
    <select name="[% sel.name %]" id="[% sel.name %]"[% IF sel.onchange %] onchange='[% sel.onchange %]'[% END %]>
    [%- FOREACH x = ${sel.name} %]
      <option value="[% x FILTER html %]"
        [% " selected=\"selected\"" IF x == default.${sel.name} %]>
        [% x FILTER html %]
=======
    <select name="[% field.name FILTER html %]" 
            id="[% field.name FILTER html %]">
    [%- FOREACH x = ${field.name} %]
      <option value="[% x FILTER html %]"
        [% " selected=\"selected\"" IF x == default.${field.name} %]>
        [% display_value(field.name, x) FILTER html %]
>>>>>>> a2a2c09c
      </option>
    [% END %]
    </select>
  </td>
[% END %]

[% BLOCK build_userlist %]
  [% user_found = 0 %]
  [% default_login = default_user.login %]
  [% RETURN UNLESS default_login %]

  [% FOREACH user = userlist %]
    [% IF user.login == default_login %]
      [% user_found = 1 %]
      [% LAST %]
    [% END %]
  [% END %]

  [% userlist.push({login    => default_login,
                    identity => default_user.identity,
                    visible  => 1})
     UNLESS user_found %]
[% END %]<|MERGE_RESOLUTION|>--- conflicted
+++ resolved
@@ -437,7 +437,6 @@
 <tbody class="expert_fields">
 
   <tr>
-<<<<<<< HEAD
 [% IF bug_status.size <= 1 %]
   <input type="hidden" name="bug_status" 
          value="[% default.bug_status FILTER html %]">
@@ -481,12 +480,6 @@
        %]
       <noscript>(Leave blank to assign to component's default assignee)</noscript>
     </td>
-=======
-    [% INCLUDE bug/field.html.tmpl
-      bug = default, field = bug_fields.bug_status,
-      editable = (bug_status.size > 1), value = default.bug_status
-      override_legal_values = bug_status %]
->>>>>>> a2a2c09c
 
     [%# Calculate the number of rows we can use for flags %]
     [% num_rows = 2 + (Param("useqacontact") ? 1 : 0) %]
@@ -579,27 +572,18 @@
   </tr>
 
   <tr>
-<<<<<<< HEAD
 [% IF user.is_timetracker %]
     <th>Estimated Hours:</th>
     <td>
       <input name="estimated_time" size="6" maxlength="6" value="[% estimated_time | html %]">&nbsp;
       <b>Hours Worked:</b>
       <input name="work_time" id="work_time" value="[% work_time | html %]" size="6" maxlength="6" onchange="checkWorktime(this)" onkeyup="checkWorktime(this)"" />
-=======
-    [% INCLUDE "bug/field-label.html.tmpl"
-      field = bug_fields.estimated_time editable = 1
-    %]
-    <td colspan="2">
-      <input name="estimated_time" size="6" maxlength="6" value="[% estimated_time FILTER html %]">
->>>>>>> a2a2c09c
     </td>
 [% END %]
     <th>Depends on:</th>
     <td><input name="dependson" accesskey="d" value="[% dependson FILTER html %]"></td>
   </tr>
   <tr>
-<<<<<<< HEAD
 [% IF user.in_group(Param('timetrackinggroup')) %]
     <th>Deadline:</th>
     <td>
@@ -608,13 +592,6 @@
       <script type="text/javascript">
          Calendar.set('deadline');
       </script>
-=======
-    [% INCLUDE "bug/field-label.html.tmpl"
-      field = bug_fields.alias editable = 1
-    %]
-    <td colspan="2">
-      <input name="alias" size="20" value="[% alias FILTER html %]">
->>>>>>> a2a2c09c
     </td>
 [% END %]
     <th>Blocks:</th>
@@ -703,12 +680,8 @@
     </tr>
   [% END %]
 
-<<<<<<< HEAD
   <tr><td colspan="4"><hr /></td></tr>
 
-=======
-  [% IF Param("maxattachmentsize") %]
->>>>>>> a2a2c09c
   <tr>
     <th>Attachment:</th>
     <td colspan="3">
@@ -750,15 +723,10 @@
   [% IF user.in_group('editbugs', product.id) %]
     [% IF use_keywords %]
       <tr>
-<<<<<<< HEAD
-        <th><a href="describekeywords.cgi">Keywords</a>:</th>
-        [% UNLESS Param("usebugaliases") %]
-=======
         [% INCLUDE "bug/field-label.html.tmpl"
           field = bug_fields.keywords editable = 1 
           desc_url = "describekeywords.cgi"
         %]
->>>>>>> a2a2c09c
         <td colspan="3">
         [% ELSE %]
         <td>
@@ -786,26 +754,10 @@
         <td colspan="3"><input name="alias" size="20"></td>
       </tr>
     [% END %]
-<<<<<<< HEAD
   [% END %]
   [% IF Param('usestatuswhiteboard') %]
     <tr>
       <th>Whiteboard:</th>
-=======
-
-    <tr>
-      [% INCLUDE "bug/field-label.html.tmpl"
-        field = bug_fields.dependson editable = 1
-      %]
-      <td colspan="3">
-        <input name="dependson" accesskey="d" value="[% dependson FILTER html %]">
-      </td>
-    </tr>
-    <tr>
-      [% INCLUDE "bug/field-label.html.tmpl"
-        field = bug_fields.blocked editable = 1
-      %]
->>>>>>> a2a2c09c
       <td colspan="3">
         <input id="status_whiteboard" name="status_whiteboard" size="40" value="[% status_whiteboard FILTER html %]">
       </td>
@@ -879,20 +831,12 @@
     field = field editable = 1
   %]
   <td>
-<<<<<<< HEAD
-    <select name="[% sel.name %]" id="[% sel.name %]"[% IF sel.onchange %] onchange='[% sel.onchange %]'[% END %]>
-    [%- FOREACH x = ${sel.name} %]
-      <option value="[% x FILTER html %]"
-        [% " selected=\"selected\"" IF x == default.${sel.name} %]>
-        [% x FILTER html %]
-=======
     <select name="[% field.name FILTER html %]" 
             id="[% field.name FILTER html %]">
     [%- FOREACH x = ${field.name} %]
       <option value="[% x FILTER html %]"
         [% " selected=\"selected\"" IF x == default.${field.name} %]>
         [% display_value(field.name, x) FILTER html %]
->>>>>>> a2a2c09c
       </option>
     [% END %]
     </select>

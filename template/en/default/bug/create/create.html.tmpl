[%# The contents of this file are subject to the Mozilla Public
  # License Version 1.1 (the "License"); you may not use this file
  # except in compliance with the License. You may obtain a copy of
  # the License at http://www.mozilla.org/MPL/
  #
  # Software distributed under the License is distributed on an "AS
  # IS" basis, WITHOUT WARRANTY OF ANY KIND, either express or
  # implied. See the License for the specific language governing
  # rights and limitations under the License.
  #
  # The Original Code is the Bugzilla Bug Tracking System.
  #
  # The Initial Developer of the Original Code is Netscape Communications
  # Corporation. Portions created by Netscape are
  # Copyright (C) 1998 Netscape Communications Corporation. All
  # Rights Reserved.
  #
  # Contributor(s): Gervase Markham <gerv@gerv.net>
  #                 Ville Skyttä <ville.skytta@iki.fi>
  #                 Shane H. W. Travis <travis@sedsystems.ca>
  #                 Marc Schumann <wurblzap@gmail.com>
  #                 Akamai Technologies <bugzilla-dev@akamai.com>
  #                 Max Kanat-Alexander <mkanat@bugzilla.org>
  #                 Frédéric Buclin <LpSolit@gmail.com>
  #%]

[% USE Bugzilla %]

[% title = BLOCK %]Enter [% terms.Bug %]: [% product.name FILTER html %][% END %]

[% PROCESS global/header.html.tmpl
  title = title
  quicksearch_tabindex = 30
  style_urls = [ 'skins/standard/create_attachment.css', 'skins/standard/calendar.css' ]
  javascript_urls = [
    "js/attachment.js", "js/field.js", "js/calendar.js",
    "js/TUI.js", "js/bug-visibility.js", "fieldvaluecontrol.cgi?type=bug&user=${Bugzilla.user.id}"
  ]
  onload = 'set_assign_to();document.getElementById(\'short_desc\').focus();'
%]

[%# FIXME move most JS from here to a *.js file %]
<script type="text/javascript">
<!--

var last_cc = "[% cc | js %]";
var cc_rem = {}, cc_add = {};
var initialowners = new Array([% product.active_components.size %]);
var last_initialowner;
var initialccs = new Array([% product.active_components.size %]);
var components = new Array([% product.active_components.size %]);
var componentdefaultversions = new Array([% product.active_components.size %]);
var last_component = -1;
var comp_desc = new Array([% product.active_components.size %]);
var flags = new Array([% product.active_components.size %]);
[% IF Param("useqacontact") %]
    var initialqacontacts = new Array([% product.active_components.size %]);
    var last_initialqacontact;
[% END %]
[% count = 0 %]
[%- FOREACH c = product.components %]
    [% NEXT IF NOT c.is_active %]
    components[[% count %]] = "[% c.name FILTER js %]";
    componentdefaultversions[[% count %]] = "[% c.default_version FILTER js %]";
    comp_desc[[% count %]] = "[% c.description FILTER html_light FILTER js %]";
    initialowners[[% count %]] = "[% c.default_assignee.login FILTER js %]";
    [% flag_list = [] %]
    [% FOREACH f = c.flag_types.bug %]
      [% NEXT UNLESS f.is_active %]
      [% flag_list.push(f.id) %]
    [% END %]
    [% FOREACH f = c.flag_types.attachment %]
      [% NEXT UNLESS f.is_active %]
      [% flag_list.push(f.id) %]
    [% END %]
    flags[[% count %]] = [[% flag_list.join(",") FILTER js %]];
    [% IF Param("useqacontact") %]
        initialqacontacts[[% count %]] = "[% c.default_qa_contact.login FILTER js %]";
    [% END %]

    [% SET initial_cc_list = [] %]
    [% FOREACH cc_user = c.initial_cc %]
      [% ccl = cc_user.login FILTER js %]
      [% initial_cc_list.push(ccl) %]
    [% END %]
    initialccs[[% count %]] = ["[% initial_cc_list.join('", "') %]"];

    [% count = count + 1 %]
[%- END %]

var wantsReminder = [% Bugzilla.user.wants_worktime_reminder('new bug') ? 'true' : 'false' %];
var noTimeTracking = [% product.notimetracking ? 'true' : 'false' %];

function validateEntryForm(theform)
{
    if (check_new_keywords(document.Create) == false) return false;

    if (theform.short_desc.value == '')
    {
        alert('Please enter a summary sentence for this [% terms.bug %].');
        return false;
    }
    // Validate attachment
    var t = document.getElementById('attachment_true');
    if (hasClass(t, 'bz_default_hidden') == false && !validateAttachmentForm(theform))
        return false;
    else if (hasClass(t, 'bz_default_hidden'))
    {
        // Clear attachment description so it won't be created
        theform.description.value = '';
    }
    // Validate worktime
    var wt = bzParseTime(theform.work_time.value);
    if (wt !== null && (wt === undefined || wt != wt))
        wt = null;
    else if (wt < 0)
        wt = 0;
    if (wantsReminder && (wt === null || noTimeTracking == (wt != 0)))
    {
        wt = prompt("Please, verify working time:", "0");
        if (wt == null || wt == undefined || (""+wt).length <= 0)
        {
            theform.work_time.focus();
            return false;
        }
    }
    if (wt === null)
        wt = 0;
    theform.work_time.value = wt;
    return true;
}

function set_assign_to() {
    // Based on the selected component, fill the "Assign To:" field
    // with the default component owner, and the "QA Contact:" field
    // with the default QA Contact. It also selectively enables flags.
    var form = document.Create;
    var assigned_to = form.assigned_to.value;

[% IF Param("useqacontact") %]
    var qa_contact = form.qa_contact.value;
[% END %]

    var index = -1;
    if (form.component.type == 'select-one') {
        index = form.component.selectedIndex;
    } else if (form.component.type == 'hidden') {
        // Assume there is only one component in the list
        index = 0;
    }
    if (index != -1) {
        var owner = initialowners[index];
        var component = components[index];
        var version = componentdefaultversions[index];
        if (assigned_to == last_initialowner
            || assigned_to == owner
            || assigned_to == ''
            || assigned_to == "[% assigned_to FILTER js %]") {
            form.assigned_to.value = owner;
            last_initialowner = owner;
        }

        if ([% overridedefaultversion ? 0 : 1 %] &&
            (((last_component < 0 || componentdefaultversions[last_component] == '') && form.version.value == "[% default.version FILTER js %]") ||
            last_component >= 0 && form.version.value == componentdefaultversions[last_component]))
        {
            for (var i = 0; i < form.version.options.length; i++)
            {
                if (form.version.options[i].value == version)
                {
                    form.version.selectedIndex = i;
                    break;
                }
            }
        }

        /* CustIS Bug 57457 & Bug 58657 */
        /** Infernal logic for High Usability
         * Remembers modifications entered by user (added and removed CC), and
         * builds new CC list from initial value plus initialccs[index]
         * (initial CC for component), preserving entry order.
         *
         ** Адская логика для Высокого Юзабилити
         * Запоминает изменения, внесённые пользователем в список CC и
         * строит новый список CC как объединение начального значения и
         * initialccs[index] (CC по умолчанию для компонента), да ещё и сохраняет
         * порядок ввода.
         */
        var cc_diff = diff_arrays(last_cc.split(/[\s,]+/), document.Create.cc.value.split(/[\s,]+/));
        for (i in cc_rem)
            if (cc_rem[i] && !cc_diff[0][i])
                cc_diff[1][i] = 1;
        for (i in cc_add)
            if (cc_add[i] && !cc_diff[1][i])
                cc_diff[0][i] = 1;
        cc_add = cc_diff[0];
        cc_rem = cc_diff[1];
        var new_cc = array_hash("[% cc | js %]".split(/[\s,]+/));
        for (i in initialccs[index])
            if (initialccs[index][i])
                new_cc[initialccs[index][i]] = 1;
        for (i in cc_diff[0])
            new_cc[i] = 1;
        for (i in cc_diff[1])
            new_cc[i] = 0;
        last_cc = document.Create.cc.value = hash_join(new_cc);
        document.getElementById('comp_desc').innerHTML = comp_desc[index];

        [% IF Param("useqacontact") %]
            var contact = initialqacontacts[index];
            if (qa_contact == last_initialqacontact
                || qa_contact == contact
                || qa_contact == ''
                || qa_contact == "[% qa_contact FILTER js %]") {
                  form.qa_contact.value = contact;
                  last_initialqacontact = contact;
            }
        [% END %]

        // First, we disable all flags. Then we re-enable those
        // which are available for the selected component.
        var inputElements = document.getElementsByTagName("select");
        var inputElement, flagField;
        for ( var i=0 ; i<inputElements.length ; i++ ) {
            inputElement = inputElements.item(i);
            if (inputElement.name.search(/^flag_type-(\d+)$/) != -1) {
                var id = inputElement.name.replace(/^flag_type-(\d+)$/, "$1");
                inputElement.disabled = true;
                // Also hide the requestee field, if it exists.
                inputElement = document.getElementById("requestee_type-" + id);
            }
        }
        // Now enable flags available for the selected component.
        for (var i = 0; i < flags[index].length; i++) {
            flagField = document.getElementById("flag_type-" + flags[index][i]);
            // Do not enable flags the user cannot set nor request.
            if (flagField && flagField.options.length > 1) {
                flagField.disabled = false;
                // Re-enabling the requestee field depends on the status
                // of the flag.
                toggleRequesteeField(flagField, 1);
            }
        }

        last_component = index;
    }
}

function show_resolution_field(showhide)
{
    if (showhide)
        document.getElementById('resolution_container').style.display = '';
    else
    {
        document.getElementById('resolution_container').style.display = 'none';
        document.Create.resolution.value = '';
    }
}

function checkWorktime(inp)
{
    if (noTimeTracking)
    {
        wt = bzParseTime(inp.value);
        inp.parentNode.style.backgroundColor = (wt != 0 ? '#FFC0C0' : null);
    }
}

-->
</script>

[% USE Bugzilla %]
[% SET select_fields = {} %]
[% FOREACH field = Bugzilla.get_fields(
  { type => constants.FIELD_TYPE_SINGLE_SELECT, custom => 0 })
%]
  [% select_fields.${field.name} = field %]
[% END %]

<form name="Create" id="Create" method="post" action="post_bug.cgi"
      enctype="multipart/form-data" onkeypress="return ctrlEnter(event||window.event,this)"
      onsubmit="return validateEntryForm(this)">
<input type="hidden" name="product" value="[% product.name FILTER html %]" id="product">
<input type="hidden" name="token" value="[% token FILTER html %]">
<input type="hidden" name="cloned_bug_id" value="[% cloned_bug_id FILTER html %]">
<input type="hidden" name="cloned_comment" value="[% cloned_comment FILTER html %]">

<p>
[%# Migration note: The following file corresponds to the old Param
  # 'entryheaderhtml'
  #%]
[% INCLUDE 'bug/create/user-message.html.tmpl' %]
</p>

<p>(<span class="required_star">*</span> = <span class="required_explanation">Required Field</span>)</p>

<table>
<tbody>
  <tr><td colspan="4"><hr /></td></tr>

  <tr>
    [% INCLUDE bug/field.html.tmpl
      bug = default, field = bug_fields.product, editable = 0,
      value = product.name %]
    [% INCLUDE bug/field.html.tmpl
      bug = default, field = bug_fields.reporter, editable = 0,
      value = user.login %]
  </tr>

  [%# We can't use the select block in these two cases for various reasons. %]
  <tr>
    [% component_desc_url = BLOCK -%]
      describecomponents.cgi?product=[% product.name FILTER uri %]
    [% END %]
    [% INCLUDE "bug/field-label.html.tmpl"
      field = bug_fields.component editable = 1
      desc_url = component_desc_url
    %]      
    <td id="field_container_component">
      <select name="component" id="component" onchange="set_assign_to();"
              size="7" aria-required="true" class="required">
        [%# Build the lists of assignees and                     QA contacts if "usemenuforusers" is enabled. %]
        [% IF Param("usemenuforusers") %]
          [% assignees_list = user.get_userlist.clone %]
          [% qa_contacts_list = user.get_userlist.clone %]
        [% END %]

        [%- FOREACH c = product.components %]
          [% NEXT IF NOT c.is_active %]
          <option value="[% c.name FILTER html %]"
            [% " selected=\"selected\"" IF c.name == default.component_ %]>
            [% c.name FILTER html -%]
          </option>
          [% IF Param("usemenuforusers") %]
            [% INCLUDE build_userlist default_user = c.default_assignee,
                                      userlist = assignees_list %]
            [% INCLUDE build_userlist default_user = c.default_qa_contact,
                                      userlist = qa_contacts_list %]
          [% END %]
        [%- END %]
      </select>
    </td>

    <td colspan="2" id="comp_desc_container">
      [%# Enclose the fieldset in a nested table so that its width changes based
        # on the length on the component description. %]
      <table>
        <tr>
          <td>
            <fieldset>
              <legend>Component Description</legend>
              <div id="comp_desc" class="comment">Select a component to read its description.</div>
            </fieldset>
          </td>
        </tr>
      </table>
    </td>
  </tr>

  <tr>
    [% INCLUDE "bug/field-label.html.tmpl"
      field = bug_fields.version editable = 1 rowspan = 3 
    %]
    <td rowspan="3">
      <select name="version">
        [%- FOREACH v = version %]
          [% NEXT IF NOT v.is_active %]
          <option value="[% v.name FILTER html %]"
            [% ' selected="selected"' IF v.name == default.version %]>[% v.name FILTER html -%]
          </option>
        [%- END %]
      </select>
    </td>

    [% INCLUDE bug/field.html.tmpl
      bug = default, field = select_fields.bug_severity, editable = 1,
      value = default.bug_severity %]
  </tr>

[% IF Param('useplatform') %]
  <tr>
    [% INCLUDE bug/field.html.tmpl
      bug = default, field = select_fields.rep_platform, editable = 1,
      value = default.rep_platform %]
  </tr>
[% END %]

[% IF Param('useopsys') %]
  <tr>
    [% INCLUDE bug/field.html.tmpl
       bug = default, field = select_fields.op_sys, editable = 1,
       value = default.op_sys %]
  </tr>
[% END %]
[% IF !Param('defaultplatform') || !Param('defaultopsys') %]
    <tr>
      <th colspan="3">&nbsp;</th>
      <td id="os_guess_note" class="comment">
        <div>We've made a guess at your
        [% IF Param('defaultplatform') %]
          operating system. Please check it
        [% ELSIF Param('defaultopsys') %]
          platform. Please check it
        [% ELSE %]
          operating system and platform. Please check them
        [% END %]
        and make any corrections if necessary.</div>
      </td>
    </tr>
[% END %]
</tbody>

<tbody class="expert_fields">
  <tr>
    [% IF Param('usetargetmilestone') && Param('letsubmitterchoosemilestone') %]
      [% INCLUDE select field = bug_fields.target_milestone %]
    [% ELSE %]
      <td colspan="2">&nbsp;</td>
    [% END %]

    [% IF Param('letsubmitterchoosepriority') %]
      [% INCLUDE bug/field.html.tmpl
        bug = default, field = select_fields.priority, editable = 1,
        value = default.priority %]
    [% ELSE %]
      <td colspan="2">&nbsp;</td>
    [% END %]
  </tr>
</tbody>

<tbody class="expert_fields">

  <tr>
[% IF bug_status.size <= 1 %]
  <input type="hidden" name="bug_status" 
         value="[% default.bug_status FILTER html %]">
    <th>Initial State:</th>
    <td>[% default.bug_status FILTER html %]</td>
[% ELSE %]
    [% INCLUDE select field = bug_fields.bug_status 
      description = 'Initial State' 
      onchange = 'if(this.value=="ASSIGNED"){ document.Create.assigned_to.value="' _ user.login _ '" } show_resolution_field(this.value=="RESOLVED");' %]
  </td>
[% END %]       
  </tr>

  <tr id="resolution_container" style="display:none">
  <th><a href="page.cgi?id=fields.html#resolution">Resolution</a>:</th>
  <td>
    <select name="resolution" id="resolution">
    [%- FOREACH x = resolution %]
      [% NEXT IF x == "MOVED" %]
      <option value="[% x FILTER html %]">[% x FILTER html %]</option>
    [% END %]
    </select>
  </td>
  </tr>

  <tr><td colspan="4"><hr /></td></tr>

  <tr>
    <th><a href="page.cgi?id=fields.html#assigned_to">Assign To</a>:</th>
    <td>
      [% INCLUDE global/userselect.html.tmpl
         name => "assigned_to"
         value => assigned_to
         disabled => assigned_to_disabled
         size => 30
         emptyok => 1
         custom_userlist => assignees_list
       %]
    </td>

    [%# Calculate the number of rows we can use for flags %]
<<<<<<< HEAD
    [% num_rows = 2 + (Param("useqacontact") ? 1 : 0) %]
=======
    [% num_rows = 7 + (Param("useqacontact") ? 1 : 0) +
                      (user.is_timetracker ? 3 : 0)
    %]
>>>>>>> 8672974c

    <td colspan="2" rowspan="[% num_rows FILTER html %]">
      [% IF product.flag_types.bug.size > 0 %]
        [% display_flag_headers = 0 %]
        [% any_flags_requesteeble = 0 %]

        [% FOREACH flag_type = product.flag_types.bug %]
          [% NEXT UNLESS flag_type.is_active %]
          [% display_flag_headers = 1 %]
          [% SET any_flags_requesteeble = 1 IF flag_type.is_requestable && flag_type.is_requesteeble %]
        [% END %]

        [% IF display_flag_headers %]
          [% PROCESS "flag/list.html.tmpl" flag_types = product_flag_types
                                           any_flags_requesteeble = any_flags_requesteeble
                                           flag_table_id = "bug_flags"
          %]
        [% END %]
      [% END %]
    </td>
  </tr>

[% IF Param("useqacontact") %]
    <tr>
      [% INCLUDE "bug/field-label.html.tmpl"
        field = bug_fields.qa_contact editable = 1
      %]
      <td colspan="2">
      [% INCLUDE global/userselect.html.tmpl
         id => "qa_contact"
         name => "qa_contact"
         value => qa_contact
         disabled => qa_contact_disabled
         size => 30
         emptyok => 1
         custom_userlist => qa_contacts_list
       %]
        <noscript>(Leave blank to assign to default qa contact)</noscript>
      </td>
    </tr>
[% END %]

  <tr>
    [% INCLUDE "bug/field-label.html.tmpl"
      field = bug_fields.cc editable = 1 
    %]
    <td colspan="2">
      [% INCLUDE global/userselect.html.tmpl
         id => "cc"
         name => "cc"
         value => cc
         disabled => cc_disabled
         size => 30
         multiple => 5
       %]
    </td>
  </tr>

  <tr>
    <th>Default [% field_descs.cc FILTER html %]:</th>
    <td colspan="2">
      <div id="initial_cc">
      </div>
   </td>
  </tr>
  
  <tr>
    <td colspan="3">&nbsp;</td>
  </tr>

  <tr>
[% IF user.is_timetracker %]
    <th>Estimated Hours:</th>
    <td>
      <input name="estimated_time" size="6" maxlength="6" value="[% estimated_time | html %]">&nbsp;
      <b>Hours Worked:</b>
      <input name="work_time" id="work_time" value="[% work_time | html %]" size="6" maxlength="6" onchange="checkWorktime(this)" onkeyup="checkWorktime(this)"" />
    </td>
[% END %]
<<<<<<< HEAD
    <th>Depends on:</th>
    <td><input name="dependson" accesskey="d" value="[% dependson FILTER html %]"></td>
  </tr>
=======

>>>>>>> 8672974c
  <tr>
[% IF user.in_group(Param('timetrackinggroup')) %]
    <th>Deadline:</th>
    <td>
      <input name="deadline" id="deadline" size="10" maxlength="10" value="[% deadline FILTER html %]">
      <small>(YYYY-MM-DD)</small>
      <script type="text/javascript">
         Calendar.set('deadline');
      </script>
    </td>
<<<<<<< HEAD
[% END %]
    <th>Blocks:</th>
    <td><input name="blocked" accesskey="b" value="[% blocked FILTER html %]"></td>
=======
>>>>>>> 8672974c
  </tr>

  <tr>
    [% INCLUDE "bug/field-label.html.tmpl"
      field = bug_fields.bug_file_loc editable = 1
    %]
    <td colspan="2" class="field_value">
      <input name="bug_file_loc" id="bug_file_loc" class="text_input"
             size="40" value="[% bug_file_loc FILTER html %]">
    </td>
  </tr>
</tbody>

<tbody>
  [% USE Bugzilla %]

  [% FOREACH field = Bugzilla.active_custom_fields %]
    [% NEXT UNLESS field.enter_bug %]
    [% SET value = ${field.name}.defined ? ${field.name} : "" %]
    <tr [% 'class="expert_fields"' IF !field.is_mandatory %]>
      [% INCLUDE bug/field.html.tmpl
        bug = default, field = field, value = value, editable = 1,
        value_span = 3 %]
    </tr>
  [% END %]
</tbody>

<tbody>
  <tr><td colspan="4"><hr /></td></tr>

  <tr>
    [% INCLUDE "bug/field-label.html.tmpl"
      field = bug_fields.short_desc editable = 1
    %]
    <td colspan="3" class="field_value">
      <input name="short_desc" id="short_desc" size="70" value="[% short_desc FILTER html %]"
             maxlength="255" spellcheck="true" aria-required="true"
             class="required text_input" id="short_desc">
    </td>
  </tr>
</tbody>

<tbody>
  <tr>
    <th>Description:</th>
    <td colspan="3" style="padding-bottom: 0">

      [% defaultcontent = BLOCK %]
        [% IF cloned_bug_id %]
+++ This [% terms.bug %] was initially created as a clone of [% terms.Bug %] #[% cloned_bug_id %][% IF cloned_comment %] comment [% cloned_comment %][% END %] +++


        [% END %]
        [%-# We are within a BLOCK. The comment will be correctly HTML-escaped
          # by global/textarea.html.tmpl. So we must not escape the comment here. %]
        [% comment FILTER none %]
      [%- END %]
      [% INCLUDE global/textarea.html.tmpl
         name           = 'comment'
         id             = 'comment'
         minrows        = 10
         maxrows        = 25
         cols           = constants.COMMENT_COLS
         defaultcontent = defaultcontent
       %]
      <br /><input type="button" value="Preview comment" onclick="document.getElementById('wrapcommentpreview').style.width = document.getElementById('comment').offsetWidth+'px'; showcommentpreview('comment');" />
      [% PROCESS "bug/comment-preview-div.html.tmpl" %]
    </td>
  </tr>

  [% IF user.is_insider %]
    <tr class="expert_fields">
      <th>&nbsp;</th>
      <td colspan="3">
        &nbsp;&nbsp;
        <input type="checkbox" id="comment_is_private" name="comment_is_private"
          [% ' checked="checked"' IF comment_is_private %]
               onClick="updateCommentTagControl(this, 'comment')">
        <label for="comment_is_private">
          Make description and any new attachment private (visible only to members 
          of the <strong>[% Param('insidergroup') FILTER html %]</strong> group)
        </label>
      </td>
    </tr>
  [% END %]

  <tr><td colspan="4"><hr /></td></tr>

  [% IF Param("maxattachmentsize") %]
  <tr>
    <th>Attachment:</th>
    <td colspan="3">
      <div id="attachment_false" class="bz_default_hidden">
        <input type="button" value="Add an attachment" onClick="handleWantsAttachment(true)">
      </div>

      <div id="attachment_true">
        <input type="button" id="btn_no_attachment" value="Don't add an attachment"
                onClick="handleWantsAttachment(false)">
        <fieldset>
          <legend>Add an attachment</legend>
          <table class="attachment_entry">
            [% PROCESS attachment/createformcontents.html.tmpl
                       flag_types = product.flag_types.attachment
                       any_flags_requesteeble = 1
                       flag_table_id ="attachment_flags" %]
          </table>
        </fieldset>
      </div>
    </td>
  </tr>
  [% END %]
</tbody>

<tbody class="expert_fields">
  [% IF user.in_group('editbugs', product.id) %]
    [% IF use_keywords %]
      <tr>
        [% INCLUDE "bug/field-label.html.tmpl"
          field = bug_fields.keywords editable = 1 
          desc_url = "describekeywords.cgi"
        %]
        <td>
          <input id="keywords" name="keywords" size="40" value="[% keywords FILTER html %]">
          <script type="text/javascript">
	    var emptyKeywordsOptions = [% keyword_list ? json(keyword_list) : "null" %];
            addListener(window, 'load', function() {
                new SimpleAutocomplete("keywords",
                    function(h) { keywordAutocomplete(h, emptyKeywordsOptions); },
                    { emptyText: 'No keywords found', multipleDelimiter: "," }
                );
            }); 
          </script>
	    <div id="keywords_description_container"></div>
        </td>
      [% IF Param("usebugaliases") %]
        <th>Alias:</th>
        <td><input name="alias" size="20"></td>
      [% END %]
      </tr>
    [% ELSIF Param("usebugaliases") %]
      <tr>
        <th>Alias:</th>
        <td colspan="3"><input name="alias" size="20"></td>
      </tr>
    [% END %]
  [% END %]
  [% IF Param('usestatuswhiteboard') %]
    <tr>
      <th>Whiteboard:</th>
      <td colspan="3">
        <input id="status_whiteboard" name="status_whiteboard" size="40" value="[% status_whiteboard FILTER html %]">
      </td>
    </tr>
  [% END %]
  
</tbody>

<tbody class="expert_fields">
  [% IF product.groups_available.size %]
  <tr>
    <th>&nbsp;</th>
    <td colspan="3">
      <br>
        <strong>
          Only users in all of the selected groups can view this 
          [%+ terms.bug %]:
        </strong>
      <br>
      <font size="-1">
        (Leave all boxes unchecked to make this a public [% terms.bug %].)
      </font>
      <br>
      <br>

      <!-- Checkboxes -->
      <input type="hidden" name="defined_groups" value="1">
      [% FOREACH group = product.groups_available %]
        <input type="checkbox" id="group_[% group.id FILTER html %]"
               name="groups" value="[% group.name FILTER html %]"
               [% ' checked="checked"' IF default.groups.contains(group.name)
                                          OR group.is_default %]>
        <label for="group_[% group.id FILTER html %]">
          [%- group.description FILTER html_light %]</label><br>
      [% END %]
    </td>
  </tr>
  [% END %]
</tbody>

<tbody>
  [%# Form controls for entering additional data about the bug being created. %]
  [% Hook.process("form") %]

  <tr>
    <th>&nbsp;</th>
    <td colspan="3">
      <input type="submit" id="commit" value="Submit [% terms.Bug %]" />
      &nbsp;&nbsp;&nbsp;&nbsp;
      <input type="submit" name="maketemplate" id="maketemplate"
             value="Remember values as bookmarkable template"
             class="expert_fields" />
    </td>
  </tr>
</tbody>
  </table>
  <input type="hidden" name="form_name" value="enter_bug" />
</form>

[%# Links or content with more information about the bug being created. %]
[% Hook.process("end") %]

[% PROCESS global/footer.html.tmpl %]

[%############################################################################%]
[%# Block for SELECT fields                                                  #%]
[%############################################################################%]

[% BLOCK select %]

  [% INCLUDE "bug/field-label.html.tmpl"
    field = field editable = 1
  %]
  <td>
    <select name="[% field.name FILTER html %]" 
            id="[% field.name FILTER html %]" 
            [% IF onchange %] onchange='[% onchange %]'[% END %]>
    [%- FOREACH x = ${field.name} %]
        [% NEXT IF NOT x.is_active %]
      <option value="[% IF x.name %][% x.name FILTER html %][% ELSE %][% x FILTER html %][% END%]"
        [% " selected=\"selected\"" IF x == default.${field.name} %]>
        [% IF x.name %][% x.name FILTER html %][% ELSE %][% x FILTER html %][% END%]
      </option>
    [% END %]
    </select>
  </td>
[% END %]

[% BLOCK build_userlist %]
  [% user_found = 0 %]
  [% default_login = default_user.login %]
  [% RETURN UNLESS default_login %]

  [% FOREACH user = userlist %]
    [% IF user.login == default_login %]
      [% user_found = 1 %]
      [% LAST %]
    [% END %]
  [% END %]

  [% userlist.push({login    => default_login,
                    identity => default_user.identity,
                    visible  => 1})
     UNLESS user_found %]
[% END %]<|MERGE_RESOLUTION|>--- conflicted
+++ resolved
@@ -472,13 +472,9 @@
     </td>
 
     [%# Calculate the number of rows we can use for flags %]
-<<<<<<< HEAD
-    [% num_rows = 2 + (Param("useqacontact") ? 1 : 0) %]
-=======
     [% num_rows = 7 + (Param("useqacontact") ? 1 : 0) +
                       (user.is_timetracker ? 3 : 0)
     %]
->>>>>>> 8672974c
 
     <td colspan="2" rowspan="[% num_rows FILTER html %]">
       [% IF product.flag_types.bug.size > 0 %]
@@ -558,13 +554,7 @@
       <input name="work_time" id="work_time" value="[% work_time | html %]" size="6" maxlength="6" onchange="checkWorktime(this)" onkeyup="checkWorktime(this)"" />
     </td>
 [% END %]
-<<<<<<< HEAD
-    <th>Depends on:</th>
-    <td><input name="dependson" accesskey="d" value="[% dependson FILTER html %]"></td>
-  </tr>
-=======
-
->>>>>>> 8672974c
+
   <tr>
 [% IF user.in_group(Param('timetrackinggroup')) %]
     <th>Deadline:</th>
@@ -575,12 +565,6 @@
          Calendar.set('deadline');
       </script>
     </td>
-<<<<<<< HEAD
-[% END %]
-    <th>Blocks:</th>
-    <td><input name="blocked" accesskey="b" value="[% blocked FILTER html %]"></td>
-=======
->>>>>>> 8672974c
   </tr>
 
   <tr>

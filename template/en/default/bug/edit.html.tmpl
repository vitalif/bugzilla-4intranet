[%# The contents of this file are subject to the Mozilla Public
  # License Version 1.1 (the "License"); you may not use this file
  # except in compliance with the License. You may obtain a copy of
  # the License at http://www.mozilla.org/MPL/
  #
  # Software distributed under the License is distributed on an "AS
  # IS" basis, WITHOUT WARRANTY OF ANY KIND, either express or
  # implied. See the License for the specific language governing
  # rights and limitations under the License.
  #
  # The Original Code is the Bugzilla Bug Tracking System.
  #
  # The Initial Developer of the Original Code is Netscape Communications
  # Corporation. Portions created by Netscape are
  # Copyright (C) 1998 Netscape Communications Corporation. All
  # Rights Reserved.
  #
  # Contributor(s): Gervase Markham <gerv@gerv.net>
  #                 Vaskin Kissoyan <vkissoyan@yahoo.com>
  #                 Max Kanat-Alexander <mkanat@bugzilla.org>
  #                 Frédéric Buclin <LpSolit@gmail.com>
  #                 Olav Vitters <olav@bkor.dhs.org>
  #                 Guy Pyrzak <guy.pyrzak@gmail.com>
  #                 Elliotte Martin <emartin@everythingsolved.com>
  #%]

<<<<<<< HEAD
[% PROCESS bug/time.html.tmpl %]

[% USE Bugzilla %]
[% SET select_fields = {} %]
[% FOREACH field = Bugzilla.get_fields(
  { type => constants.FIELD_TYPE_SINGLE_SELECT, custom => 0 })
%]
  [% select_fields.${field.name} = field %]
=======
[% PROCESS "global/field-descs.none.tmpl" %]

[% PROCESS bug/time.html.tmpl %]

  <script type="text/javascript">
  <!--
[% IF user.is_timetracker %]
  var fRemainingTime = [% bug.remaining_time %]; // holds the original value
  function adjustRemainingTime() {
      // subtracts time spent from remaining time
      var new_time;

      // prevent negative values if work_time > fRemainingTime
      new_time =
          Math.max(fRemainingTime - document.changeform.work_time.value, 0.0);
      // get upto 2 decimal places
      document.changeform.remaining_time.value =
          Math.round(new_time * 100)/100;
  }

  function updateRemainingTime() {
      // if the remaining time is changed manually, update fRemainingTime
      fRemainingTime = document.changeform.remaining_time.value;
  }
>>>>>>> 8672974c
[% END %]

<script type="text/javascript">
var user_settings = {
  'is_insider' : [% user.is_insider ? 1 : 0 %],
  'wants_worktime_reminder' : [% user.wants_worktime_reminder ? 1 : 0 %],
  'quote_replies' : "[% user.settings.quote_replies.value | js %]"
};
var bug_info = {
  'id' : [% bug.bug_id %],
  'product' : "[% bug.product | js %]",
  'extprod' : "[% bug.product_obj.enterable_extproduct_name | js %]",
  'intprod' : "[% bug.product_obj.enterable_intproduct_name | js %]"
};
var fRemainingTime = [% bug.remaining_time %];
var notimetracking = [% bug.product_obj.notimetracking ? 1 : 0 %];
</script>

<script type="text/javascript" src="js/bug.js"></script>

[%# CustIS Bug 57315 - Force Fucking Firefox to reset form on Reload %]
[% USE date %]
[% SET cfname = 'changeform_' _ date.format(date.now, '%s') %]
<form id="form_bug_edit" name="[% cfname %]" method="post" action="process_bug.cgi" enctype="multipart/form-data"
    onsubmit="return changeform_onsubmit()" onkeypress="return ctrlEnter(event||window.event,this)">
<script language="JavaScript">
document.forms.changeform = document.forms.[% cfname %];
document.changeform = document.[% cfname %];
</script>

  <input type="hidden" name="delta_ts" value="[% bug.delta_ts %]">
  <input type="hidden" name="longdesclength" value="[% bug.comments.size %]">
  <input type="hidden" name="id" value="[% bug.bug_id %]">
  <input type="hidden" name="token" value="[% issue_hash_token([bug.id, bug.delta_ts]) FILTER html %]">
  <input type="hidden" name="force_work_time" value="1">

  [% PROCESS section_title %]
  <table class="edit_form">
    <tr>
      [%# 1st Column %]
      <td id="bz_show_bug_column_1" class="bz_show_bug_column">
        <table>
          [%# *** ID, product, component, status, resolution, Hardware, and  OS *** %]
          [% PROCESS section_status %]

          [% PROCESS section_spacer %]

          [% PROCESS section_details1 %]

          [% PROCESS section_spacer %]

          [%# *** severity, priority, version and milestone *** %]
          [% PROCESS section_details2 %]

          [%# *** assigned to and qa contact *** %]
          [% PROCESS section_people %]

          [% PROCESS section_spacer %]

          [% PROCESS section_url_keyword_whiteboard %]

          [% PROCESS section_spacer %]

<<<<<<< HEAD
          [%# *** Dependencies *** %]
=======
          [%# *** Dependencies and duplicates *** %]
          [% PROCESS section_duplicates %]

>>>>>>> 8672974c
          [% PROCESS section_dependson_blocks %]

        </table>
      </td>
      <td>
        <div class="bz_column_spacer">&nbsp;</div>
      </td>
      [%# 2nd Column %]
      <td id="bz_show_bug_column_2" class="bz_show_bug_column">
        <table cellpadding="3" cellspacing="1">
        [%# *** Reported and modified dates *** %]
         [% PROCESS section_dates %]

         [% PROCESS section_cclist %]

         [% PROCESS section_spacer %]

         [% PROCESS section_see_also %]

         [% PROCESS section_customfields %]

         [% PROCESS section_spacer %]

         [% Hook.process("after_custom_fields") %]

         [% PROCESS section_flags %]

        </table>
      </td>
    </tr>
    <tr>
      <td colspan="3">
        <hr id="bz_top_half_spacer" />
      </td>
    </tr>
  </table>

  <table id="bz_big_form_parts" cellspacing="0" cellpadding="0"><tr>
  <td>
    [% IF user.is_timetracker %]
      [% PROCESS section_timetracking %]
    [% END %]

    [%# *** Attachments *** %]

    [% PROCESS attachment/list.html.tmpl
               attachments = bug.attachments
               bugid       = bug.bug_id
               num_attachment_flag_types = bug.num_attachment_flag_types
               show_attachment_flags = bug.show_attachment_flags
    %]

  </td>
  <td>
    [% PROCESS section_restrict_visibility %]
    [%# *** Check access to bug *** %]
    <div class="bz_group_visibility_section">
        <a href="check_access.cgi?id=[% bug.bug_id %]">List users who can see this bug</a>
    </div>
  </td>
  </tr></table>
    [% PROCESS comment_box %]


  [%# *** Additional Comments *** %]
  <div id="comments">
    [% PROCESS bug/comments.html.tmpl
      comments = bug.comments
      mode = user.id ? "edit" : "show"
    %]
  </div>
</form>

[%############################################################################%]
[%# Block for the Title (alias and short desc)                               #%]
[%############################################################################%]

[% BLOCK section_title %]
  [%# That's the main table, which contains all editable fields. %]
  <div class="bz_alias_short_desc_container edit_form">
     [% PROCESS commit_button id="_top" nobr=1 %]
     <a href="show_bug.cgi?id=[% bug.bug_id %]">
        [%-# %]<b>[% terms.Bug %]&nbsp;[% bug.bug_id FILTER html %]</b>
<<<<<<< HEAD
     [%-# %]</a> -<span id="summary_alias_container" class="bz_default_hidden">
      [% IF Param("usebugaliases") %]
        [% IF bug.alias != "" %]
          (<span id="alias_nonedit_display">[% bug.alias FILTER html %]</span>)
        [% END %]
=======
     [%-# %]</a> -<span id="summary_alias_container" class="bz_default_hidden"> 
      [% IF bug.alias != "" %]
        (<span id="alias_nonedit_display">[% bug.alias FILTER html %]</span>) 
>>>>>>> 8672974c
      [% END %]
      <span id="short_desc_nonedit_display">[% bug.short_desc FILTER html %]</span>
      [% IF bug.check_can_change_field('short_desc', 0, 1) ||
            bug.check_can_change_field('alias', 0, 1)  %]
        <small class="editme">(<a href="#" id="editme_action">edit</a>)</small>
      [% END %]
     </span>


    <div id="summary_alias_input">
<<<<<<< HEAD
      <table id="summary">
        [% IF Param("usebugaliases") %]
          <tr>
          [% IF bug.check_can_change_field('alias', 0, 1) %]
=======
      <table id="summary"> 
        <tr>
          [% IF bug.check_can_change_field('alias', 0, 1) %]      
>>>>>>> 8672974c
            <td>
              <label
                for="alias"
                title="a name for the
                       [% terms.bug %] that can be used in place of its ID number,
                       [%%] e.g. when adding it to a list of dependencies"
                >Alias</label>:</td><td>
          [% ELSIF bug.alias %]
            <td colspan="2">(
          [% ELSE %]
            <td colspan="2">
          [% END %]
          [% PROCESS input inputname => "alias"
                     size => "20"
                     maxlength => "20"
                     no_td => 1
                     %][% ")" IF NOT bug.check_can_change_field('alias', 0, 1)
                                  && bug.alias %]
          </td>
        </tr>
<<<<<<< HEAD
        [% END %]
=======
>>>>>>> 8672974c
        [%# *** Summary *** %]
        <tr>
          <td>
            <label accesskey="s" for="short_desc"><u>S</u>ummary</label>:
          </td>
          <td>
            [% PROCESS input inputname => "short_desc" size => "80" colspan => 2
                             maxlength => 255 spellcheck => "true" no_td => 1 %]
          </td>
        </tr>
      </table>
    </div>
  </div>
  <script type="text/javascript">
    hideAliasAndSummary('[% bug.short_desc FILTER js %]', '[% bug.alias FILTER js %]');
  </script>
[% END %]

[%############################################################################%]
[%# Block for the first table in the "Details" section                       #%]
[%############################################################################%]

[% BLOCK section_details1 %]

    [%#############%]
    [%#  PRODUCT  #%]
    [%#############%]

    <tr>
       [% INCLUDE bug/field.html.tmpl
            bug = bug, field = select_fields.product,
            override_legal_values = bug.choices.product
            desc_url = 'describecomponents.cgi', value = bug.product
            editable = bug.check_can_change_field('product', 0, 1) %]
    </tr>

    [%# Classification is here so that it can be used in value controllers
      # and visibility controllers. It comes after product because
      # it uses some javascript that depends on the existence of the
      # product field.
      #%]
    <tr class="bz_default_hidden">
       [% INCLUDE bug/field.html.tmpl
            bug = bug field = bug_fields.classification
            override_legal_values = bug.choices.classification
            value = bug.classification
            editable = bug.check_can_change_field('product', 0, 1) %]
    </tr>
    [%###############%]    
    [%#  Component  #%]
    [%###############%]
    <tr>
      <td class="field_label">
        <label for="component" accesskey="m">
          <b><a href="describecomponents.cgi?product=[% bug.product FILTER url_quote %]">
            Co<u>m</u>ponent</a>:
          </b>
        </label>
      </td>
      [% PROCESS select selname => "component" %]
    </tr>
    <tr>
      <td class="field_label">
        <label for="version"><b>Version</b></label>:
      </td>

      [% PROCESS select selname => "version" %]
    </tr>

    [%###################%]
    [%# PLATFORM AND OS #%]
    [%###################%]
    [% IF Param('useplatform') OR Param('useopsys') %]
    <tr>
      <td class="field_label">
        <label for="rep_platform" accesskey="h">
          <b>[% field_descs.rep_platform FILTER html %]</b></label>:
      </td>
      <td class="field_value">
       [% IF Param('useplatform') %]
       [% INCLUDE bug/field.html.tmpl
            bug = bug, field = select_fields.rep_platform,
            no_tds = 1, value = bug.rep_platform
            editable = bug.check_can_change_field('rep_platform', 0, 1) %]
       [% END %]
       [% IF Param('useopsys') %]
       [%+ INCLUDE bug/field.html.tmpl
            bug = bug, field = select_fields.op_sys,
            no_tds = 1, value = bug.op_sys
            editable = bug.check_can_change_field('op_sys', 0, 1) %]
       [% END %]
       <script type="text/javascript">
         assignToDefaultOnChange(['product', 'component']);
       </script>
      </td>
    </tr>
    [% END %]

[% END %]

[%############################################################################%]
[%# Block for the status section                                             #%]
[%############################################################################%]

[% BLOCK section_status %]
  <tr>
    <td class="field_label">
      <b><a href="page.cgi?id=fields.html#status">Status</a></b>:
    </td>
    <td id="bz_field_status">
      <span id="static_bug_status">
        [% bug.bug_status FILTER html %]
        [% IF bug.resolution %]
          [%+ bug.resolution FILTER html %]
          [% IF bug.dup_id %]
            of [% "${terms.bug} ${bug.dup_id}" FILTER bug_link(bug.dup_id) FILTER none %]
          [% END %]
        [% END %]
        [% IF bug.user.canedit || bug.user.isreporter %]
          (<a href="#add_comment"
              onclick="window.setTimeout(function() { document.getElementById('bug_status').focus(); }, 10)">edit</a>)
        [% END %]
      </span>
    </td>
  </tr>
[% END %]

[%############################################################################%]
[%# Block for the second table in the "Details" section                      #%]
[%############################################################################%]

[% BLOCK section_details2 %]

 [%###############################################################%]
 [%# Importance (priority and severity) #%]
 [%###############################################################%]
    <tr>
      <td class="field_label">
        <label for="priority" accesskey="i">
          <b><a href="page.cgi?id=fields.html#importance"><u>I</u>mportance</a></b></label>:
      </td>
      <td>
       [% INCLUDE bug/field.html.tmpl
            bug = bug, field = select_fields.priority,
            no_tds = 1, value = bug.priority
            editable = bug.check_can_change_field('priority', 0, 1) %]
       [%+ INCLUDE bug/field.html.tmpl
            bug = bug, field = select_fields.bug_severity,
            no_tds = 1, value = bug.bug_severity
            editable = bug.check_can_change_field('bug_severity', 0, 1) %]
        [% Hook.process('after_importance', 'bug/edit.html.tmpl') %]
      </td>
    </tr>

    [% IF Param("usetargetmilestone") && bug.target_milestone %]
      <tr>
        <td class="field_label">
          <label for="target_milestone">
              <a href="page.cgi?id=fields.html#target_milestone">
            Target&nbsp;Milestone</a></label>:
        </td>
        [% PROCESS select selname = "target_milestone" %]
      </tr>
    [% END %]

[% END %]

[%############################################################################%]
[%# Block for the table in the "People" section                              #%]
[%############################################################################%]

[% BLOCK section_people %]

    <tr>
      <td class="field_label">
        <b><a href="page.cgi?id=fields.html#assigned_to">Assigned To</a></b>:
      </td>
      <td>
        [% IF bug.check_can_change_field("assigned_to", 0, 1) %]
          <div id="bz_assignee_edit_container" class="bz_default_hidden">
            <span>
              [% INCLUDE global/user.html.tmpl who = bug.assigned_to %]
              (<a href="#" id="bz_assignee_edit_action">edit</a>)
              [% IF bug.assigned_to.id != user.id %]
                (<a title="Reassign to yourself" 
                    href="#" id="bz_assignee_take_action">take</a>)
              [% END %]
            </span>
          </div>
          <div id="bz_assignee_input">
            [% INCLUDE global/userselect.html.tmpl
                 id => "assigned_to"
                 name => "assigned_to"
                 value => bug.assigned_to.login
                 classes => ["bz_userfield"]
                 size => 30
            %]
            <br>
            <input type="checkbox" id="set_default_assignee" name="set_default_assignee" value="1">
            <label id="set_default_assignee_label" for="set_default_assignee">Reset Assignee to default</label>
          </div>
          <script type="text/javascript">
           hideEditableField('bz_assignee_edit_container',
                             'bz_assignee_input',
                             'bz_assignee_edit_action',
                             'assigned_to',
                             '[% bug.assigned_to.login FILTER js %]',
                             '[% user.login FILTER js %]' );
           initDefaultCheckbox('assignee');
          </script>
        [% ELSE %]
          [% INCLUDE global/user.html.tmpl who = bug.assigned_to %]
        [% END %]
      </td>
    </tr>

    [% IF Param('useqacontact') %]
    <tr>
      <td class="field_label">
        <label for="qa_contact" accesskey="q"><b><u>Q</u>A Contact</b></label>:
      </td>
      <td>
        [% IF bug.check_can_change_field("qa_contact", 0, 1) %]
          [% IF bug.qa_contact != "" %]
           <div id="bz_qa_contact_edit_container" class="bz_default_hidden">
            <span>
              <span id="bz_qa_contact_edit_display">
              [% INCLUDE global/user.html.tmpl who = bug.qa_contact %]</span>
              (<a href="#" id="bz_qa_contact_edit_action">edit</a>)
            </span>
          </div>
          [% END %]
          <div id="bz_qa_contact_input">
            [% INCLUDE global/userselect.html.tmpl
                id => "qa_contact"
                name => "qa_contact"
                value => bug.qa_contact.login
                size => 30
                classes => ["bz_userfield"]
                emptyok => 1
            %]
            <br>
            <input type="checkbox" id="set_default_qa_contact" name="set_default_qa_contact" value="1">
            <label for="set_default_qa_contact" id="set_default_qa_contact_label">Reset QA Contact to default ([% bug.component_obj.default_qa_contact.login %])</label>
          </div>
          <script type="text/javascript">
            [% IF bug.qa_contact != "" %]
              hideEditableField('bz_qa_contact_edit_container',
                                 'bz_qa_contact_input',
                                 'bz_qa_contact_edit_action',
                                 'qa_contact',
                                 '[% bug.qa_contact.login FILTER js %]');
            [% END %]
            initDefaultCheckbox('qa_contact');
          </script>
        [% ELSE %]
          [% INCLUDE global/user.html.tmpl who = bug.qa_contact %]
        [% END %]
      </td>
    </tr>
    [% END %]
[% END %]

[%############################################################################%]
[%# Block for URL Keyword and Whiteboard                                     #%]
[%############################################################################%]
[% BLOCK section_url_keyword_whiteboard %]
  <tr>
<<<<<<< HEAD
    [% SET url_trimmed = bug.bug_file_loc.replace('^\s+|\s+$', '') %]
    <td class="field_label">
      <label for="bug_file_loc" accesskey="u"><b>
        [% IF is_safe_url(bug.bug_file_loc) %]
          <a href="[% bug.bug_file_loc FILTER html %]"><u>U</u>RL</a>
        [% ELSE %]
          <u>U</u>RL
        [% END %]
      [%%]</b></label>:
    </td>
=======
    [% INCLUDE "bug/field-label.html.tmpl"
      field = bug_fields.bug_file_loc
      editable = 1
      accesskey = "u"
    %]
>>>>>>> 8672974c
    <td>
      [% IF bug.check_can_change_field("bug_file_loc", 0, 1) %]
        <span id="bz_url_edit_container" class="bz_default_hidden"> 
        [% IF is_safe_url(bug.bug_file_loc) %]
           <a href="[% bug.bug_file_loc FILTER html %]" target="_blank"
              title="[% bug.bug_file_loc FILTER html %]">
             [% bug.bug_file_loc FILTER truncate(40) FILTER html %]</a>
        [% ELSE %]
          [% url_trimmed FILTER html %]
        [% END %]
        (<a href="#" id="bz_url_edit_action">edit</a>)</span>
      [% END %]
      <span id="bz_url_input_area">
        [% url_output =  PROCESS input no_td=1 inputname => "bug_file_loc" size => "40" colspan => 2 %]
        [% IF NOT bug.check_can_change_field("bug_file_loc", 0, 1)
              AND is_safe_url(bug.bug_file_loc) %]
          <a href="[% bug.bug_file_loc FILTER html %]">[% url_output FILTER none %]</a>
        [% ELSE %]
          [% url_output FILTER none %]
        [% END %]
      </span>
      [% IF bug.check_can_change_field("bug_file_loc", 0, 1) %]
        <script type="text/javascript">
          hideEditableField('bz_url_edit_container',
                            'bz_url_input_area',
                            'bz_url_edit_action',
                            'bug_file_loc',
                            "[% bug.bug_file_loc FILTER js %]");
        </script>
      [% END %]
    </td>
  </tr>

  [% IF Param('usestatuswhiteboard') %]
    <tr>
      <td class="field_label">
        <label for="status_whiteboard" accesskey="w"><b><u>W</u>hiteboard</b></label>:
      </td>
      [% PROCESS input inputname => "status_whiteboard" size => "40" colspan => 2 %]
    </tr>
  [% END %]

  [% IF use_keywords %]
    <tr>
      <td class="field_label">
        <script type="text/javascript">
        var emptyKeywordsOptions = [% keyword_list ? json(keyword_list) : "null" %];
        addListener(window, 'load', function() {
            new SimpleAutocomplete("keywords",
                function(h) { keywordAutocomplete(h, emptyKeywordsOptions); },
                { emptyText: 'No keywords found', multipleDelimiter: "," }
            );
        }); 
        </script>
        <label for="keywords" accesskey="k">
          <b><a href="describekeywords.cgi"><u>K</u>eywords</a></b></label>:
      </td>
      [% PROCESS input inputname => "keywords" size => 40 colspan => 2
                       value => bug.keywords.join(', ') %]
    </tr>
  [% END %]
[% END %]

[%############################################################################%]
[%# Block for Duplicates                                                     #%]
[%############################################################################%]

[% BLOCK section_duplicates %]
  [% RETURN UNLESS bug.duplicates.size %]
  <tr>
    <td class="field_label">
      <label for="duplicates">Duplicates</label>:
    </td>
    <td class="field_value" colspan="2">
      <span id="duplicates">
        [% FOREACH dupe = bug.duplicates %]
          [% dupe.id FILTER bug_link(dupe, use_alias => 1) FILTER none %][% " " %]
        [% END %]
      </span>
      (<a href="buglist.cgi?bug_id=[% bug.duplicate_ids.join(",") FILTER html %]">
       [%-%]view as [% terms.bug %] list</a>)
    </td>
  </tr>
[% END %]

[%############################################################################%]
[%# Block for Depends On / Blocks                                            #%]
[%############################################################################%]

[% BLOCK section_dependson_blocks %]
  <tr>
    [% INCLUDE dependencies 
         field = bug_fields.dependson deps = bug.depends_on_obj %]
  </tr>
  [% IF bug.lastchangeddeps %]
  <tr>
    <td></td>
    <td><font size="-2">Blockers completed <b>~[% bug.depscompletedpercent %]%</b>, last changed <b>[% bug.lastchangeddeps %]</b></font></td>
  </tr>
  [% END %]

  <tr>
    [% INCLUDE dependencies 
         field = bug_fields.blocked deps = bug.blocks_obj %]
  
  <tr>
    <th>&nbsp;</th>

    <td colspan="2" align="left" id="show_dependency_tree_or_graph">
      Show dependency <a href="showdependencytree.cgi?id=[% bug.bug_id %]&amp;hide_resolved=1">tree</a>

      [% IF Param('webdotbase') %]
        /&nbsp;<a href="showdependencygraph.cgi?id=[% bug.bug_id %]">graph</a>
      [% END %]
      
      [% PROCESS scrum_cards %]
    </td>
  </tr>
[% END %]


[%############################################################################%]
[%# Block for Restricting Visibility                                         #%]
[%############################################################################%]

[% BLOCK section_restrict_visibility %]
  [% RETURN UNLESS bug.groups.size %]

  <div class="bz_group_visibility_section">
    [% inallgroups = 1 %]
    [% inagroup = 0 %]
    [% emitted_description = 0 %]

    [% FOREACH group = bug.groups %]
      [% SET inallgroups = 0 IF NOT group.ingroup %]
      [% SET inagroup = 1 IF group.ison %]

      [% NEXT IF group.mandatory %]

      [% IF NOT emitted_description %]
        [% emitted_description = 1 %]
          <div id="bz_restrict_group_visibility_help">
            <b>Only users in all of the selected groups can view this
              [%+ terms.bug %]:</b>
             <p class="instructions">
               Unchecking all boxes makes this a more public [% terms.bug %].
             </p>
          </div>
      [% END %]

      [% IF group.ingroup %]
        <input type="hidden" name="defined_bit-[% group.bit %]" value="1" />
      [% END %]

      <input type="checkbox" value="1" name="bit-[% group.bit %]"
             id="bit-[% group.bit %]"
             [% ' checked="checked"' IF group.ison %]
             [% ' disabled="disabled"' IF NOT group.ingroup %] />
      <label for="bit-[% group.bit %]">[%- group.description FILTER html_light %]</label>
      <br />
    [% END %]

    [% IF emitted_description %]
      [% IF NOT inallgroups %]
        <p class="instructions">Only members of a group can change the
          visibility of [% terms.abug %] for that group.</p>
      [% END %]
    [% END %]

    [% IF inagroup %]
      <div id="bz_enable_role_visibility_help" [% ' style="margin-top: 0.5em"' IF emitted_description %]>
        <b>A[% 'lso a' IF emitted_description %]llow to view this [% terms.bug %]:</b>
      </div>
      <div id="bz_enable_role_visibility">
        <div>
          [% user_can_edit_accessible =
            bug.check_can_change_field("reporter_accessible", 0, 1)
          %]
          [% IF user_can_edit_accessible %]
            <input type="hidden" name="defined_reporter_accessible" value="1" />
          [% END %]
          <input type="checkbox" value="1"
                 name="reporter_accessible" id="reporter_accessible"
                 [% " checked" IF bug.reporter_accessible %]
                 [% " disabled=\"disabled\"" UNLESS user_can_edit_accessible %] />
          <label for="reporter_accessible">Allow reporter to view this [% terms.bug %]</label>
        </div>
        <div>
          [% user_can_edit_accessible =
            bug.check_can_change_field("cclist_accessible", 0, 1)
          %]
          [% IF user_can_edit_accessible %]
            <input type="hidden" name="defined_cclist_accessible" value="1">
          [% END %]
          <input type="checkbox" value="1"
                 name="cclist_accessible" id="cclist_accessible"
                 [% " checked" IF bug.cclist_accessible %]
                 [% " disabled=\"disabled\"" UNLESS user_can_edit_accessible %]>
          <label for="cclist_accessible">Allow CC List users to view this [% terms.bug %]</label>
        </div>
        <p class="instructions">
          The assignee
          [% IF (Param('useqacontact')) %]
             and QA contact
          [% END %]
          can always see [% terms.abug %], and this section does not
          take effect unless the [% terms.bug %] is restricted to at
          least one group.
        </p>
      </div>
    [% END %]
  </div> [%# bz_group_visibility_section %]
[% END %]

[%############################################################################%]
[%# Block for Dates                                                          #%]
[%############################################################################%]

[% BLOCK section_dates %]
  <tr>
    <td class="field_label" style="width: 100px">
      <b>Reported</b>:
    </td>
    <td>
     [% bug.creation_ts FILTER time %] by [% INCLUDE global/user.html.tmpl who = bug.reporter %]
    </td>
  </tr>

  <tr>
    <td class="field_label">
      <b> Modified</b>:
    </td>
    <td>
      [% bug.delta_ts FILTER time FILTER replace(':\d\d$', '') FILTER replace(':\d\d ', ' ')%]
      (<a href="show_activity.cgi?id=[% bug.bug_id %]">[%# terms.Bug %]History</a>)
    </td>

  </tr>
[% END %]

[%############################################################################%]
[%# Block for CC LIST                                                        #%]
[%############################################################################%]
[% BLOCK section_cclist %]
    <tr>
      <td class="field_label">
        <label for="newcc" accesskey="a"><b>CC List</b>:</label>
      </td>
      <td>
        [% IF user.id && (NOT bug.cc || NOT bug.cc.contains(user.login)) %]
        <div id="cc_edit_add_self">
          [% has_role = bug.user.isreporter || bug.assigned_to.id == user.id ||
                        (Param('useqacontact') && bug.qa_contact && bug.qa_contact.id == user.id) %]
            <input type="checkbox" id="addselfcc" name="addselfcc"
              [% " checked=\"checked\""
                   IF user.settings.state_addselfcc.value == 'always'
                      || (!has_role
                          && user.settings.state_addselfcc.value == 'cc_unless_role') %]>
            <label for="addselfcc">Add me to CC list</label>
        </div>
        [% END %]
        <div id="cc_edit_area_showhide_container" class="bz_default_hidden">
          <div id="cc_list_num_users">
            [% bug.cc.size || 0 FILTER html %] user[% IF bug.cc.size != 1 %]s[% END %]
            [% IF user.id AND bug.cc.contains(user.email) %] including you[% END %]
            (<a href="#" id="cc_edit_area_showhide">[% IF user.id %]edit[% ELSE %]show[% END %]</a>)
          </div>
          [% IF bug.cc.size > 0 %]
          <ul class="cc_list_display">
            [% FOR c = bug.cc %]
            <li>[% c FILTER email FILTER html %]</li>
          [% END %]
          </ul>
        [% END %]
        </div>
        [% IF user.id || bug.cc.size %]
          <span id="cc_edit_area_showhide_container" class="bz_default_hidden">
            (<a href="#" id="cc_edit_area_showhide">[% IF user.id %]edit[% ELSE %]show[% END %]</a>)
          </span>
        [% END %]
        <div id="cc_edit_area">
          [% IF user.id %]
            <div>
            <div><label for="cc"><b>Add</b>: </label>
              [% INCLUDE global/userselect.html.tmpl
                  id => "newcc"
                  name => "newcc"
                  value => ""
                  size => 30
                  classes => ["bz_userfield"]
                  multiple => 5
                %]
            </div>
          </div>
          <div><small><a href="show-mail-groups.cgi">Список почтовых групп</a><small></div>
          [% END %]
          [% IF bug.cc %]
            <select id="cc" multiple="multiple" size="5"
              [% IF bug.user.canedit %]name="cc"[% END %]>
              [% FOREACH c = bug.cc %]
                <option value="[% c FILTER email FILTER html %]">
                  [% c FILTER email FILTER html %]</option>
              [% END %]
            </select>
            [% IF user.id && !bug.user.canedit %]
              <input type="hidden" name="cc" value="[% user.login FILTER email FILTER html %]">
            [% END %]
            [% IF user.id AND (bug.user.canedit OR bug.cc.contains(user.login)) %]
              <br>
              <input type="checkbox" id="removecc" name="removecc">
              <label for="removecc">
                [% IF bug.user.canedit %]
                  Remove selected CCs
                [% ELSE %]
                  Remove me from the CC list
                [% END %]
              </label>
              <br>
            [% END %]
          [% END %]
        </div>
        [% IF user.id || bug.cc.size %]
          <script type="text/javascript">
            hideEditableField( 'cc_edit_area_showhide_container', 
                               'cc_edit_area', 
                               'cc_edit_area_showhide', 
                               '', 
                               '');  
          </script>
        [% END %]
      </td>
    </tr>
[% END %]

[%############################################################################%]
[%# Block for See Also                                                       #%]
[%############################################################################%]
[% BLOCK section_see_also %]
  [% IF Param('use_see_also') || bug.see_also.size %]
    <tr>
      [% INCLUDE bug/field.html.tmpl
           field    = bug_fields.see_also
           value    = bug.see_also
           editable = bug.check_can_change_field('see_also', 0, 1)
      %]
    </tr>
  [% END %]
[% END %]

[%############################################################################%]
[%# Block for FLAGS                                                          #%]
[%############################################################################%]

[% BLOCK section_flags %]
  [%# *** Flags *** %]
  [% show_bug_flags = 0 %]
  [% bug_flags_set = 0 %]
  [% show_more_flags = 0 %]
  [% FOREACH type = bug.flag_types %]
    [% IF (type.flags && type.flags.size > 0) || (user.id && type.is_active) %]
      [% show_bug_flags = 1 %]
    [% END %]
    [% IF type.is_active && (!type.flags || type.is_multiplicable) %]
      [% show_more_flags = 1 %]
    [% END %]
    [% IF type.flags && type.flags.size > 0 %]
      [% bug_flags_set = 1 %]
    [% END %]
    [% LAST IF show_bug_flags && show_more_flags && bug_flags_set %]
  [% END %]
  [% IF show_bug_flags %]
    <tr>
      <td class="field_label" colspan="2">
        [% IF bug.flag_types.size > 0 %]
          [% PROCESS "flag/list.html.tmpl" flag_types = bug.flag_types
                                           any_flags_requesteeble = bug.any_flags_requesteeble %]
        [% END %]
        [% IF show_more_flags %]
          <span id="bz_flags_more_container" class="bz_default_hidden">
            [% IF !bug_flags_set %]<em>None yet set</em>[% END %]
            (<a href="#" id="bz_flags_more_action">[% IF !bug_flags_set %]set[% ELSE %]more[% END %] flags</a>)
          </span>
          <script type="text/javascript">
            YAHOO.util.Dom.removeClass('bz_flags_more_container', 'bz_default_hidden');
            var table = YAHOO.util.Dom.get("flags");
            var rows = YAHOO.util.Dom.getElementsByClassName('bz_flag_type', 'tbody', table);
            for (var i = 0; i < rows.length; i++) {
                YAHOO.util.Dom.addClass(rows[i], 'bz_default_hidden');
            }
            YAHOO.util.Event.addListener('bz_flags_more_action', 'click', function (e) {
                YAHOO.util.Dom.addClass('bz_flags_more_container', 'bz_default_hidden');
                for (var i = 0; i < rows.length; i++) {
                    YAHOO.util.Dom.removeClass(rows[i], 'bz_default_hidden');
                }
                YAHOO.util.Event.preventDefault(e);
            }); 
          </script>
        [% END %]
      </td>
    </tr>
  [% END %]
[% END %]

[%############################################################################%]
[%# Block for Custom Fields                                                  #%]
[%############################################################################%]

[% BLOCK section_customfields %]
[%# *** Custom Fields *** %]

  [% FOREACH field = Bugzilla.active_custom_fields %]
    <tr>
      [% PROCESS bug/field.html.tmpl value = bug.${field.name}
                                     editable = bug.check_can_change_field(field.name, 0, 1)
                                     value_span = 2 %]
    </tr>
    [% IF extra_field_item %]
      <tr>
        <th class="field_label">[% extra_field_item.header FILTER none %]</th>
        <td>[% extra_field_item.data FILTER none %]</td>
      </tr>
    [% END %]
  [% END %]
[% END %]

[%############################################################################%]
[%# Block for Section Spacer                                                 #%]
[%############################################################################%]

[% BLOCK section_spacer %]
  <tr>
    <td colspan="2" class="bz_section_spacer"></td>
  </tr>
[% END %]




[%############################################################################%]
[%# Block for dependencies                                                   #%]
[%############################################################################%]

[% BLOCK dependencies %]

  [% INCLUDE "bug/field-label.html.tmpl" %]

  <td>
    <span id="[% field.name FILTER html %]_input_area">
      [% IF bug.check_can_change_field(field.name, 0, 1) %]
        <input name="[% field.name FILTER html %]" 
               id="[% field.name FILTER html %]" class="text_input"
               value="[% bug.${field.name}.join(', ') FILTER html %]">
      [% END %]
    </span>
    
    [% FOREACH dep_bug = deps %]
      [% dep_bug.id FILTER bug_link(dep_bug, use_alias => 1)
                    FILTER none %][% " " %]
    [% END %]
    [% IF bug.check_can_change_field(field.name, 0, 1) %]
      <span id="[% field.name FILTER html %]_edit_container" 
            class="edit_me bz_default_hidden">
        (<a href="#" id="[% field.name FILTER html %]_edit_action">edit</a>)
      </span>
      <script type="text/javascript">
        hideEditableField('[% field.name FILTER js %]_edit_container', 
                          '[% field.name FILTER js %]_input_area', 
                          '[% field.name FILTER js %]_edit_action', 
                          '[% field.name FILTER js %]', 
                          '[% bug.${field.name}.join(', ') FILTER js %]');
      </script>
    [% END %]
  </td>
  
[% END %]

[%############################################################################%]
[%# Block for Time Tracking Group                                            #%]
[%############################################################################%]

[% BLOCK section_timetracking %]
  <table class="bz_time_tracking_table">
    <tr>
      <th>
        <label for="estimated_time">Orig. Est.</label>
      </th>
      <th>
        Current Est.
      </th>
      <th>
        <label for="work_time">Hours Worked</label>
      </th>
      <th>
        <label for="remaining_time">Hours Left</label>
      </th>
      <th>
        %Complete
      </th>
      <th>
        Gain
      </th>
      <th>
        <label for="deadline">Deadline</label>
      </th>
    </tr>
    <tr>
      <td>
        <input name="estimated_time" id="estimated_time"
               value="[% PROCESS formattimeunit
                                 time_unit=bug.estimated_time %]"
               size="6">
      </td>
      <td>
        [% PROCESS formattimeunit
                   time_unit=(bug.actual_time + bug.remaining_time) %]
      </td>
      <td>
        [% PROCESS formattimeunit time_unit=bug.actual_time %] +
        <input name="work_time" id="work_time"
               value="0" size="3"
               onchange="adjustRemainingTime();" onkeyup="adjustRemainingTime();">
      </td>
      <td>
        <input name="remaining_time" id="remaining_time"
               value="[% PROCESS formattimeunit
                                 time_unit=bug.remaining_time %]"
               size="6" onchange="updateRemainingTime();" onkeyup="updateRemainingTime();">
      </td>
      <td>
        [% PROCESS calculatepercentage act=bug.actual_time
                                       rem=bug.remaining_time %]
      </td>
      <td>
        [% PROCESS formattimeunit time_unit=bug.estimated_time - (bug.actual_time + bug.remaining_time) %]
      </td>
       <td>
         <input name="deadline" id="deadline" value="[% bug.deadline %]"
                size="10" maxlength="10"><br />
         <script type="text/javascript">
            Calendar.set('deadline');
         </script>
         <small>(YYYY-MM-DD)</small>
      </td>
    </tr>
    <tr>
      <td colspan="7" class="bz_summarize_time">
        <a href="summarize_time.cgi?id=[% bug.bug_id %]&amp;do_depends=1">
        Summarize time (including time for [% terms.bugs %]
        blocking this [% terms.bug %])</a>
      </td>
    </tr>
  </table>
[% END %]

[%############################################################################%]
[%# Block for the Additional Comments box                                    #%]
[%############################################################################%]

[% BLOCK comment_box %]
  <div id="add_comment" class="bz_section_additional_comments">
    [% IF user.id %]
      <label for="comment" accesskey="c"><b>Additional
        <u>C</u>omments</b></label>:

      [% IF user.is_insider %]
        <input type="checkbox" name="comment_is_private" value="1"
               id="newcommentprivacy"
               onClick="updateCommentTagControl(this, 'comment')">
        <label for="newcommentprivacy">
          Make comment private (visible only to members of the
          <strong>[% Param('insidergroup') FILTER html %]</strong> group)
        </label>
      [% END %]
        <input type="checkbox" name="commentsilent" value="1" id="commentsilent" />
        <label for="commentsilent">Silent</label>
        <input type="checkbox" name="cmt_worktime" value="1" id="cmt_worktime"
            onclick="if(this.checked)document.getElementById('commentsilent').checked=true" />
        <label for="cmt_worktime">Worktime only</label>

      <!-- This table keeps the submit button aligned with the box. -->
      <table[% ' width="100%"' IF user.settings.comment_width.value == 'on' %]><tr><td>
        [% INCLUDE global/textarea.html.tmpl
                   name      = 'comment'
                   id        = 'comment_textarea'
                   minrows   = 10
                   maxrows   = 25
                   cols      = constants.COMMENT_COLS
                   style     = (user.settings.comment_width.value == 'on' ? 'width: 100%' : '')
        %]
        [% Hook.process("after_comment_textarea", 'bug/edit.html.tmpl') %]
        <br />
        [% PROCESS commit_button id="" nobr=0%]

        <table id="bug_status_bottom"
               class="status" cellspacing="0" cellpadding="0">
          <tr>
            <td class="field_label">
              <b><a href="page.cgi?id=fields.html#status">Status</a></b>:
            </td>
            <td style="padding-left: 8px">
              <a name="bug_status_bottom"></a>
              [% PROCESS bug/knob.html.tmpl %]
            </td>
          </tr>
        </table>
      </td>[% '<td width="200"></td>' IF user.settings.comment_width.value == 'on' %]</tr></table>

    [%# For logged-out users %]
    [% ELSE %]
      <table>
        <tr>
          <td>
            <fieldset>
              <legend>Note</legend>
              You need to
              <a href="show_bug.cgi?id=
                      [%- bug.bug_id %]&amp;GoAheadAndLogIn=1">log in</a>
              before you can comment on or make changes to this [% terms.bug %].
            </fieldset>
          </td>
        </tr> 
      </table>
    [% END %]
  </div>
[% END %]

[%############################################################################%]
[%# Block for SELECT fields                                                  #%]
[%############################################################################%]

[% BLOCK select %]
  <td>
    [% IF bug.check_can_change_field(selname, 0, 1)
          AND bug.choices.${selname}.size > 1 %]
      <select id="[% selname %]" name="[% selname %]">
        [% FOREACH x = bug.choices.${selname} %]
          [% NEXT IF NOT x.is_active AND x.name != bug.${selname} %]
          <option value="[% x.name FILTER html %]"
            [% " selected" IF x.name == bug.${selname} %]>
            [%- x.name FILTER html %]
          </option>
        [% END %]
      </select>
      [%#
        # Custis Bug 129375 - Add search link for some custom fields 
        #%]
        &nbsp;(<a href="buglist.cgi?query_format=advanced&product=[% bug.product FILTER uri %]&[% selname %]=[% bug.${selname} FILTER uri %]" target="_blank" id="search_link_[% selname %]" class="search-link">search</a>)
    [% ELSE %]
      [% bug.${selname} FILTER html %]
      <input type="hidden" name="[% selname | html %]" value="[% bug.$selname | html %]" />
    [% END %]
  </td>
[% END %]

[%############################################################################%]
[%# Block for INPUT fields                                                   #%]
[%############################################################################%]

[% BLOCK input %]
  [% IF no_td != 1 %]
  <td[% " colspan=\"$colspan\"" IF colspan %]>
  [% END %]
    [% val = value ? value : bug.$inputname %]
    [% IF bug.check_can_change_field(inputname, 0, 1) %]
    [% IF inputname == "keywords" && val != "" %]
       [% FOREACH keyword = val.split(', ') %]
               <a href="buglist.cgi?keywords=[% keyword FILTER uri %]&keywords_type=allwords&query_format=advanced" target="_blank">[% keyword FILTER html %]</a> 
       [% END %]
       (<a href="#" onclick="return toggle_keywords_field()">Edit</a>)
        <script type="text/javascript">
            function toggle_keywords_field()
            {
                var el = document.getElementById('keywords_field');
                if (el.style.display == 'block')
                    el.style.display = 'none';
                else
                    el.style.display = 'block';
                return false;
            }
        </script>
    <div id="keywords_field" style="display: none; margin-top: 3px;">
    [% END %]
       <input id="[% inputname %]" name="[% inputname %]" class="text_input"
              value="[% val FILTER html %]"[% " size=\"$size\"" IF size %]
              [% " maxlength=\"$maxlength\"" IF maxlength %]
              [% " spellcheck=\"$spellcheck\"" IF spellcheck %]>
    [% IF inputname == "keywords" %]
    [% IF val != "" %]
    </div>
    [% END %]
    <div id="keywords_description_container"></div>
    [% END %]
    [% ELSE %]
      [% IF size && val.length > size %]
        <span title="[% val FILTER html %]">
          [% val FILTER truncate(size) FILTER html %]
        </span>
      [% ELSE %]
        [% val FILTER html %]
      [% END %]
    [% END %]
  [% IF no_td != 1 %]
  </td>
  [% END %]
  [% no_td = 0 %]
  [% maxlength = 0 %]
  [% colspan = 0 %]
  [% size = 0 %]
  [% value = undef %]
  [% spellcheck = undef %]
[% END %]
[% BLOCK commit_button %]
  [% IF user.id %]
    [% w = BLOCK %]
      Look for [% terms.Bug %] in:
      <a href="[% Param('viewvc_url') %]?view=query&comment=bug[% bug.bug_id %]+[% bug.bug_id %]&comment_match=fulltext&querysort=date&date=all">CVS&SVN</a>
      /
      <a href="[% bug.component_obj.wiki_url || bug.product_obj.wiki_url || Param('wiki_url') %][% terms.Bug %]_[% bug.bug_id %]">Wiki</a>
    [% END %]
    <div class="knob-buttons">
      [% IF nobr %][% w %][% ELSE %]<input type="button" value="Preview" onclick="showcommentpreview()" tabindex="-1" />[% END %]
      <input type="submit" value="Save Changes"
             id="commit[% id FILTER css_class_quote %]">
      [% IF NOT nobr %]<p style="margin: 0.5em 0">[% w %]</p>[% END %]
    </div>
  [% END %]
[% END %]

[%############################################################################%]
[%# Block for SCRUM CARDS                                                    #%]
[%############################################################################%]

[% BLOCK scrum_cards %]
 | <a href="scrum.cgi?id=[% bug.bug_id %]" class="search-link" target="_blank">Scrum card</a>
[% END %]<|MERGE_RESOLUTION|>--- conflicted
+++ resolved
@@ -24,7 +24,6 @@
   #                 Elliotte Martin <emartin@everythingsolved.com>
   #%]
 
-<<<<<<< HEAD
 [% PROCESS bug/time.html.tmpl %]
 
 [% USE Bugzilla %]
@@ -33,32 +32,6 @@
   { type => constants.FIELD_TYPE_SINGLE_SELECT, custom => 0 })
 %]
   [% select_fields.${field.name} = field %]
-=======
-[% PROCESS "global/field-descs.none.tmpl" %]
-
-[% PROCESS bug/time.html.tmpl %]
-
-  <script type="text/javascript">
-  <!--
-[% IF user.is_timetracker %]
-  var fRemainingTime = [% bug.remaining_time %]; // holds the original value
-  function adjustRemainingTime() {
-      // subtracts time spent from remaining time
-      var new_time;
-
-      // prevent negative values if work_time > fRemainingTime
-      new_time =
-          Math.max(fRemainingTime - document.changeform.work_time.value, 0.0);
-      // get upto 2 decimal places
-      document.changeform.remaining_time.value =
-          Math.round(new_time * 100)/100;
-  }
-
-  function updateRemainingTime() {
-      // if the remaining time is changed manually, update fRemainingTime
-      fRemainingTime = document.changeform.remaining_time.value;
-  }
->>>>>>> 8672974c
 [% END %]
 
 <script type="text/javascript">
@@ -122,13 +95,9 @@
 
           [% PROCESS section_spacer %]
 
-<<<<<<< HEAD
-          [%# *** Dependencies *** %]
-=======
           [%# *** Dependencies and duplicates *** %]
           [% PROCESS section_duplicates %]
 
->>>>>>> 8672974c
           [% PROCESS section_dependson_blocks %]
 
         </table>
@@ -212,17 +181,9 @@
      [% PROCESS commit_button id="_top" nobr=1 %]
      <a href="show_bug.cgi?id=[% bug.bug_id %]">
         [%-# %]<b>[% terms.Bug %]&nbsp;[% bug.bug_id FILTER html %]</b>
-<<<<<<< HEAD
-     [%-# %]</a> -<span id="summary_alias_container" class="bz_default_hidden">
-      [% IF Param("usebugaliases") %]
-        [% IF bug.alias != "" %]
-          (<span id="alias_nonedit_display">[% bug.alias FILTER html %]</span>)
-        [% END %]
-=======
      [%-# %]</a> -<span id="summary_alias_container" class="bz_default_hidden"> 
       [% IF bug.alias != "" %]
         (<span id="alias_nonedit_display">[% bug.alias FILTER html %]</span>) 
->>>>>>> 8672974c
       [% END %]
       <span id="short_desc_nonedit_display">[% bug.short_desc FILTER html %]</span>
       [% IF bug.check_can_change_field('short_desc', 0, 1) ||
@@ -233,16 +194,9 @@
 
 
     <div id="summary_alias_input">
-<<<<<<< HEAD
-      <table id="summary">
-        [% IF Param("usebugaliases") %]
-          <tr>
-          [% IF bug.check_can_change_field('alias', 0, 1) %]
-=======
       <table id="summary"> 
         <tr>
           [% IF bug.check_can_change_field('alias', 0, 1) %]      
->>>>>>> 8672974c
             <td>
               <label
                 for="alias"
@@ -263,10 +217,6 @@
                                   && bug.alias %]
           </td>
         </tr>
-<<<<<<< HEAD
-        [% END %]
-=======
->>>>>>> 8672974c
         [%# *** Summary *** %]
         <tr>
           <td>
@@ -535,24 +485,11 @@
 [%############################################################################%]
 [% BLOCK section_url_keyword_whiteboard %]
   <tr>
-<<<<<<< HEAD
-    [% SET url_trimmed = bug.bug_file_loc.replace('^\s+|\s+$', '') %]
-    <td class="field_label">
-      <label for="bug_file_loc" accesskey="u"><b>
-        [% IF is_safe_url(bug.bug_file_loc) %]
-          <a href="[% bug.bug_file_loc FILTER html %]"><u>U</u>RL</a>
-        [% ELSE %]
-          <u>U</u>RL
-        [% END %]
-      [%%]</b></label>:
-    </td>
-=======
     [% INCLUDE "bug/field-label.html.tmpl"
       field = bug_fields.bug_file_loc
       editable = 1
       accesskey = "u"
     %]
->>>>>>> 8672974c
     <td>
       [% IF bug.check_can_change_field("bug_file_loc", 0, 1) %]
         <span id="bz_url_edit_container" class="bz_default_hidden"> 

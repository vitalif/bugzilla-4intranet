[%# This Source Code Form is subject to the terms of the Mozilla Public
  # License, v. 2.0. If a copy of the MPL was not distributed with this
  # file, You can obtain one at http://mozilla.org/MPL/2.0/.
  #
  # This Source Code Form is "Incompatible With Secondary Licenses", as
  # defined by the Mozilla Public License, v. 2.0.
  #%]

[% PROCESS bug/time.html.tmpl %]

[% USE Bugzilla %]
[% SET select_fields = {} %]
[% FOREACH field = Bugzilla.get_fields(
  { type => constants.FIELD_TYPE_SINGLE_SELECT, custom => 0 })
%]
  [% select_fields.${field.name} = field %]
[% END %]

<script type="text/javascript">
var user_settings = {
  'is_insider' : [% user.is_insider ? 1 : 0 %],
  'wants_worktime_reminder' : [% user.wants_worktime_reminder ? 1 : 0 %],
  'quote_replies' : "[% user.settings.quote_replies.value | js %]"
};
var bug_info = {
  'id' : [% bug.bug_id %],
  'product' : "[% bug.product | js %]",
  'extprod' : "[% bug.product_obj.enterable_extproduct_name | js %]",
  'intprod' : "[% bug.product_obj.enterable_intproduct_name | js %]"
};
var fRemainingTime = [% bug.remaining_time %];
var notimetracking = [% bug.product_obj.notimetracking ? 1 : 0 %];
</script>

<script type="text/javascript" src="js/bug.js"></script>

[%# CustIS Bug 57315 - Force Fucking Firefox to reset form on Reload %]
[% USE date %]
[% SET cfname = 'changeform_' _ date.format(date.now, '%s') %]
<form id="form_bug_edit" name="[% cfname %]" method="post" action="process_bug.cgi" enctype="multipart/form-data"
    onsubmit="return changeform_onsubmit()" onkeypress="return ctrlEnter(event||window.event,this)">
<script language="JavaScript">
document.forms.changeform = document.forms.[% cfname %];
document.changeform = document.[% cfname %];
</script>

  <input type="hidden" name="delta_ts" value="[% bug.delta_ts %]">
  <input type="hidden" name="longdesclength" value="[% bug.comments.size %]">
  <input type="hidden" name="id" value="[% bug.bug_id %]">
  <input type="hidden" name="token" value="[% issue_hash_token([bug.id, bug.delta_ts]) FILTER html %]">
  <input type="hidden" name="force_work_time" value="1">

  [% PROCESS section_title %]
  <table class="edit_form">
    <tr>
      [%# 1st Column %]
      <td id="bz_show_bug_column_1" class="bz_show_bug_column">
        <table>
          [%# *** ID, product, component, status, resolution, Hardware, and  OS *** %]
          [% PROCESS section_status %]

          [% PROCESS section_spacer %]

          [% PROCESS section_details1 %]

          [% PROCESS section_spacer %]

          [%# *** severity, priority, version and milestone *** %]
          [% PROCESS section_details2 %]

          [%# *** assigned to and qa contact *** %]
          [% PROCESS section_people %]

          [% PROCESS section_spacer %]

          [% PROCESS section_url_keyword_whiteboard %]

          [% PROCESS section_spacer %]

          [%# *** Dependencies and duplicates *** %]
          [% PROCESS section_duplicates %]

          [% PROCESS section_dependson_blocks %]

        </table>
      </td>
      <td>
        <div class="bz_column_spacer">&nbsp;</div>
      </td>
      [%# 2nd Column %]
      <td id="bz_show_bug_column_2" class="bz_show_bug_column">
        <table cellpadding="3" cellspacing="1">
        [%# *** Reported and modified dates *** %]
         [% PROCESS section_dates %]

         [% PROCESS section_cclist %]

         [% PROCESS section_spacer %]

         [% PROCESS section_see_also %]

         [% PROCESS section_customfields %]

         [% PROCESS section_spacer %]

         [% Hook.process("after_custom_fields") %]

         [% PROCESS section_flags %]

        </table>
      </td>
    </tr>
    <tr>
      <td colspan="3">
        <hr id="bz_top_half_spacer" />
      </td>
    </tr>
  </table>

  <table id="bz_big_form_parts" cellspacing="0" cellpadding="0"><tr>
  <td>
    [% IF user.is_timetracker %]
      [% PROCESS section_timetracking %]
    [% END %]

    [%# *** Attachments *** %]

    [% PROCESS attachment/list.html.tmpl
               attachments = bug.attachments
               bugid       = bug.bug_id
               num_attachment_flag_types = bug.num_attachment_flag_types
               show_attachment_flags = bug.show_attachment_flags
    %]

  </td>
  <td>
    [% PROCESS section_restrict_visibility %]
    [%# *** Check access to bug *** %]
    <div class="bz_group_visibility_section">
        <a href="check_access.cgi?id=[% bug.bug_id %]">List users who can see this bug</a>
    </div>
  </td>
  </tr></table>
    [% PROCESS comment_box %]


  [%# *** Additional Comments *** %]
  <div id="comments">
    [% PROCESS bug/comments.html.tmpl
      comments = bug.comments
      mode = user.id ? "edit" : "show"
    %]
  </div>
</form>

[%############################################################################%]
[%# Block for the Title (alias and short desc)                               #%]
[%############################################################################%]

[% BLOCK section_title %]
  [%# That's the main table, which contains all editable fields. %]
  <div class="bz_alias_short_desc_container edit_form">
     [% PROCESS commit_button id="_top" nobr=1 %]
     <a href="show_bug.cgi?id=[% bug.bug_id %]">
        [%-# %]<b>[% terms.Bug %]&nbsp;[% bug.bug_id FILTER html %]</b>
     [%-# %]</a> -<span id="summary_alias_container" class="bz_default_hidden"> 
      [% IF bug.alias != "" %]
        (<span id="alias_nonedit_display">[% bug.alias FILTER html %]</span>) 
      [% END %]
      <span id="short_desc_nonedit_display">[% bug.short_desc FILTER html %]</span>
      [% IF bug.check_can_change_field('short_desc', 0, 1) ||
            bug.check_can_change_field('alias', 0, 1)  %]
        <small class="editme">(<a href="#" id="editme_action">edit</a>)</small>
      [% END %]
     </span>


    <div id="summary_alias_input">
      <table id="summary"> 
        <tr>
          [% IF bug.check_can_change_field('alias', 0, 1) %]      
            [% INCLUDE "bug/field-label.html.tmpl"
               field = bug_fields.alias
               editable = 1
            %]
            <td>
<<<<<<< HEAD
              <label
                for="alias"
                title="a name for the
                       [% terms.bug %] that can be used in place of its ID number,
                       [%%] e.g. when adding it to a list of dependencies"
                >Alias</label>:</td><td>
=======
>>>>>>> 275d7a9e
          [% ELSIF bug.alias %]
            <td colspan="2">(
          [% ELSE %]
            <td colspan="2">
          [% END %]
          [% PROCESS input inputname => "alias"
                     size => "20"
                     maxlength => "20"
                     no_td => 1
                     %][% ")" IF NOT bug.check_can_change_field('alias', 0, 1)
                                  && bug.alias %]
          </td>
        </tr>
        [%# *** Summary *** %]
        <tr>
          [% INCLUDE "bug/field-label.html.tmpl"
            field = bug_fields.short_desc
            editable = 1
            accesskey = "s"
          %]
          <td>
            [% PROCESS input inputname => "short_desc" size => "80" colspan => 2
                             maxlength => 255 spellcheck => "true" no_td => 1 %]
          </td>
        </tr>
      </table>
    </div>
  </div>
  <script type="text/javascript">
    hideAliasAndSummary('[% bug.short_desc FILTER js %]', '[% bug.alias FILTER js %]');
  </script>
[% END %]

[%############################################################################%]
[%# Block for the first table in the "Details" section                       #%]
[%############################################################################%]

[% BLOCK section_details1 %]

    [%#############%]
    [%#  PRODUCT  #%]
    [%#############%]

    <tr>
       [% INCLUDE bug/field.html.tmpl
            bug = bug, field = select_fields.product,
            override_legal_values = bug.choices.product
            desc_url = 'describecomponents.cgi', value = bug.product
            editable = bug.check_can_change_field('product', 0, 1) %]
    </tr>

    [%# Classification is here so that it can be used in value controllers
      # and visibility controllers. It comes after product because
      # it uses some javascript that depends on the existence of the
      # product field.
      #%]
    <tr class="bz_default_hidden">
       [% INCLUDE bug/field.html.tmpl
            bug = bug field = bug_fields.classification
            override_legal_values = bug.choices.classification
            value = bug.classification
            editable = bug.check_can_change_field('product', 0, 1) %]
    </tr>
    [%###############%]    
    [%#  Component  #%]
    [%###############%]
    <tr>
      <td class="field_label">
        <label for="component" accesskey="m">
          <b><a href="describecomponents.cgi?product=[% bug.product FILTER url_quote %]">
            Co<u>m</u>ponent</a>:
          </b>
        </label>
      </td>
      [% PROCESS select selname => "component" %]
    </tr>
    <tr>
      <td class="field_label">
        <label for="version"><b>Version</b></label>:
      </td>

      [% PROCESS select selname => "version" %]
    </tr>

    [%###################%]
    [%# PLATFORM AND OS #%]
    [%###################%]
    [% IF Param('useplatform') OR Param('useopsys') %]
    <tr>
      <td class="field_label">
        <label for="rep_platform" accesskey="h">
          <b>[% field_descs.rep_platform FILTER html %]</b></label>:
      </td>
      <td class="field_value">
       [% IF Param('useplatform') %]
       [% INCLUDE bug/field.html.tmpl
            bug = bug, field = select_fields.rep_platform,
            no_tds = 1, value = bug.rep_platform
            editable = bug.check_can_change_field('rep_platform', 0, 1) %]
       [% END %]
       [% IF Param('useopsys') %]
       [%+ INCLUDE bug/field.html.tmpl
            bug = bug, field = select_fields.op_sys,
            no_tds = 1, value = bug.op_sys
            editable = bug.check_can_change_field('op_sys', 0, 1) %]
       [% END %]
       <script type="text/javascript">
         assignToDefaultOnChange(['product', 'component']);
       </script>
      </td>
    </tr>
    [% END %]

[% END %]

[%############################################################################%]
[%# Block for the status section                                             #%]
[%############################################################################%]

[% BLOCK section_status %]
  <tr>
    <td class="field_label">
      <b><a href="page.cgi?id=fields.html#status">Status</a></b>:
    </td>
    <td id="bz_field_status">
      <span id="static_bug_status">
        [% bug.bug_status FILTER html %]
        [% IF bug.resolution %]
          [%+ bug.resolution FILTER html %]
          [% IF bug.dup_id %]
            of [% "${terms.bug} ${bug.dup_id}" FILTER bug_link(bug.dup_id) FILTER none %]
          [% END %]
        [% END %]
        [% IF bug.user.canedit || bug.user.isreporter %]
          (<a href="#add_comment"
              onclick="window.setTimeout(function() { document.getElementById('bug_status').focus(); }, 10)">edit</a>)
        [% END %]
      </span>
    </td>
  </tr>
[% END %]

[%############################################################################%]
[%# Block for the second table in the "Details" section                      #%]
[%############################################################################%]

[% BLOCK section_details2 %]

 [%###############################################################%]
 [%# Importance (priority and severity) #%]
 [%###############################################################%]
    <tr>
      <td class="field_label">
        <label for="priority" accesskey="i">
          <b><a href="page.cgi?id=fields.html#importance"><u>I</u>mportance</a></b></label>:
      </td>
      <td>
       [% INCLUDE bug/field.html.tmpl
            bug = bug, field = select_fields.priority,
            no_tds = 1, value = bug.priority
            editable = bug.check_can_change_field('priority', 0, 1) %]
       [%+ INCLUDE bug/field.html.tmpl
            bug = bug, field = select_fields.bug_severity,
            no_tds = 1, value = bug.bug_severity
            editable = bug.check_can_change_field('bug_severity', 0, 1) %]
        [% Hook.process('after_importance', 'bug/edit.html.tmpl') %]
      </td>
    </tr>

    [% IF Param("usetargetmilestone") && bug.target_milestone %]
      <tr>
        <td class="field_label">
          <label for="target_milestone">
              <a href="page.cgi?id=fields.html#target_milestone">
            Target&nbsp;Milestone</a></label>:
        </td>
        [% PROCESS select selname = "target_milestone" %]
      </tr>
    [% END %]

[% END %]

[%############################################################################%]
[%# Block for the table in the "People" section                              #%]
[%############################################################################%]

[% BLOCK section_people %]

    <tr>
      <td class="field_label">
        <b><a href="page.cgi?id=fields.html#assigned_to">Assigned To</a></b>:
      </td>
      <td>
        [% IF bug.check_can_change_field("assigned_to", 0, 1) %]
          <div id="bz_assignee_edit_container" class="bz_default_hidden">
            <span>
              [% INCLUDE global/user.html.tmpl who = bug.assigned_to %]
              (<a href="#" id="bz_assignee_edit_action">edit</a>)
              [% IF bug.assigned_to.id != user.id %]
                (<a title="Reassign to yourself" 
                    href="#" id="bz_assignee_take_action">take</a>)
              [% END %]
            </span>
          </div>
          <div id="bz_assignee_input">
            [% INCLUDE global/userselect.html.tmpl
                 id => "assigned_to"
                 name => "assigned_to"
                 value => bug.assigned_to.login
                 classes => ["bz_userfield"]
                 size => 30
            %]
            <br>
            <input type="checkbox" id="set_default_assignee" name="set_default_assignee" value="1">
            <label id="set_default_assignee_label" for="set_default_assignee">Reset Assignee to default</label>
          </div>
          <script type="text/javascript">
           hideEditableField('bz_assignee_edit_container',
                             'bz_assignee_input',
                             'bz_assignee_edit_action',
                             'assigned_to',
                             '[% bug.assigned_to.login FILTER js %]',
                             '[% user.login FILTER js %]' );
           initDefaultCheckbox('assignee');
          </script>
        [% ELSE %]
          [% INCLUDE global/user.html.tmpl who = bug.assigned_to %]
        [% END %]
      </td>
    </tr>

    [% IF Param('useqacontact') %]
    <tr>
      <td class="field_label">
        <label for="qa_contact" accesskey="q"><b><u>Q</u>A Contact</b></label>:
      </td>
      <td>
        [% IF bug.check_can_change_field("qa_contact", 0, 1) %]
          <div id="bz_qa_contact_edit_container" class="bz_default_hidden">
            <span>
              [% INCLUDE global/user.html.tmpl who = bug.qa_contact %]
              (<a href="#" id="bz_qa_contact_edit_action">edit</a>)
              [% IF bug.qa_contact.id != user.id %]
                (<a title="Change QA contact to yourself" 
                    href="#" id="bz_qa_contact_take_action">take</a>)
              [% END %]
            </span>
          </div>
          <div id="bz_qa_contact_input">
            [% INCLUDE global/userselect.html.tmpl
               id      => "qa_contact"
               name    => "qa_contact"
               value   => bug.qa_contact.login
               size    => 30
               classes => ["bz_userfield"]
               emptyok => 1
            %]
            <br>
            <input type="checkbox" id="set_default_qa_contact" name="set_default_qa_contact" value="1">
            <label for="set_default_qa_contact" id="set_default_qa_contact_label">Reset QA Contact to default ([% bug.component_obj.default_qa_contact.login %])</label>
          </div>
          <script type="text/javascript">
<<<<<<< HEAD
            [% IF bug.qa_contact != "" %]
              hideEditableField('bz_qa_contact_edit_container',
                                 'bz_qa_contact_input',
                                 'bz_qa_contact_edit_action',
                                 'qa_contact',
                                 '[% bug.qa_contact.login FILTER js %]');
            [% END %]
=======
            hideEditableField('bz_qa_contact_edit_container', 
                              'bz_qa_contact_input', 
                              'bz_qa_contact_edit_action', 
                              'qa_contact', 
                              '[% bug.qa_contact.login FILTER js %]');
            hideEditableField('bz_qa_contact_edit_container', 
                              'bz_qa_contact_input', 
                              'bz_qa_contact_take_action', 
                              'qa_contact', 
                              '[% bug.qa_contact.login FILTER js %]',
                              '[% user.login FILTER js %]');
>>>>>>> 275d7a9e
            initDefaultCheckbox('qa_contact');
          </script>
        [% ELSE %]
          [% INCLUDE global/user.html.tmpl who = bug.qa_contact %]
        [% END %]
      </td>
    </tr>
    [% END %]
[% END %]

[%############################################################################%]
[%# Block for URL Keyword and Whiteboard                                     #%]
[%############################################################################%]
[% BLOCK section_url_keyword_whiteboard %]
  <tr>
    [% INCLUDE "bug/field-label.html.tmpl"
      field = bug_fields.bug_file_loc
      editable = 1
      accesskey = "u"
    %]
    <td>
      [% IF bug.check_can_change_field("bug_file_loc", 0, 1) %]
        <span id="bz_url_edit_container" class="bz_default_hidden"> 
        [% IF is_safe_url(bug.bug_file_loc) %]
           <a href="[% bug.bug_file_loc FILTER html %]" target="_blank"
              title="[% bug.bug_file_loc FILTER html %]">
             [% bug.bug_file_loc FILTER truncate(40) FILTER html %]</a>
        [% ELSE %]
          [% url_trimmed FILTER html %]
        [% END %]
        (<a href="#" id="bz_url_edit_action">edit</a>)</span>
      [% END %]
      <span id="bz_url_input_area">
        [% url_output =  PROCESS input no_td=1 inputname => "bug_file_loc" size => "40" colspan => 2 %]
        [% IF NOT bug.check_can_change_field("bug_file_loc", 0, 1)
              AND is_safe_url(bug.bug_file_loc) %]
          <a href="[% bug.bug_file_loc FILTER html %]">[% url_output FILTER none %]</a>
        [% ELSE %]
          [% url_output FILTER none %]
        [% END %]
      </span>
      [% IF bug.check_can_change_field("bug_file_loc", 0, 1) %]
        <script type="text/javascript">
          hideEditableField('bz_url_edit_container',
                            'bz_url_input_area',
                            'bz_url_edit_action',
                            'bug_file_loc',
                            "[% bug.bug_file_loc FILTER js %]");
        </script>
      [% END %]
    </td>
  </tr>

  [% IF Param('usestatuswhiteboard') %]
    <tr>
      <td class="field_label">
        <label for="status_whiteboard" accesskey="w"><b><u>W</u>hiteboard</b></label>:
      </td>
      [% PROCESS input inputname => "status_whiteboard" size => "40" colspan => 2 %]
    </tr>
  [% END %]

  [% IF use_keywords %]
    <tr>
      <td class="field_label">
        <script type="text/javascript">
        var emptyKeywordsOptions = [% keyword_list ? json(keyword_list) : "null" %];
        addListener(window, 'load', function() {
            new SimpleAutocomplete("keywords",
                function(h) { keywordAutocomplete(h, emptyKeywordsOptions); },
                { emptyText: 'No keywords found', multipleDelimiter: "," }
            );
        }); 
        </script>
        <label for="keywords" accesskey="k">
          <b><a href="describekeywords.cgi"><u>K</u>eywords</a></b></label>:
      </td>
<<<<<<< HEAD
      [% PROCESS input inputname => "keywords" size => 40 colspan => 2
                       value => bug.keywords.join(', ') %]
=======
      <td class="field_value" colspan="2">
        [% INCLUDE bug/field.html.tmpl
           bug = bug, field = bug_fields.keywords, value = bug.keywords
           editable = bug.check_can_change_field("keywords", 0, 1),
           no_tds = 1, possible_values = all_keywords
        %]
      </td>
>>>>>>> 275d7a9e
    </tr>
  [% END %]

  [% IF user.id %]
    <tr>
      [% INCLUDE bug/field.html.tmpl
         bug = bug, field = bug_fields.tag, value = bug.tags.join(", "),
         editable = 1, possible_values = user.tags.keys
      %]
    </tr>
  [% END %]
[% END %]

[%############################################################################%]
[%# Block for Duplicates                                                     #%]
[%############################################################################%]

[% BLOCK section_duplicates %]
  [% RETURN UNLESS bug.duplicates.size %]
  <tr>
    <td class="field_label">
      <label for="duplicates">Duplicates</label>:
    </td>
    <td class="field_value" colspan="2">
      <span id="duplicates">
        [% FOREACH dupe = bug.duplicates %]
          [% dupe.id FILTER bug_link(dupe, use_alias => 1) FILTER none %][% " " %]
        [% END %]
      </span>
      (<a href="buglist.cgi?bug_id=[% bug.duplicate_ids.join(",") FILTER html %]">
       [%-%]view as [% terms.bug %] list</a>)
    </td>
  </tr>
[% END %]

[%############################################################################%]
[%# Block for Depends On / Blocks                                            #%]
[%############################################################################%]

[% BLOCK section_dependson_blocks %]
  <tr>
    [% INCLUDE dependencies 
         field = bug_fields.dependson deps = bug.depends_on_obj %]
  </tr>
  [% IF bug.lastchangeddeps %]
  <tr>
    <td></td>
    <td><font size="-2">Blockers completed <b>~[% bug.depscompletedpercent %]%</b>, last changed <b>[% bug.lastchangeddeps %]</b></font></td>
  </tr>
  [% END %]

  <tr>
    [% INCLUDE dependencies 
         field = bug_fields.blocked deps = bug.blocks_obj %]
  
  <tr>
    <th>&nbsp;</th>

    <td colspan="2" align="left" id="show_dependency_tree_or_graph">
      Show dependency <a href="showdependencytree.cgi?id=[% bug.bug_id %]&amp;hide_resolved=1">tree</a>

      [% IF Param('webdotbase') %]
        /&nbsp;<a href="showdependencygraph.cgi?id=[% bug.bug_id %]">graph</a>
      [% END %]
      
      [% PROCESS scrum_cards %]
    </td>
  </tr>
[% END %]


[%############################################################################%]
[%# Block for Restricting Visibility                                         #%]
[%############################################################################%]

[% BLOCK section_restrict_visibility %]
  [% RETURN UNLESS bug.groups.size %]

  <div class="bz_group_visibility_section">
    [% inallgroups = 1 %]
    [% inagroup = 0 %]
    [% emitted_description = 0 %]

    [% FOREACH group = bug.groups %]
      [% SET inallgroups = 0 IF NOT group.ingroup %]
      [% SET inagroup = 1 IF group.ison %]

      [% NEXT IF group.mandatory %]

      [% IF NOT emitted_description %]
        [% emitted_description = 1 %]
          <div id="bz_restrict_group_visibility_help">
            <b>Only users in all of the selected groups can view this
              [%+ terms.bug %]:</b>
             <p class="instructions">
               Unchecking all boxes makes this a more public [% terms.bug %].
             </p>
          </div>
      [% END %]

      [% IF group.ingroup %]
        <input type="hidden" name="defined_bit-[% group.bit %]" value="1" />
      [% END %]

      <input type="checkbox" value="1" name="bit-[% group.bit %]"
             id="bit-[% group.bit %]"
             [% ' checked="checked"' IF group.ison %]
             [% ' disabled="disabled"' IF NOT group.ingroup %] />
      <label for="bit-[% group.bit %]">[%- group.description FILTER html_light %]</label>
      <br />
    [% END %]

    [% IF emitted_description %]
      [% IF NOT inallgroups %]
        <p class="instructions">Only members of a group can change the
          visibility of [% terms.abug %] for that group.</p>
      [% END %]
    [% END %]

    [% IF inagroup %]
      <div id="bz_enable_role_visibility_help" [% ' style="margin-top: 0.5em"' IF emitted_description %]>
        <b>A[% 'lso a' IF emitted_description %]llow to view this [% terms.bug %]:</b>
      </div>
      <div id="bz_enable_role_visibility">
        <div>
          [% user_can_edit_accessible =
            bug.check_can_change_field("reporter_accessible", 0, 1)
          %]
          [% IF user_can_edit_accessible %]
            <input type="hidden" name="defined_reporter_accessible" value="1" />
          [% END %]
          <input type="checkbox" value="1"
                 name="reporter_accessible" id="reporter_accessible"
                 [% " checked" IF bug.reporter_accessible %]
                 [% " disabled=\"disabled\"" UNLESS user_can_edit_accessible %] />
          <label for="reporter_accessible">Allow reporter to view this [% terms.bug %]</label>
        </div>
        <div>
          [% user_can_edit_accessible =
            bug.check_can_change_field("cclist_accessible", 0, 1)
          %]
          [% IF user_can_edit_accessible %]
            <input type="hidden" name="defined_cclist_accessible" value="1">
          [% END %]
          <input type="checkbox" value="1"
                 name="cclist_accessible" id="cclist_accessible"
                 [% " checked" IF bug.cclist_accessible %]
                 [% " disabled=\"disabled\"" UNLESS user_can_edit_accessible %]>
          <label for="cclist_accessible">Allow CC List users to view this [% terms.bug %]</label>
        </div>
        <p class="instructions">
          The assignee
          [% IF (Param('useqacontact')) %]
             and QA contact
          [% END %]
          can always see [% terms.abug %], and this section does not
          take effect unless the [% terms.bug %] is restricted to at
          least one group.
        </p>
      </div>
    [% END %]
  </div> [%# bz_group_visibility_section %]
[% END %]

[%############################################################################%]
[%# Block for Dates                                                          #%]
[%############################################################################%]

[% BLOCK section_dates %]
  <tr>
    <td class="field_label" style="width: 100px">
      <b>Reported</b>:
    </td>
    <td>
     [% bug.creation_ts FILTER time %] by [% INCLUDE global/user.html.tmpl who = bug.reporter %]
    </td>
  </tr>

  <tr>
    <td class="field_label">
      <b> Modified</b>:
    </td>
    <td>
      [% bug.delta_ts FILTER time FILTER replace(':\d\d$', '') FILTER replace(':\d\d ', ' ')%]
      (<a href="show_activity.cgi?id=[% bug.bug_id %]">[%# terms.Bug %]History</a>)
    </td>

  </tr>
[% END %]

[%############################################################################%]
[%# Block for CC LIST                                                        #%]
[%############################################################################%]
[% BLOCK section_cclist %]
    <tr>
      <td class="field_label">
        <label for="newcc" accesskey="a"><b>CC List</b>:</label>
      </td>
      <td>
<<<<<<< HEAD
        [% IF user.id && (NOT bug.cc || NOT bug.cc.contains(user.login)) %]
        <div id="cc_edit_add_self">
          [% has_role = bug.user.isreporter || bug.assigned_to.id == user.id ||
                        (Param('useqacontact') && bug.qa_contact && bug.qa_contact.id == user.id) %]
=======
        [% IF user.id %]
          [% IF NOT bug.cc || NOT bug.cc.contains(user.login) %]
>>>>>>> 275d7a9e
            <input type="checkbox" id="addselfcc" name="addselfcc"
              [% " checked=\"checked\""
                   IF user.settings.state_addselfcc.value == 'always'
                      || (!bug.user.has_any_role
                          && user.settings.state_addselfcc.value == 'cc_unless_role') %]>
            <label for="addselfcc">Add me to CC list</label>
        </div>
        [% END %]
        <div id="cc_edit_area_showhide_container" class="bz_default_hidden">
          <div id="cc_list_num_users">
            [% bug.cc.size || 0 FILTER html %] user[% IF bug.cc.size != 1 %]s[% END %]
            [% IF user.id AND bug.cc.contains(user.email) %] including you[% END %]
            (<a href="#" id="cc_edit_area_showhide">[% IF user.id %]edit[% ELSE %]show[% END %]</a>)
          </div>
          [% IF bug.cc.size > 0 %]
          <ul class="cc_list_display">
            [% FOR c = bug.cc %]
            <li>[% c FILTER email FILTER html %]</li>
          [% END %]
          </ul>
        [% END %]
        </div>
        [% IF user.id || bug.cc.size %]
          <span id="cc_edit_area_showhide_container" class="bz_default_hidden">
            (<a href="#" id="cc_edit_area_showhide">[% IF user.id %]edit[% ELSE %]show[% END %]</a>)
          </span>
        [% END %]
        <div id="cc_edit_area">
          [% IF user.id %]
            <div>
            <div><label for="cc"><b>Add</b>: </label>
              [% INCLUDE global/userselect.html.tmpl
                  id => "newcc"
                  name => "newcc"
                  value => ""
                  size => 30
                  classes => ["bz_userfield"]
                  multiple => 5
                %]
            </div>
          </div>
          <div><small><a href="show-mail-groups.cgi">Список почтовых групп</a><small></div>
          [% END %]
          [% IF bug.cc %]
            <select id="cc" multiple="multiple" size="5"
              [% IF bug.user.canedit %]name="cc"[% END %]>
              [% FOREACH c = bug.cc %]
                <option value="[% c FILTER email FILTER html %]">
                  [% c FILTER email FILTER html %]</option>
              [% END %]
            </select>
            [% IF user.id && !bug.user.canedit %]
              <input type="hidden" name="cc" value="[% user.login FILTER email FILTER html %]">
            [% END %]
            [% IF user.id AND (bug.user.canedit OR bug.cc.contains(user.login)) %]
              <br>
              <input type="checkbox" id="removecc" name="removecc">
              <label for="removecc">
                [% IF bug.user.canedit %]
                  Remove selected CCs
                [% ELSE %]
                  Remove me from the CC list
                [% END %]
              </label>
              <br>
            [% END %]
          [% END %]
        </div>
        [% IF user.id || bug.cc.size %]
          <script type="text/javascript">
            hideEditableField( 'cc_edit_area_showhide_container', 
                               'cc_edit_area', 
                               'cc_edit_area_showhide', 
                               '', 
                               '');  
          </script>
        [% END %]
      </td>
    </tr>
[% END %]

[%############################################################################%]
[%# Block for See Also                                                       #%]
[%############################################################################%]
[% BLOCK section_see_also %]
  [% IF Param('use_see_also') || bug.see_also.size %]
    <tr>
      [% INCLUDE bug/field.html.tmpl
           field    = bug_fields.see_also
           value    = bug.see_also
           editable = bug.check_can_change_field('see_also', 0, 1)
      %]
    </tr>
  [% END %]
[% END %]

[%############################################################################%]
[%# Block for FLAGS                                                          #%]
[%############################################################################%]

[% BLOCK section_flags %]
  [%# *** Flags *** %]
  [% show_bug_flags = 0 %]
  [% bug_flags_set = 0 %]
  [% show_more_flags = 0 %]
  [% FOREACH type = bug.flag_types %]
    [% IF (type.flags && type.flags.size > 0) || (user.id && type.is_active) %]
      [% show_bug_flags = 1 %]
    [% END %]
    [% IF type.is_active && (!type.flags || type.is_multiplicable) %]
      [% show_more_flags = 1 %]
    [% END %]
    [% IF type.flags && type.flags.size > 0 %]
      [% bug_flags_set = 1 %]
    [% END %]
    [% LAST IF show_bug_flags && show_more_flags && bug_flags_set %]
  [% END %]
  [% IF show_bug_flags %]
    <tr>
      <td class="field_label" colspan="2">
        [% IF bug.flag_types.size > 0 %]
          [% PROCESS "flag/list.html.tmpl" flag_types = bug.flag_types
                                           any_flags_requesteeble = bug.any_flags_requesteeble %]
        [% END %]
        [% IF show_more_flags %]
          <span id="bz_flags_more_container" class="bz_default_hidden">
            [% IF !bug_flags_set %]<em>None yet set</em>[% END %]
            (<a href="#" id="bz_flags_more_action">[% IF !bug_flags_set %]set[% ELSE %]more[% END %] flags</a>)
          </span>
          <script type="text/javascript">
            YAHOO.util.Dom.removeClass('bz_flags_more_container', 'bz_default_hidden');
            var table = YAHOO.util.Dom.get("flags");
            var rows = YAHOO.util.Dom.getElementsByClassName('bz_flag_type', 'tbody', table);
            for (var i = 0; i < rows.length; i++) {
                YAHOO.util.Dom.addClass(rows[i], 'bz_default_hidden');
            }
            YAHOO.util.Event.addListener('bz_flags_more_action', 'click', function (e) {
                YAHOO.util.Dom.addClass('bz_flags_more_container', 'bz_default_hidden');
                for (var i = 0; i < rows.length; i++) {
                    YAHOO.util.Dom.removeClass(rows[i], 'bz_default_hidden');
                }
                YAHOO.util.Event.preventDefault(e);
            }); 
          </script>
        [% END %]
      </td>
    </tr>
  [% END %]
[% END %]

[%############################################################################%]
[%# Block for Custom Fields                                                  #%]
[%############################################################################%]

[% BLOCK section_customfields %]
[%# *** Custom Fields *** %]

  [% FOREACH field = Bugzilla.active_custom_fields %]
    <tr>
      [% PROCESS bug/field.html.tmpl value = bug.${field.name}
                                     editable = bug.check_can_change_field(field.name, 0, 1)
                                     value_span = 2 %]
    </tr>
    [% IF extra_field_item %]
      <tr>
        <th class="field_label">[% extra_field_item.header FILTER none %]</th>
        <td>[% extra_field_item.data FILTER none %]</td>
      </tr>
    [% END %]
  [% END %]
[% END %]

[%############################################################################%]
[%# Block for Section Spacer                                                 #%]
[%############################################################################%]

[% BLOCK section_spacer %]
  <tr>
    <td colspan="2" class="bz_section_spacer"></td>
  </tr>
[% END %]




[%############################################################################%]
[%# Block for dependencies                                                   #%]
[%############################################################################%]

[% BLOCK dependencies %]

  [% INCLUDE "bug/field-label.html.tmpl" %]

  <td>
    <span id="[% field.name FILTER html %]_input_area">
      [% IF bug.check_can_change_field(field.name, 0, 1) %]
        <input name="[% field.name FILTER html %]" 
               id="[% field.name FILTER html %]" class="text_input"
               value="[% bug.${field.name}.join(', ') FILTER html %]">
      [% END %]
    </span>
    
    [% FOREACH dep_bug = deps %]
      [% dep_bug.id FILTER bug_link(dep_bug, use_alias => 1)
                    FILTER none %][% " " %]
    [% END %]
    [% IF bug.check_can_change_field(field.name, 0, 1) %]
      <span id="[% field.name FILTER html %]_edit_container" 
            class="edit_me bz_default_hidden">
        (<a href="#" id="[% field.name FILTER html %]_edit_action">edit</a>)
      </span>
      <script type="text/javascript">
        hideEditableField('[% field.name FILTER js %]_edit_container', 
                          '[% field.name FILTER js %]_input_area', 
                          '[% field.name FILTER js %]_edit_action', 
                          '[% field.name FILTER js %]', 
                          '[% bug.${field.name}.join(', ') FILTER js %]');
      </script>
    [% END %]
  </td>
  
[% END %]

[%############################################################################%]
[%# Block for Time Tracking Group                                            #%]
[%############################################################################%]

[% BLOCK section_timetracking %]
  <table class="bz_time_tracking_table">
    <tr>
      [% INCLUDE "bug/field-label.html.tmpl"
         field = bug_fields.estimated_time, editable = 1
      %]
      <th>
        Current Est.:
      </th>
      [% INCLUDE "bug/field-label.html.tmpl"
         field = bug_fields.work_time, editable = 1
      %]
      [% INCLUDE "bug/field-label.html.tmpl"
         field = bug_fields.remaining_time, editable = 1
      %]
      [% INCLUDE "bug/field-label.html.tmpl"
         field = bug_fields.percentage_complete, editable = 1
      %]
      <th>
        Gain:
      </th>
      [% INCLUDE "bug/field-label.html.tmpl"
         field = bug_fields.deadline, editable = 1
      %]
    </tr>
    <tr>
      <td>
        <input name="estimated_time" id="estimated_time"
               value="[% PROCESS formattimeunit
                                 time_unit=bug.estimated_time %]"
               size="6">
      </td>
      <td>
        [% PROCESS formattimeunit
                   time_unit=(bug.actual_time + bug.remaining_time) %]
      </td>
      <td>
        [% PROCESS formattimeunit time_unit=bug.actual_time %] +
        <input name="work_time" id="work_time"
               value="0" size="3"
               onchange="adjustRemainingTime();" onkeyup="adjustRemainingTime();">
      </td>
      <td>
        <input name="remaining_time" id="remaining_time"
               value="[% PROCESS formattimeunit
                                 time_unit=bug.remaining_time %]"
               size="6" onchange="updateRemainingTime();" onkeyup="updateRemainingTime();">
      </td>
      <td>
        [% PROCESS calculatepercentage act=bug.actual_time
                                       rem=bug.remaining_time %]
      </td>
      <td>
        [% PROCESS formattimeunit time_unit=bug.estimated_time - (bug.actual_time + bug.remaining_time) %]
      </td>
       <td>
         <input name="deadline" id="deadline" value="[% bug.deadline %]"
                size="10" maxlength="10"><br />
         <script type="text/javascript">
            Calendar.set('deadline');
         </script>
         <small>(YYYY-MM-DD)</small>
      </td>
    </tr>
    <tr>
      <td colspan="7" class="bz_summarize_time">
        <a href="summarize_time.cgi?id=[% bug.bug_id %]&amp;do_depends=1">
        Summarize time (including time for [% terms.bugs %]
        blocking this [% terms.bug %])</a>
      </td>
    </tr>
  </table>
[% END %]

[%############################################################################%]
[%# Block for the Additional Comments box                                    #%]
[%############################################################################%]

[% BLOCK comment_box %]
  <div id="add_comment" class="bz_section_additional_comments">
    [% IF user.id %]
      <label for="comment" accesskey="c"><b>Additional
        <u>C</u>omments</b></label>:

      [% IF user.is_insider %]
        <input type="checkbox" name="comment_is_private" value="1"
               id="newcommentprivacy"
               onClick="updateCommentTagControl(this, 'comment')">
        <label for="newcommentprivacy">
          Make comment private (visible only to members of the
          <strong>[% Param('insidergroup') FILTER html %]</strong> group)
        </label>
      [% END %]
        <input type="checkbox" name="commentsilent" value="1" id="commentsilent" />
        <label for="commentsilent">Silent</label>
        <input type="checkbox" name="cmt_worktime" value="1" id="cmt_worktime"
            onclick="if(this.checked)document.getElementById('commentsilent').checked=true" />
        <label for="cmt_worktime">Worktime only</label>

      <!-- This table keeps the submit button aligned with the box. -->
      <table[% ' width="100%"' IF user.settings.comment_width.value == 'on' %]><tr><td>
        [% INCLUDE global/textarea.html.tmpl
                   name      = 'comment'
                   id        = 'comment_textarea'
                   minrows   = 10
                   maxrows   = 25
                   cols      = constants.COMMENT_COLS
                   style     = (user.settings.comment_width.value == 'on' ? 'width: 100%' : '')
        %]
        [% Hook.process("after_comment_textarea", 'bug/edit.html.tmpl') %]
        <br />
        [% PROCESS commit_button id="" nobr=0%]

        <table id="bug_status_bottom"
               class="status" cellspacing="0" cellpadding="0">
          <tr>
            <td class="field_label">
              <b><a href="page.cgi?id=fields.html#status">Status</a></b>:
            </td>
            <td style="padding-left: 8px">
              <a name="bug_status_bottom"></a>
              [% PROCESS bug/knob.html.tmpl %]
            </td>
          </tr>
        </table>
      </td>[% '<td width="200"></td>' IF user.settings.comment_width.value == 'on' %]</tr></table>

    [%# For logged-out users %]
    [% ELSE %]
      <table>
        <tr>
          <td>
            <fieldset>
              <legend>Note</legend>
              You need to
              <a href="show_bug.cgi?id=
                      [%- bug.bug_id %]&amp;GoAheadAndLogIn=1">log in</a>
              before you can comment on or make changes to this [% terms.bug %].
            </fieldset>
          </td>
        </tr> 
      </table>
    [% END %]
  </div>
[% END %]

[%############################################################################%]
[%# Block for SELECT fields                                                  #%]
[%############################################################################%]

[% BLOCK select %]
  <td>
    [% IF bug.check_can_change_field(selname, 0, 1)
          AND bug.choices.${selname}.size > 1 %]
      <select id="[% selname %]" name="[% selname %]">
        [% FOREACH x = bug.choices.${selname} %]
          [% NEXT IF NOT x.is_active AND x.name != bug.${selname} %]
          <option value="[% x.name FILTER html %]"
            [% " selected" IF x.name == bug.${selname} %]>
            [%- x.name FILTER html %]
          </option>
        [% END %]
      </select>
      [%#
        # Custis Bug 129375 - Add search link for some custom fields 
        #%]
        &nbsp;(<a href="buglist.cgi?query_format=advanced&product=[% bug.product FILTER uri %]&[% selname %]=[% bug.${selname} FILTER uri %]" target="_blank" id="search_link_[% selname %]" class="search-link">search</a>)
    [% ELSE %]
      [% bug.${selname} FILTER html %]
      <input type="hidden" name="[% selname | html %]" value="[% bug.$selname | html %]" />
    [% END %]
  </td>
[% END %]

[%############################################################################%]
[%# Block for INPUT fields                                                   #%]
[%############################################################################%]

[% BLOCK input %]
  [% IF no_td != 1 %]
  <td[% " colspan=\"$colspan\"" IF colspan %]>
  [% END %]
    [% val = value ? value : bug.$inputname %]
    [% IF bug.check_can_change_field(inputname, 0, 1) %]
    [% IF inputname == "keywords" && val != "" %]
       [% FOREACH keyword = val.split(', ') %]
               <a href="buglist.cgi?keywords=[% keyword FILTER uri %]&keywords_type=allwords&query_format=advanced" target="_blank">[% keyword FILTER html %]</a> 
       [% END %]
       (<a href="#" onclick="return toggle_keywords_field()">Edit</a>)
        <script type="text/javascript">
            function toggle_keywords_field()
            {
                var el = document.getElementById('keywords_field');
                if (el.style.display == 'block')
                    el.style.display = 'none';
                else
                    el.style.display = 'block';
                return false;
            }
        </script>
    <div id="keywords_field" style="display: none; margin-top: 3px;">
    [% END %]
       <input id="[% inputname %]" name="[% inputname %]" class="text_input"
              value="[% val FILTER html %]"[% " size=\"$size\"" IF size %]
              [% " maxlength=\"$maxlength\"" IF maxlength %]
              [% " spellcheck=\"$spellcheck\"" IF spellcheck %]>
    [% IF inputname == "keywords" %]
    [% IF val != "" %]
    </div>
    [% END %]
    <div id="keywords_description_container"></div>
    [% END %]
    [% ELSE %]
      [% IF size && val.length > size %]
        <span title="[% val FILTER html %]">
          [% val FILTER truncate(size) FILTER html %]
        </span>
      [% ELSE %]
        [% val FILTER html %]
      [% END %]
    [% END %]
  [% IF no_td != 1 %]
  </td>
  [% END %]
  [% no_td = 0 %]
  [% maxlength = 0 %]
  [% colspan = 0 %]
  [% size = 0 %]
  [% value = undef %]
  [% spellcheck = undef %]
[% END %]
[% BLOCK commit_button %]
  [% IF user.id %]
    [% w = BLOCK %]
      Look for [% terms.Bug %] in:
      <a href="[% Param('viewvc_url') %]?view=query&comment=bug[% bug.bug_id %]+[% bug.bug_id %]&comment_match=fulltext&querysort=date&date=all">CVS&SVN</a>
      /
      <a href="[% bug.component_obj.wiki_url || bug.product_obj.wiki_url || Param('wiki_url') %][% terms.Bug %]_[% bug.bug_id %]">Wiki</a>
    [% END %]
    <div class="knob-buttons">
      [% IF nobr %][% w %][% ELSE %]<input type="button" value="Preview" onclick="showcommentpreview()" tabindex="-1" />[% END %]
      <input type="submit" value="Save Changes"
             id="commit[% id FILTER css_class_quote %]">
      [% IF NOT nobr %]<p style="margin: 0.5em 0">[% w %]</p>[% END %]
    </div>
  [% END %]
[% END %]

[%############################################################################%]
[%# Block for SCRUM CARDS                                                    #%]
[%############################################################################%]

[% BLOCK scrum_cards %]
 | <a href="scrum.cgi?id=[% bug.bug_id %]" class="search-link" target="_blank">Scrum card</a>
[% END %]<|MERGE_RESOLUTION|>--- conflicted
+++ resolved
@@ -184,15 +184,6 @@
                editable = 1
             %]
             <td>
-<<<<<<< HEAD
-              <label
-                for="alias"
-                title="a name for the
-                       [% terms.bug %] that can be used in place of its ID number,
-                       [%%] e.g. when adding it to a list of dependencies"
-                >Alias</label>:</td><td>
-=======
->>>>>>> 275d7a9e
           [% ELSIF bug.alias %]
             <td colspan="2">(
           [% ELSE %]
@@ -455,15 +446,6 @@
             <label for="set_default_qa_contact" id="set_default_qa_contact_label">Reset QA Contact to default ([% bug.component_obj.default_qa_contact.login %])</label>
           </div>
           <script type="text/javascript">
-<<<<<<< HEAD
-            [% IF bug.qa_contact != "" %]
-              hideEditableField('bz_qa_contact_edit_container',
-                                 'bz_qa_contact_input',
-                                 'bz_qa_contact_edit_action',
-                                 'qa_contact',
-                                 '[% bug.qa_contact.login FILTER js %]');
-            [% END %]
-=======
             hideEditableField('bz_qa_contact_edit_container', 
                               'bz_qa_contact_input', 
                               'bz_qa_contact_edit_action', 
@@ -475,7 +457,6 @@
                               'qa_contact', 
                               '[% bug.qa_contact.login FILTER js %]',
                               '[% user.login FILTER js %]');
->>>>>>> 275d7a9e
             initDefaultCheckbox('qa_contact');
           </script>
         [% ELSE %]
@@ -553,18 +534,8 @@
         <label for="keywords" accesskey="k">
           <b><a href="describekeywords.cgi"><u>K</u>eywords</a></b></label>:
       </td>
-<<<<<<< HEAD
       [% PROCESS input inputname => "keywords" size => 40 colspan => 2
                        value => bug.keywords.join(', ') %]
-=======
-      <td class="field_value" colspan="2">
-        [% INCLUDE bug/field.html.tmpl
-           bug = bug, field = bug_fields.keywords, value = bug.keywords
-           editable = bug.check_can_change_field("keywords", 0, 1),
-           no_tds = 1, possible_values = all_keywords
-        %]
-      </td>
->>>>>>> 275d7a9e
     </tr>
   [% END %]
 
@@ -764,15 +735,10 @@
         <label for="newcc" accesskey="a"><b>CC List</b>:</label>
       </td>
       <td>
-<<<<<<< HEAD
         [% IF user.id && (NOT bug.cc || NOT bug.cc.contains(user.login)) %]
         <div id="cc_edit_add_self">
           [% has_role = bug.user.isreporter || bug.assigned_to.id == user.id ||
                         (Param('useqacontact') && bug.qa_contact && bug.qa_contact.id == user.id) %]
-=======
-        [% IF user.id %]
-          [% IF NOT bug.cc || NOT bug.cc.contains(user.login) %]
->>>>>>> 275d7a9e
             <input type="checkbox" id="addselfcc" name="addselfcc"
               [% " checked=\"checked\""
                    IF user.settings.state_addselfcc.value == 'always'

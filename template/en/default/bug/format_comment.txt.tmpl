--- conflicted
+++ resolved
@@ -30,13 +30,10 @@
   #               bugmail.
   #%]
 
-<<<<<<< HEAD
-=======
 [%# Please don't use field-descs here. It can slow down Bugzilla. %]
 
 [% SET comment_body = comment.body %]
 
->>>>>>> 8672974c
 [% IF comment.type == constants.CMT_DUPE_OF %]
 X[% comment.body %]
 

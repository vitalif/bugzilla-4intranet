[%# The contents of this file are subject to the Mozilla Public
  # License Version 1.1 (the "License"); you may not use this file
  # except in compliance with the License. You may obtain a copy of
  # the License at http://www.mozilla.org/MPL/
  #
  # Software distributed under the License is distributed on an "AS
  # IS" basis, WITHOUT WARRANTY OF ANY KIND, either express or
  # implied. See the License for the specific language governing
  # rights and limitations under the License.
  #
  # The Original Code is the Bugzilla Bug Tracking System.
  #
  # The Initial Developer of the Original Code is Netscape Communications
  # Corporation. Portions created by Netscape are
  # Copyright (C) 1998 Netscape Communications Corporation. All
  # Rights Reserved.
  #
  # Contributor(s): Myk Melez <myk@mozilla.org>
  #%]

[% USE Bugzilla %]
[% cgi = Bugzilla.cgi %]

[% PROCESS global/header.html.tmpl
  title="Request Queue"
  style = "
    table.requests th { text-align: left; }
    table#filtering th { text-align: right; }
  "
  onload="var f = document.request_form; selectProduct(f.product, f.component, null, null, 'Any');"
  javascript_urls=["js/productform.js"]
  style_urls = ['skins/standard/buglist.css']
%]

<script type="text/javascript">
  var useclassification = false; // No classification level in use
  var first_load = true; // Is this the first time we load the page?
  var last_sel = []; // Caches last selection
  var cpts = new Array();
  [% n = 1 %]
  [% IF Param('useclassification') %]
    [% FOREACH clas = user.get_selectable_classifications %]
      [% FOREACH prod = user.get_selectable_products(clas.id) %]
        [%+ PROCESS js_comp %]
      [% END %]
    [% END %]
  [% ELSE %]
    [% FOREACH prod = user.get_selectable_products %]
      [%+ PROCESS js_comp %]
    [% END %]
  [% END %]
</script>

[% BLOCK js_comp %]
  cpts['[% n %]'] = [
    [%- FOREACH comp = prod.components %]'[% comp.name FILTER js %]'[% ", " UNLESS loop.last %] [%- END -%]];
  [% n = n+1 %]
[% END %]

<p>
When you are logged in, only requests made by you or addressed to you
are shown by default.  You can change the criteria using the form below.
When you are logged out, all pending requests that are not restricted
to some group are shown by default.
</p>

<form id="request_form" name="request_form" action="request.cgi" method="get">
  <input type="hidden" name="action" value="queue">

  <table id="filtering">
    <tr>
      <th>Requester:</th>
      <td><input type="text" name="requester" value="[% cgi.param('requester') FILTER html %]" size="20" 
           title="Requester's email address"></td>
      <th>Product:</th>
      <td>
        <select name="product" onchange="selectProduct(this, this.form.component, null, null, 'Any');">
          <option value="">Any</option>
          [% IF Param('useclassification') %]
            [% FOREACH c = user.get_selectable_classifications %]
              <optgroup label="[% c.name FILTER html %]">
                [% FOREACH p = user.get_selectable_products(c.id) %]
                  <option value="[% p.name FILTER html %]"
                    [% " selected" IF cgi.param('product') == p.name %]>
                    [% p.name FILTER html %]
                  </option>
                [% END %]
              </optgroup>
            [% END %]
          [% ELSE %]
            [% FOREACH p = user.get_selectable_products %]
              <option value="[% p.name FILTER html %]"
                [% " selected" IF cgi.param('product') == p.name %]>
                [% p.name FILTER html %]
              </option>
            [% END %]
          [% END %]
        </select>
      </td>
      <th>Flag:</th>
      <td>
        [% PROCESS "global/select-menu.html.tmpl"
                    name="type"
                    options=types
                    default=cgi.param('type') %]
      </td>

      [%# We could let people see a "queue" of non-pending requests. %]
      <!--
      <th>Status:</th>
      <td>
        [%# PROCESS "global/select-menu.html.tmpl"
                    name="status"
                    options=["all", "?", "+-", "+", "-"]
                    default=cgi.param('status') %]
      </td>
      -->

    </tr>
    <tr>
      <th>Requestee:</th>
      <td><input type="text" name="requestee" value="[% cgi.param('requestee') FILTER html %]" size="20" 
           title="Requestee's email address or &quot;-&quot; (hyphen) for requests with no requestee"></td>
      <th>Component:</th>
      <td>
        <select name="component">
          <option value="">Any</option>
          [% FOREACH comp = components %]
            <option value="[% comp FILTER html %]" [% "selected" IF cgi.param('component') == comp %]>
              [% comp FILTER html %]</option>
          [% END %]
        </select>
      </td>
      <th>Group By:</th>
      <td>
        [% groups = {
            "Requester" => 'requester' ,
            "Requestee" => 'requestee',
            "Flag" => 'type' ,
            "Product/Component" => 'category'
          } %]
        [% PROCESS "global/select-menu.html.tmpl" name="group" options=groups default=cgi.param('group') %]
      </td>
      <td><input type="submit" id="filter" value="Filter"></td>
    </tr>
  </table>

</form>

[% column_headers = {
      "type"       => "Flag" ,
      "status"     => "Status" ,
      "bug"        => "$terms.Bug" ,
      "attachment" => "Attachment" ,
      "requester"  => "Requester" ,
      "requestee"  => "Requestee" ,
      "created"    => "Created" ,
      "category"   => "Product/Component"    } %]

[% DEFAULT display_columns = ["requester", "requestee", "type", "bug", "attachment", "created"]
           group_field     = "Requestee"
           group_value     = ""
%]

[% IF debug %]
  <p>[% query FILTER html %]</p>
[% END %]

[% IF requests.size == 0 %]
  <p>
    No requests.
  </p>
[% ELSE %]
  [% FOREACH request = requests %]
    [% IF request.$group_field != group_value || loop.first %]
      [% group_value = request.$group_field %]
      [% PROCESS display_buglist UNLESS loop.first %]
      [% PROCESS start_new_table %]
    [% END %]
    [% buglist.${request.bug_id} = 1 %]
    <tr>
      [% FOREACH column = display_columns %]
        [% NEXT IF column == group_field || excluded_columns.contains(column) %]
        <td>[% PROCESS "display_$column" %]</td>
      [% END %]
    </tr>
  [% END %]
  [% PROCESS display_buglist %]
[% END %]

[% PROCESS global/footer.html.tmpl %]

[% BLOCK start_new_table %]
  [% buglist = {} %]

  <h3>[% column_headers.$group_field %]: 
    [%+ (request.$group_field || "None") FILTER email FILTER html %]</h3>
  <table class="requests" cellspacing="0" cellpadding="4" border="1">
    <tr>
      [% FOREACH column = display_columns %]
        [% NEXT IF column == group_field || excluded_columns.contains(column) %]
        <th>[% column_headers.$column %]</th>
      [% END %]
    </tr>
[% END %]

[% BLOCK display_type %]
  [% request.type FILTER html %]
[% END %]

[% BLOCK display_status %]
  [% request.status %]
[% END %]

[% BLOCK display_bug %]
  <a href="show_bug.cgi?id=[% request.bug_id %]"
     [%- ' class="bz_secure"' IF request.restricted %]>
    [% request.bug_id %]: [%+ request.bug_summary FILTER html %]</a>
[% END %]

[% BLOCK display_attachment %]
  [% IF request.attach_id %]
    <a href="attachment.cgi?id=[% request.attach_id %]&amp;action=edit">
      [% request.attach_id %]: [%+ request.attach_summary FILTER html %]</a>
  [% ELSE %]
    N/A
  [% END %]
[% END %]

[% BLOCK display_requestee %]
  [% request.requestee FILTER email FILTER html %]
[% END %]

[% BLOCK display_requester %]
  [% request.requester FILTER email FILTER html %]
[% END %]

[% BLOCK display_created %]
  [% request.created FILTER time %]
[% END %]

[% BLOCK display_buglist %]
  </table>
  [% NEXT UNLESS buglist.keys.size %]
<<<<<<< HEAD
  <a href="buglist.cgi?bug_id_type=anyexact&bug_id=
=======
  <a href="buglist.cgi?bug_id=
>>>>>>> a2a2c09c
           [%- buglist.keys.nsort.join(",") FILTER html %]">(view as
  [%+ terms.bug %] list)</a>
[% END %]<|MERGE_RESOLUTION|>--- conflicted
+++ resolved
@@ -242,11 +242,7 @@
 [% BLOCK display_buglist %]
   </table>
   [% NEXT UNLESS buglist.keys.size %]
-<<<<<<< HEAD
-  <a href="buglist.cgi?bug_id_type=anyexact&bug_id=
-=======
   <a href="buglist.cgi?bug_id=
->>>>>>> a2a2c09c
            [%- buglist.keys.nsort.join(",") FILTER html %]">(view as
   [%+ terms.bug %] list)</a>
 [% END %]
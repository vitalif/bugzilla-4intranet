[%# The contents of this file are subject to the Mozilla Public
  # License Version 1.1 (the "License"); you may not use this file
  # except in compliance with the License. You may obtain a copy of
  # the License at http://www.mozilla.org/MPL/
  #
  # Software distributed under the License is distributed on an "AS
  # IS" basis, WITHOUT WARRANTY OF ANY KIND, either express or
  # implied. See the License for the specific language governing
  # rights and limitations under the License.
  #
  # The Original Code is the Bugzilla Bug Tracking System.
  #
  # The Initial Developer of the Original Code is Netscape Communications
  # Corporation. Portions created by Netscape are
  # Copyright (C) 1998 Netscape Communications Corporation. All
  # Rights Reserved.
  #
  # Contributor(s): Gervase Markham <gerv@gerv.net>
  #%]
[%# INTERFACE:
  # See report-table.html.tmpl.
  #%]
<<<<<<< HEAD
=======

>>>>>>> 8672974c
[% colsepchar = user.settings.csv_colsepchar.value %]

[% num_bugs = BLOCK %]Number of [% terms.bugs %][% END %]
[% tbl_field_disp = field_descs.$tbl_field || Bugzilla.get_field(tbl_field).description || tbl_field %]
[% col_field_disp = field_descs.$col_field || Bugzilla.get_field(col_field).description || col_field %]
[% row_field_disp = field_descs.$row_field || Bugzilla.get_field(row_field).description || row_field %]

[% IF tbl_field %]
  [% IF tbl_field == 'assigned_to' OR tbl_field == 'reporter'
        OR tbl_field == 'qa_contact'
  %]
    [% tbl_disp = tbl FILTER email %]
  [% ELSE %]
    [% tbl_disp = tbl %]
  [% END %]
  [% tbl_field_disp FILTER csv %]: [% tbl_disp FILTER csv %]
[% END %]
[% IF row_field %]
  [% row_field_disp FILTER csv %]
[% END %]
[% " / " IF col_field AND row_field %]
[% col_field_disp FILTER csv %]
[% IF col_field -%]
  [% FOREACH col = col_names -%]
    [% colsepchar %]
    [% PROCESS value_display value = col field = col_field %]
  [% END -%]
[% ELSE -%]
  [% colsepchar %][% num_bugs FILTER csv %]
[% END %]

[% FOREACH row = row_names %]
  [% PROCESS value_display value = row field = row_field %]
  [% FOREACH col = col_names %]
    [% colsepchar %]
    [% IF data.$tbl AND data.$tbl.$col AND data.$tbl.$col.$row %]
      [% data.$tbl.$col.$row -%]
    [% ELSE %]
      [% -%]0
    [% END %]
  [% END %]

[% END %]

[% BLOCK value_display %]
  [% SET disp_value = value %]
  [% IF field == 'assigned_to' OR field == 'reporter'
           OR field == 'qa_contact'
  %]
    [% disp_value = value FILTER email %]
  [% END %]
  [% disp_value FILTER csv %]
[% END %]<|MERGE_RESOLUTION|>--- conflicted
+++ resolved
@@ -20,10 +20,7 @@
 [%# INTERFACE:
   # See report-table.html.tmpl.
   #%]
-<<<<<<< HEAD
-=======
 
->>>>>>> 8672974c
 [% colsepchar = user.settings.csv_colsepchar.value %]
 
 [% num_bugs = BLOCK %]Number of [% terms.bugs %][% END %]

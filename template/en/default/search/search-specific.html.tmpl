--- conflicted
+++ resolved
@@ -107,13 +107,8 @@
   <tr>
     <td></td>
     <td>
-<<<<<<< HEAD
 
-      [% IF Param('specific_search_allow_empty_words') %]
-=======
-    
       [% IF Param('search_allow_no_criteria') %]
->>>>>>> 8672974c
         <input type="submit" id="search" value="Search">
       [% ELSE %]
         <input type="submit" id="search" value="Search"

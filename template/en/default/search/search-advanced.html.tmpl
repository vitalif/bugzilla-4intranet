[%# The contents of this file are subject to the Mozilla Public
  # License Version 1.1 (the "License"); you may not use this file
  # except in compliance with the License. You may obtain a copy of
  # the License at http://www.mozilla.org/MPL/
  #
  # Software distributed under the License is distributed on an "AS
  # IS" basis, WITHOUT WARRANTY OF ANY KIND, either express or
  # implied. See the License for the specific language governing
  # rights and limitations under the License.
  #
  # The Original Code is the Bugzilla Bug Tracking System.
  #
  # The Initial Developer of the Original Code is Netscape Communications
  # Corporation. Portions created by Netscape are
  # Copyright (C) 1998 Netscape Communications Corporation. All
  # Rights Reserved.
  #
  # Contributor(s): Gervase Markham <gerv@gerv.net>
  #%]

[%# INTERFACE:
  # This template has no interface. However, to use it, you need to fulfill
  # the interfaces of search/form.html.tmpl, search/knob.html.tmpl and
  # search/boolean-charts.html.tmpl.
  #%]

[% USE Bugzilla %]
[% cgi = Bugzilla.cgi %]

<<<<<<< HEAD
[% js_data = BLOCK %]
var queryform = "queryform"
[% END %]

[% PROCESS global/header.html.tmpl
  title = "Search for $terms.bugs"
  onload = "enableHelp();"
  javascript = js_data
  javascript_urls = [ "js/productform.js", "js/help.js", "js/calendar.js" ]
  style_urls = [ "skins/standard/help.css", "skins/standard/calendar.css" ]
=======

[% PROCESS global/header.html.tmpl
  title = "Search for $terms.bugs"
  yui = [ 'autocomplete', 'calendar' ]
  javascript_urls = [ "js/util.js", "js/TUI.js", "js/field.js"]
  style_urls = [ "skins/standard/search_form.css" ]
>>>>>>> 8672974c
  doc_section = "query.html"
%]
[% WRAPPER search/tabs.html.tmpl %]

[% button_name = "Search" %]

<p id="search_help">Hover your mouse over each field label to get help for that field.</p>

<form method="post" action="buglist.cgi" name="queryform" id="queryform">

[% PROCESS search/form.html.tmpl %]

[% PROCESS "search/boolean-charts.html.tmpl" %]

[% PROCESS search/knob.html.tmpl %]

</form>

[% END %]

[% PROCESS global/footer.html.tmpl %]<|MERGE_RESOLUTION|>--- conflicted
+++ resolved
@@ -27,7 +27,6 @@
 [% USE Bugzilla %]
 [% cgi = Bugzilla.cgi %]
 
-<<<<<<< HEAD
 [% js_data = BLOCK %]
 var queryform = "queryform"
 [% END %]
@@ -38,14 +37,6 @@
   javascript = js_data
   javascript_urls = [ "js/productform.js", "js/help.js", "js/calendar.js" ]
   style_urls = [ "skins/standard/help.css", "skins/standard/calendar.css" ]
-=======
-
-[% PROCESS global/header.html.tmpl
-  title = "Search for $terms.bugs"
-  yui = [ 'autocomplete', 'calendar' ]
-  javascript_urls = [ "js/util.js", "js/TUI.js", "js/field.js"]
-  style_urls = [ "skins/standard/search_form.css" ]
->>>>>>> 8672974c
   doc_section = "query.html"
 %]
 [% WRAPPER search/tabs.html.tmpl %]

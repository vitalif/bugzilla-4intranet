--- conflicted
+++ resolved
@@ -31,13 +31,8 @@
   title = "Generate Graphical Report"
   onload = "chartTypeChanged()"
   javascript = js_data
-<<<<<<< HEAD
   javascript_urls = [ "js/productform.js", "js/help.js", "js/calendar.js" ]
-  style_urls = [ "skins/standard/help.css", "skins/standard/calendar.css" ]
-=======
-  javascript_urls = [ "js/util.js", "js/TUI.js", "js/field.js" ]
-  style_urls = [ "skins/standard/search_form.css" ]
->>>>>>> 8672974c
+  style_urls = [ "skins/standard/help.css", "skins/standard/calendar.css", "skins/standard/search_form.css" ]
   doc_section = "reporting.html#reports"
 %]
 

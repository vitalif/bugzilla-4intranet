[%# The contents of this file are subject to the Mozilla Public
  # License Version 1.1 (the "License"); you may not use this file
  # except in compliance with the License. You may obtain a copy of
  # the License at http://www.mozilla.org/MPL/
  #
  # Software distributed under the License is distributed on an "AS
  # IS" basis, WITHOUT WARRANTY OF ANY KIND, either express or
  # implied. See the License for the specific language governing
  # rights and limitations under the License.
  #
  # The Original Code is the Bugzilla Bug Tracking System.
  #
  # The Initial Developer of the Original Code is Netscape Communications
  # Corporation. Portions created by Netscape are
  # Copyright (C) 1998 Netscape Communications Corporation. All
  # Rights Reserved.
  #
  # Contributor(s): Erik Stambaugh <erik@dasbistro.com>
  #%]

[%# INTERFACE:
  # subject: subject line of message
  # body: message body, shown before the query tables
  # queries: array of hashes containing:
  #     bugs: array containing hashes of fieldnames->values for each bug
  #     title: the title given in the whine scheduling mechanism
  # author: user object for the person who scheduled this whine
  # recipient: user object for the intended recipient of the message
  #%]

[% body %]

[% IF author.login == recipient.login %]
  To edit your whine schedule, visit the following URL:
  [%+ urlbase %]editwhines.cgi
[% ELSE %]
  This search was scheduled by [% author.login %].
[% END %]

[% IF queries.size %]
  [% FOREACH query=queries %]

[%+ query.title +%]
[%+ "-" FILTER repeat(query.title.length) %]

  [% FOREACH bug=query.bugs %]
  [% terms.Bug +%] [%+ bug.bug_id %]:
  [%+ urlbase %]show_bug.cgi?id=[% bug.bug_id +%]
<<<<<<< HEAD
  Priority: [%+ bug.priority -%]
  Severity: [%+ bug.bug_severity -%]
  Platform: [%+ bug.rep_platform %]
=======
  Priority: [%+ display_value("priority", bug.priority) -%]
  [% field_descs.bug_severity %]: [%+ display_value("bug_severity", bug.bug_severity) -%]
  [%+ field.descs.rep_platform %]: [%+ display_value("rep_platform", bug.rep_platform) %]
>>>>>>> 8672974c
  Assignee: [%+ bug.assigned_to %]
    Status: [%+ bug.bug_status %]
            [%- IF bug.resolution -%] Resolution: [% bug.resolution -%]
            [%- END %]
   Summary: [% bug.short_desc %]

   [% END %]

  [% END %]
[% ELSE %]

  No [% terms.bugs %] were found that matched the search criteria.
[% END %]
<|MERGE_RESOLUTION|>--- conflicted
+++ resolved
@@ -46,15 +46,9 @@
   [% FOREACH bug=query.bugs %]
   [% terms.Bug +%] [%+ bug.bug_id %]:
   [%+ urlbase %]show_bug.cgi?id=[% bug.bug_id +%]
-<<<<<<< HEAD
-  Priority: [%+ bug.priority -%]
-  Severity: [%+ bug.bug_severity -%]
-  Platform: [%+ bug.rep_platform %]
-=======
   Priority: [%+ display_value("priority", bug.priority) -%]
   [% field_descs.bug_severity %]: [%+ display_value("bug_severity", bug.bug_severity) -%]
   [%+ field.descs.rep_platform %]: [%+ display_value("rep_platform", bug.rep_platform) %]
->>>>>>> 8672974c
   Assignee: [%+ bug.assigned_to %]
     Status: [%+ bug.bug_status %]
             [%- IF bug.resolution -%] Resolution: [% bug.resolution -%]

--- conflicted
+++ resolved
@@ -50,15 +50,9 @@
   Severity: [%+ bug.bug_severity -%]
   Platform: [%+ bug.rep_platform %]
   Assignee: [%+ bug.assigned_to %]
-<<<<<<< HEAD
     Status: [%+ bug.bug_status %]
             [%- IF bug.resolution -%] Resolution: [% bug.resolution -%]
-                                [%- END %]
-=======
-    Status: [%+ display_value("bug_status", bug.bug_status) %]
-            [%- IF bug.resolution -%] Resolution: [% display_value("resolution", bug.resolution) -%]
             [%- END %]
->>>>>>> 2303cef9
    Summary: [% bug.short_desc %]
 
    [% END %]

[%# The contents of this file are subject to the Mozilla Public
  # License Version 1.1 (the "License"); you may not use this file
  # except in compliance with the License. You may obtain a copy of
  # the License at http://www.mozilla.org/MPL/
  #
  # Software distributed under the License is distributed on an "AS
  # IS" basis, WITHOUT WARRANTY OF ANY KIND, either express or
  # implied. See the License for the specific language governing
  # rights and limitations under the License.
  #
  # The Original Code is the Bugzilla Bug Tracking System.
  #
  # The Initial Developer of the Original Code is Netscape Communications
  # Corporation. Portions created by Netscape are
  # Copyright (C) 1998 Netscape Communications Corporation. All
  # Rights Reserved.
  #
  # Contributor(s): Erik Stambaugh <erik@dasbistro.com>
  #%]

[%# INTERFACE:
  # subject: subject line of message
  # body: message body, shown before the query tables
  # queries: array of hashes containing:
  #     bugs: array containing hashes of fieldnames->values for each bug
  #     title: the title given in the whine scheduling mechanism
  # author: user object for the person who scheduled this whine
  # recipient: user object for the intended recipient of the message
  #%]

<!DOCTYPE html PUBLIC "-//W3C//DTD HTML 4.01 Transitional//EN">
<html>
  <head>
    <title>
      [[% terms.Bugzilla %]] [% subject FILTER html %]
    </title>
  </head>
  <body bgcolor="#FFFFFF">

    <p align="left">
      [% body FILTER html %]
    </p>

    <p align="left">
      [% IF author.login == recipient.login %]
        <a href="[%+ urlbase FILTER html %]editwhines.cgi">Click
            here to edit your whine schedule</a>
      [% ELSE %]
        This search was scheduled by [% author.login FILTER html %].
      [% END %]
    </p>

[% IF queries.size %]
  [% FOREACH query=queries %]

    <h2>[%+ query.title FILTER html %]</h2>

    <table width="100%">
      <tr>
<<<<<<< HEAD
        <td align="left"><a href="[%+ urlbase FILTER html %]show_bug.cgi?id=
            [%- bug.bug_id %]">[% bug.bug_id %]</a></td>
        <td align="left">[% bug.bug_severity FILTER html %]</td>
        <td align="left">[% bug.priority FILTER html %]</td>
        <td align="left">[% bug.rep_platform FILTER html %]</td>
        <td align="left">[% bug.assigned_to FILTER html %]</td>
        <td align="left">[% bug.bug_status FILTER html %]</td>
        <td align="left">[% bug.resolution FILTER html %]</td>
        <td align="left">[% bug.short_desc FILTER html %]</td>
=======
        <th align="left">ID</th>
        <th align="left">Sev</th>
        <th align="left">Pri</th> 
        <th align="left">Plt</th>
        <th align="left">Assignee</th>
        <th align="left">Status</th>
        <th align="left">Resolution</th>
        <th align="left">Summary</th>
>>>>>>> 2303cef9
      </tr>

      [% FOREACH bug=query.bugs %]
        <tr>
          <td align="left"><a href="[%+ urlbase FILTER html %]show_bug.cgi?id=
              [%- bug.bug_id %]">[% bug.bug_id %]</a></td>
          <td align="left">[% display_value("bug_severity", bug.bug_severity) FILTER html %]</td>
          <td align="left">[% display_value("priority", bug.priority) FILTER html %]</td>
          <td align="left">[% display_value("rep_platform", bug.rep_platform) FILTER html %]</td>
          <td align="left">[% bug.assigned_to FILTER html %]</td>
          <td align="left">[% display_value("bug_status", bug.bug_status) FILTER html %]</td>
          <td align="left">[% display_value("resolution", bug.resolution) FILTER html %]</td>
          <td align="left">[% bug.short_desc FILTER html %]</td>
        </tr>
      [% END %]
    </table>
  [% END %]
[% ELSE %]

  <h3>No [% terms.bugs %] were found that matched the search criteria.</h3>
[% END %]
  </body>
</html>

<|MERGE_RESOLUTION|>--- conflicted
+++ resolved
@@ -57,17 +57,6 @@
 
     <table width="100%">
       <tr>
-<<<<<<< HEAD
-        <td align="left"><a href="[%+ urlbase FILTER html %]show_bug.cgi?id=
-            [%- bug.bug_id %]">[% bug.bug_id %]</a></td>
-        <td align="left">[% bug.bug_severity FILTER html %]</td>
-        <td align="left">[% bug.priority FILTER html %]</td>
-        <td align="left">[% bug.rep_platform FILTER html %]</td>
-        <td align="left">[% bug.assigned_to FILTER html %]</td>
-        <td align="left">[% bug.bug_status FILTER html %]</td>
-        <td align="left">[% bug.resolution FILTER html %]</td>
-        <td align="left">[% bug.short_desc FILTER html %]</td>
-=======
         <th align="left">ID</th>
         <th align="left">Sev</th>
         <th align="left">Pri</th> 
@@ -76,7 +65,6 @@
         <th align="left">Status</th>
         <th align="left">Resolution</th>
         <th align="left">Summary</th>
->>>>>>> 2303cef9
       </tr>
 
       [% FOREACH bug=query.bugs %]
@@ -96,7 +84,20 @@
   [% END %]
 [% ELSE %]
 
-  <h3>No [% terms.bugs %] were found that matched the search criteria.</h3>
+    [% FOREACH bug=query.bugs %]
+      <tr>
+        <td align="left"><a href="[%+ urlbase FILTER html %]show_bug.cgi?id=
+            [%- bug.bug_id %]">[% bug.bug_id %]</a></td>
+        <td align="left">[% bug.bug_severity FILTER html %]</td>
+        <td align="left">[% bug.priority FILTER html %]</td>
+        <td align="left">[% bug.rep_platform FILTER html %]</td>
+        <td align="left">[% bug.assigned_to FILTER html %]</td>
+        <td align="left">[% bug.bug_status FILTER html %]</td>
+        <td align="left">[% bug.resolution FILTER html %]</td>
+        <td align="left">[% bug.short_desc FILTER html %]</td>
+      </tr>
+    [% END %]
+  </table>
 [% END %]
   </body>
 </html>

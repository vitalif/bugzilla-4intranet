--- conflicted
+++ resolved
@@ -141,20 +141,8 @@
     </tr>
 
     <tr>
-<<<<<<< HEAD
-      <th>
-        <label for="url" id="url_title" style="display: none">
-          URL template:<br />($1 = target ID)
-        </label>
-      </th>
+      <td colspan="2">&nbsp;</td>
 
-      <td>
-        <input id="url_field" name="url" type="text" size="40" value="" style="display: none" />
-      </td>
-
-=======
-      <td colspan="2">&nbsp;</td>
->>>>>>> 2303cef9
       <th>
         <label for="value_field_id">
           Field that controls the values<br>

--- conflicted
+++ resolved
@@ -87,36 +87,9 @@
         <input type="text" id="sortkey" name="sortkey" size="6" maxlength="6"
                value="[% field.sortkey FILTER html %]">
       </td>
-<<<<<<< HEAD
 
       [% IF field.custom %]
       <th align="right">
-=======
-      <th align="right"><label for="is_mandatory">Is mandatory:</label></th>
-      <td><input type="checkbox" id="is_mandatory" name="is_mandatory" value="1"
-                 [%- ' checked="checked"' IF field.is_mandatory %]></td>
-    </tr>
-    <tr>
-      [% IF field.type == constants.FIELD_TYPE_BUG_ID %]
-        <th class="narrow_label">
-          <label for="reverse_desc">Reverse Relationship Description:</label>
-        </th>
-        <td>
-          <input type="text" id="reverse_desc" name="reverse_desc" size="40"
-                 value="[% field.reverse_desc FILTER html %]">
-          <br/>
-          Use this label for the list of [% terms.bugs %] that link to
-          [%+ terms.abug %] with this 
-          [%+ field_types.${constants.FIELD_TYPE_BUG_ID} FILTER html %] field.
-          For example, if the description is "Is a duplicate of",
-          the reverse description would be "Duplicates of this [% terms.bug %]".
-          Leave blank to disable the list for this field.
-        </td>
-      [% ELSE %]
-        <td colspan="2">&nbsp;</td>
-      [% END %]
-      <th>
->>>>>>> 2303cef9
         <label for="visibility_field_id">Field only appears when:</label>
       </th>
       <td valign="top">

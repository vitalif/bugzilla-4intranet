[%# The contents of this file are subject to the Mozilla Public
  # License Version 1.1 (the "License"); you may not use this file
  # except in compliance with the License. You may obtain a copy of
  # the License at http://www.mozilla.org/MPL/
  #
  # Software distributed under the License is distributed on an "AS
  # IS" basis, WITHOUT WARRANTY OF ANY KIND, either express or
  # implied. See the License for the specific language governing
  # rights and limitations under the License.
  #
  # The Original Code is the Bugzilla Bug Tracking System.
  #
  # The Initial Developer of the Original Code is Netscape Communications
  # Corporation. Portions created by Netscape are
  # Copyright (C) 1998 Netscape Communications Corporation. All
  # Rights Reserved.
  #
  # Contributor(s): Gavin Shelley <bugzilla@chimpychompy.org>
  #                 Akamai Technologies <bugzilla-dev@akamai.com>
  #%]

[%# INTERFACE:
  # comp: object; Bugzilla::Component object representing the component the
  #               user wants to edit.
  # product: object; Bugzilla::Product object representing the product to
  #               which the component belongs.
  #%]

[% title = BLOCK %]
  Edit component '[% comp.name FILTER html %]' of product '[% product.name FILTER html %]'
[% END %]
[% PROCESS global/header.html.tmpl
  title = title
  yui = [ 'autocomplete' ]
  javascript_urls = [ "js/field.js" ]
%]

<form method="post" action="editcomponents.cgi">
  <table border="0" cellpadding="4" cellspacing="0">

    [% PROCESS "admin/components/edit-common.html.tmpl" %]

    <tr>
      <th class="field_label"><label for="isactive">Enabled For [% terms.Bugs %]:</label></th>
      <td><input id="isactive" name="isactive" type="checkbox" value="1" 
                 [% 'checked="checked"' IF comp.isactive %]></td>
    </tr>
    <tr>
<<<<<<< HEAD
      <td valign="top">
        <label for="wiki_url">Wiki URL:</label>
      </td>
      <td>
        <input size="64" maxlength="64" name="wiki_url" value="[% comp.wiki_url FILTER html %]" />
        <br><em>Or use product setting when empty.</em>
      </td>
    </tr>
    <tr>
      <td>[% terms.Bugs %]:</td>
=======
      <th class="field_label">[% terms.Bugs %]:</th>
>>>>>>> 8672974c
      <td>
[% IF comp.bug_count > 0 %]
        <a title="[% terms.Bugs %] in component '[% comp.name FILTER html %]'"
           href="buglist.cgi?component=
                [%- comp.name FILTER uri %]&amp;product=
                [%- product.name FILTER uri %]">[% comp.bug_count %]</a>
[% ELSE %]
        None
[% END %]
      </td>
    </tr>

  </table>

   <input type="hidden" name="action" value="update">
   <input type="hidden" name="componentold" value="[% comp.name FILTER html %]">
   <input type="hidden" name="product" value="[% product.name FILTER html %]">
   <input type="hidden" name="token" value="[% token FILTER html %]">
   <input type="submit" value="Save Changes" id="update"> or <a 
        href="editcomponents.cgi?action=del&amp;product=
        [%- product.name FILTER uri %]&amp;component=
        [%- comp.name FILTER uri %]">Delete</a> this component.

</form>

[% PROCESS admin/components/footer.html.tmpl
  no_edit_component_link = 1
%]

[% PROCESS global/footer.html.tmpl %]<|MERGE_RESOLUTION|>--- conflicted
+++ resolved
@@ -46,7 +46,6 @@
                  [% 'checked="checked"' IF comp.isactive %]></td>
     </tr>
     <tr>
-<<<<<<< HEAD
       <td valign="top">
         <label for="wiki_url">Wiki URL:</label>
       </td>
@@ -57,9 +56,6 @@
     </tr>
     <tr>
       <td>[% terms.Bugs %]:</td>
-=======
-      <th class="field_label">[% terms.Bugs %]:</th>
->>>>>>> 8672974c
       <td>
 [% IF comp.bug_count > 0 %]
         <a title="[% terms.Bugs %] in component '[% comp.name FILTER html %]'"

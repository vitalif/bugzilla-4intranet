[%# The contents of this file are subject to the Mozilla Public
  # License Version 1.1 (the "License"); you may not use this file
  # except in compliance with the License. You may obtain a copy of
  # the License at http://www.mozilla.org/MPL/
  #
  # Software distributed under the License is distributed on an "AS
  # IS" basis, WITHOUT WARRANTY OF ANY KIND, either express or
  # implied. See the License for the specific language governing
  # rights and limitations under the License.
  #
  # The Original Code is the Bugzilla Bug Tracking System.
  #
  # Contributor(s): Frédéric Buclin <LpSolit@gmail.com>
  #                 Gervase Markham <gerv@mozilla.org>
  #%]

[% INCLUDE global/header.html.tmpl
   title = "Edit Workflow"
   style_urls = ['skins/standard/admin.css']
%]

<script type="text/javascript">
<!--
  function toggle_cell(cell) {
    if (cell.checked)
      cell.parentNode.className = "checkbox-cell checked";
    else
      cell.parentNode.className = "checkbox-cell";
  }
//-->
</script>

<p>
  This page allows you to define which status transitions are valid in your workflow.
  For compatibility with older versions of [% terms.Bugzilla %], reopening [% terms.abug %]
  will only display either UNCONFIRMED or
  REOPENED (if allowed by your workflow) but not
  both. The decision depends on whether the [% terms.bug %] has ever been confirmed or not.
  So it is a good idea to allow both transitions and let [% terms.Bugzilla %] select the
  correct one.
</p>

<form id="workflow_form" method="POST" action="editworkflow.cgi">
<table>
  <tr>
    <th colspan="2">&nbsp;</th>
    <th colspan="[% statuses.size FILTER html %]" class="title">To</th>
  </tr>

  <tr>
    <th rowspan="[% statuses.size + 2 FILTER html %]" class="title">From</th>
    <th>&nbsp;</th>
    [% FOREACH status = statuses %]
      <th class="col-header[% status.is_open ? " open-status" : " closed-status" %]">
        [% status.name FILTER html %]
      </th>
    [% END %]
  </tr>

  [%# This defines the entry point in the workflow %]
  [% p = [{id => 0, name => "{Start}", is_open => 1}] %]
  [% FOREACH status = p.merge(statuses) %]
    <tr class="highlight">
      <th align="right" class="[% status.is_open ? "open-status" : "closed-status" %]">
        [% status.name FILTER html %]
      </th>

      [% FOREACH new_status = statuses %]
<<<<<<< HEAD
        [% IF status.id != new_status.id && (status.id || new_status.name == 'RESOLVED' || new_status.is_open) %]
=======
        [% IF status.id != new_status.id %]
>>>>>>> 8672974c
          [% checked = workflow.${status.id}.${new_status.id}.defined ? 1 : 0 %]
          [% mandatory = (status.id && new_status.name == Param("duplicate_or_move_bug_status")) ? 1 : 0 %]
          <td align="center" class="checkbox-cell[% " checked" IF checked || mandatory %]"
              title="From [% status.name FILTER html %] to [% new_status.name FILTER html %]">
            <input type="checkbox" name="w_[% status.id %]_[% new_status.id %]"
                   id="w_[% status.id %]_[% new_status.id %]" onclick="toggle_cell(this)"
                   [%+ "checked='checked'" IF checked || mandatory %]
                   [%+ "disabled='disabled'" IF mandatory %]>
          </td>
        [% ELSE %]
          <td class="checkbox-cell forbidden">&nbsp;</td>
        [% END %]
      [% END %]
    </tr>
  [% END %]
</table>

<p>
  When [% terms.abug %] is marked as a duplicate of another one or is moved
  to another installation, the [% terms.bug %] status is automatically set to
  <b>[% Param("duplicate_or_move_bug_status") FILTER html %]</b>. All transitions to
  this [% terms.bug %] status must then be valid (this is the reason why you cannot edit
  them above).<br>
  Note: you can change this setting by visiting the
  <a href="editparams.cgi?section=bugchange#duplicate_or_move_bug_status">Parameters</a>
  page and editing the <i>duplicate_or_move_bug_status</i> parameter.
</p>

<p align="center">
  <input type="hidden" name="action" value="update">
  <input type="hidden" name="token" value="[% token FILTER html %]">
  <input type="submit" id="update_workflow" value="Commit Changes"> -
  <a href="editworkflow.cgi">Cancel Changes</a> -
  <a href="editworkflow.cgi?action=edit_comment">View Comments Required on Status Transitions</a>
</p>

</form>

[% INCLUDE global/footer.html.tmpl %]<|MERGE_RESOLUTION|>--- conflicted
+++ resolved
@@ -66,11 +66,7 @@
       </th>
 
       [% FOREACH new_status = statuses %]
-<<<<<<< HEAD
-        [% IF status.id != new_status.id && (status.id || new_status.name == 'RESOLVED' || new_status.is_open) %]
-=======
         [% IF status.id != new_status.id %]
->>>>>>> 8672974c
           [% checked = workflow.${status.id}.${new_status.id}.defined ? 1 : 0 %]
           [% mandatory = (status.id && new_status.name == Param("duplicate_or_move_bug_status")) ? 1 : 0 %]
           <td align="center" class="checkbox-cell[% " checked" IF checked || mandatory %]"

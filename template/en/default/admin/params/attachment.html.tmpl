[%# The contents of this file are subject to the Mozilla Public
  # License Version 1.1 (the "License"); you may not use this file
  # except in compliance with the License. You may obtain a copy of
  # the License at http://www.mozilla.org/MPL/
  #
  # Software distributed under the License is distributed on an "AS
  # IS" basis, WITHOUT WARRANTY OF ANY KIND, either express or
  # implied. See the License for the specific language governing
  # rights and limitations under the License.
  #
  # The Original Code is the Bugzilla Bug Tracking System.
  #
  # The Initial Developer of the Original Code is Netscape Communications
  # Corporation. Portions created by Netscape are
  # Copyright (C) 1998 Netscape Communications Corporation. All
  # Rights Reserved.
  #
  # Contributor(s): Dave Miller <justdave@bugzilla.org>
  #                 Frédéric Buclin <LpSolit@gmail.com>
  #%]
[%
   title = "Attachments"
   desc = "Set up attachment options"
%]

[% param_descs = {
  allow_attachment_display =>
    "If this option is on, users will be able to view attachments from"
    _ " their browser, if their browser supports the attachment's MIME type."
    _ " If this option is off, users are forced to download attachments,"
    _ " even if the browser is able to display them."
    _ "<p>This is a security restriction for installations where untrusted"
    _ " users may upload attachments that could be potentially damaging if"
    _ " viewed directly in the browser.</p>"
    _ "<p>It is highly recommended that you set the <tt>attachment_base</tt>"
    _ " parameter if you turn this parameter on.",

  attachment_base => 
    "When the <tt>allow_attachment_display</tt> parameter is on, it is "
    _ " possible for a malicious attachment to steal your cookies or"
    _ " perform an attack on $terms.Bugzilla using your credentials."
    _ "<p>If you would like additional security on attachments to avoid"
    _ " this, set this parameter to an alternate URL for your $terms.Bugzilla"
    _ " that is not the same as <tt>urlbase</tt> or <tt>sslbase</tt>."
    _ " That is, a different domain name that resolves to this exact"
    _ " same $terms.Bugzilla installation.</p>"
    _ "<p>Note that if you have set the"
    _ " <a href=\"editparams.cgi?section=advanced#cookiedomain\"><tt>cookiedomain</tt>"
    _" parameter</a>, you should set <tt>attachment_base</tt> to use a"
    _ " domain that would <em>not</em> be matched by"
    _ " <tt>cookiedomain</tt>.</p>"
    _ "<p>For added security, you can insert <tt>%bugid%</tt> into the URL,"
    _ " which will be replaced with the ID of the current $terms.bug that"
    _ " the attachment is on, when you access an attachment. This will limit"
    _ " attachments to accessing only other attachments on the same"
    _ " ${terms.bug}. Remember, though, that all those possible domain names "
    _ " (such as <tt>1234.your.domain.com</tt>) must point to this same"
    _ " $terms.Bugzilla instance.",

  allow_attachment_deletion =>
    "If this option is on, administrators will be able to delete " _
    "the content of attachments.",

  allow_attach_url =>
    "If this option is on, it will be possible to " _
    "specify a URL when creating an attachment and " _
    "treat the URL itself as if it were an attachment.",

<<<<<<< HEAD
  use_supa_applet =>
    "If this option is on, the <a href='http://supa.sourceforge.net/'>SUPA</a> java applet " _
    "(Screenshot UPload Applet) will be enabled to allow uploading of images from the clipboard. " _
    "Note this requires <a href='http://www.java.com/'>Java</a> support in user's browser.",
=======
  maxattachmentsize => "The maximum size (in kilobytes) of attachments. " _
                       "$terms.Bugzilla will not accept attachments greater than this number " _
                       "of kilobytes in size. Setting this parameter to 0 will prevent " _
                       "attaching files to ${terms.bugs}.",
>>>>>>> a2a2c09c

  supa_jar_url =>
    "Sometimes you may want to specify different URL for Supa applet instead of default <tt>js/Supa.jar</tt>. " _
    "An example of such situation is when your Bugzilla is protected by SSL <i>with client certificate verification</i> " _
    "very non-trivial, but possible sometimes. Java plugin does applet download by itself and can't use " _
    "certificate from the browser, so Supa must be available under different 'open' URL.",

  maxattachmentsize =>
    "The maximum size (in kilobytes) of attachments <b>stored in the database</b>. " _
    "$terms.Bugzilla will not accept attachments greater than this number " _
    "of kilobytes in size. Setting this parameter to 0 will prevent " _
    "attaching files to ${terms.bugs}.",

  force_attach_bigfile =>
    "If this option is on, all attachments will be stored as local files, not inside the database.",

  maxlocalattachment =>
    "The maximum size (in megabytes) of attachments <b>stored on the server filesystem</b>. " _
    "These are either the attachments marked as 'Big Files' by user, or all attachments, " _
    "if force_attach_bigfile is turned ON. If set to zero, attachments will never be kept " _
    "on the server filesystem.",

  inline_attachment_mime =>
    "Perl regular expression for detecting browser-viewable MIME content types." _
    "<br />These probably are text and image files.",

  mime_types_file =>
    "Path to a file with MIME types to file extensions mapping for guessing file types. " _
    "Usually /etc/mime.types on Linux/UNIX systems, but you may specify the path to a " _
    "customized version here.",

} %]<|MERGE_RESOLUTION|>--- conflicted
+++ resolved
@@ -66,17 +66,10 @@
     "specify a URL when creating an attachment and " _
     "treat the URL itself as if it were an attachment.",
 
-<<<<<<< HEAD
-  use_supa_applet =>
-    "If this option is on, the <a href='http://supa.sourceforge.net/'>SUPA</a> java applet " _
-    "(Screenshot UPload Applet) will be enabled to allow uploading of images from the clipboard. " _
-    "Note this requires <a href='http://www.java.com/'>Java</a> support in user's browser.",
-=======
   maxattachmentsize => "The maximum size (in kilobytes) of attachments. " _
                        "$terms.Bugzilla will not accept attachments greater than this number " _
                        "of kilobytes in size. Setting this parameter to 0 will prevent " _
                        "attaching files to ${terms.bugs}.",
->>>>>>> a2a2c09c
 
   supa_jar_url =>
     "Sometimes you may want to specify different URL for Supa applet instead of default <tt>js/Supa.jar</tt>. " _

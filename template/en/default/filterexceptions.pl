# -*- Mode: perl; indent-tabs-mode: nil -*-
#
# The contents of this file are subject to the Mozilla Public
# License Version 1.1 (the "License"); you may not use this file
# except in compliance with the License. You may obtain a copy of
# the License at http://www.mozilla.org/MPL/
#
# Software distributed under the License is distributed on an "AS
# IS" basis, WITHOUT WARRANTY OF ANY KIND, either express or
# implied. See the License for the specific language governing
# rights and limitations under the License.
#
# The Original Code are the Bugzilla tests.
#
# The Initial Developer of the Original Code is Jacob Steenhagen.
# Portions created by Jacob Steenhagen are
# Copyright (C) 2001 Jacob Steenhagen. All
# Rights Reserved.
#
# Contributor(s): Gervase Markham <gerv@gerv.net>

# Important! The following classes of directives are excluded in the test,
# and so do not need to be added here. Doing so will cause warnings.
# See 008filter.t for more details.
#
# Comments                        - [%#...
# Directives                      - [% IF|ELSE|UNLESS|FOREACH...
# Assignments                     - [% foo = ...
# Simple literals                 - [% " selected" ...
# Values always used for numbers  - [% (i|j|k|n|count) %]
# Params                          - [% Param(...
# Safe functions                  - [% (time2str)...
# Safe vmethods                   - [% foo.size %] [% foo.length %]
#                                   [% foo.push() %]
# TT loop variables               - [% loop.count %]
# Already-filtered stuff          - [% wibble FILTER html %]
#   where the filter is one of html|csv|js|url_quote|quoteUrls|time|uri|xml|none

%::safe = (

'whine/schedule.html.tmpl' => [
  'event.key',
  'query.id',
  'query.sort',
  'schedule.id',
  'option.0',
  'option.1',
],

'whine/mail.html.tmpl' => [
  'bug.bug_id',
],

'flag/list.html.tmpl' => [
<<<<<<< HEAD
  'flag.id',
  'flag.status',
  'type.id',
=======
  'flag.status', 
  'type.id', 
>>>>>>> 8672974c
],

'search/form.html.tmpl' => [
  'qv.name',
  'qv.description',
],

'search/search-specific.html.tmpl' => [
  'status.name',
],

'search/tabs.html.tmpl' => [
  'content',
],

'request/queue.html.tmpl' => [
  'column_headers.$group_field',
  'column_headers.$column',
  'request.status',
  'request.bug_id',
  'request.attach_id',
],

'reports/keywords.html.tmpl' => [
  'keyword.bug_count',
],

'reports/report-table.csv.tmpl' => [
  'data.$tbl.$col.$row',
  'colsepchar',
],

'reports/report-table.html.tmpl' => [
  '"&amp;$tbl_vals" IF tbl_vals',
  '"&amp;$col_vals" IF col_vals',
  '"&amp;$row_vals" IF row_vals',
  'classes.$row_idx.$col_idx',
  'urlbase',
  'data.$tbl.$col.$row',
  'row_total',
  'col_totals.$col',
  'grand_total',
],

'reports/report.html.tmpl' => [
  'width',
  'height',
  'imageurl',
  'formaturl',
  'other_format.name',
  'sizeurl',
  'switchbase',
  'format',
  'cumulate',
],

'reports/chart.html.tmpl' => [
  'width',
  'height',
  'imageurl',
  'sizeurl',
  'height + 100',
  'height - 100',
  'width + 100',
  'width - 100',
],

'reports/series-common.html.tmpl' => [
  'sel.name',
  '"onchange=\"$sel.onchange\"" IF sel.onchange',
],

'reports/chart.csv.tmpl' => [
  'data.$j.$i',
  'colsepchar',
],

'reports/create-chart.html.tmpl' => [
  'series.series_id',
  'newidx',
],

'reports/edit-series.html.tmpl' => [
  'default.series_id',
],

'list/edit-multiple.html.tmpl' => [
  'group.id',
  'menuname',
],

'list/list.rdf.tmpl' => [
  'template_version',
  'bug.bug_id',
  'column',
],

'list/table.html.tmpl' => [
  'tableheader',
  'bug.bug_id',
  'abbrev.$id.title || field_descs.$id || column.title',
],

'list/list.csv.tmpl' => [
  'bug.bug_id',
  'colsepchar',
],

'list/list.js.tmpl' => [
  'bug.bug_id',
],

'global/choose-product.html.tmpl' => [
  'target',
],

# You are not permitted to add any values here. Everything in this file should
# be filtered unless there's an extremely good reason why not, in which case,
# use the "none" dummy filter.
'global/code-error.html.tmpl' => [
],

'global/header.html.tmpl' => [
  'javascript',
  'style',
  'onload',
  'title',
  '" &ndash; $header" IF header',
  'subheader',
  'header_addl_info',
  'message',
],

'global/messages.html.tmpl' => [
  'message_tag',
  'series.frequency * 2',
],

'global/per-bug-queries.html.tmpl' => [
  '" value=\"$bugids\"" IF bugids',
],

'global/select-menu.html.tmpl' => [
  'options',
  'size',
],

'global/tabs.html.tmpl' => [
  'content',
],

# You are not permitted to add any values here. Everything in this file should
# be filtered unless there's an extremely good reason why not, in which case,
# use the "none" dummy filter.
'global/user-error.html.tmpl' => [
],

'global/confirm-user-match.html.tmpl' => [
  'script',
  'fields.${field_name}.flag_type.name',
],

'global/site-navigation.html.tmpl' => [
  'bug.bug_id', 
],

'bug/comments.html.tmpl' => [
  'comment.id',
  'bug.bug_id',
],

'bug/dependency-graph.html.tmpl' => [
  'image_map', # We need to continue to make sure this is safe in the CGI
  'image_url',
  'map_url',
  'bug_id',
],

'bug/dependency-tree.html.tmpl' => [
  'bugid',
  'maxdepth',
  'hide_resolved',
  'ids.join(",")',
  'maxdepth + 1',
  'maxdepth > 0 && maxdepth <= realdepth ? maxdepth : ""',
  'maxdepth == 1 ? 1
                       : ( maxdepth ? maxdepth - 1 : realdepth - 1 )',
],

'bug/edit.html.tmpl' => [
  'bug.remaining_time', 
  'bug.delta_ts', 
  'bug.bug_id', 
  'group.bit', 
  'selname',
  'inputname',
  '" colspan=\"$colspan\"" IF colspan',
  '" size=\"$size\"" IF size',
  '" maxlength=\"$maxlength\"" IF maxlength',
  '" spellcheck=\"$spellcheck\"" IF spellcheck',
],

'bug/show-multiple.html.tmpl' => [
  'attachment.id',
  'flag.status',
],

'bug/show.html.tmpl' => [
  'bug.bug_id',
],

'bug/show.xml.tmpl' => [
  'constants.BUGZILLA_VERSION',
  'a.id',
  'field',
],

'bug/summarize-time.html.tmpl' => [
  'global.grand_total FILTER format("%.2f")',
  'subtotal FILTER format("%.2f")',
  'work_time FILTER format("%.2f")',
  'global.total FILTER format("%.2f")',
  'global.remaining FILTER format("%.2f")',
  'global.estimated FILTER format("%.2f")',
  'bugs.$id.remaining_time FILTER format("%.2f")',
  'bugs.$id.estimated_time FILTER format("%.2f")',
],


'bug/time.html.tmpl' => [
  'time_unit FILTER format(\'%.1f\')',
  'time_unit FILTER format(\'%.2f\')',
  '(act / (act + rem)) * 100
       FILTER format("%d")',
],

'bug/process/results.html.tmpl' => [
  'title.$type',
  '"$terms.Bug $id" FILTER bug_link(id)',
  '"$terms.bug $id" FILTER bug_link(id)',
],

'bug/create/create.html.tmpl' => [
  'cloned_bug_id',
],

'bug/create/create-guided.html.tmpl' => [
  'tablecolour',
  'sel',
  'productstring',
],

'bug/activity/table.html.tmpl' => [
  'change.attachid',
],

'attachment/create.html.tmpl' => [
  'bug.bug_id',
  'attachment.id',
],

'attachment/created.html.tmpl' => [
  'attachment.id',
  'attachment.bug_id',
],

'attachment/edit.html.tmpl' => [
  'attachment.id',
  'attachment.bug_id',
  'a',
  'editable_or_hide',
],

'attachment/list.html.tmpl' => [
  'attachment.id',
  'flag.status',
  'bugid',
  'obsolete_attachments',
],

'attachment/midair.html.tmpl' => [
  'attachment.id',
],

'attachment/show-multiple.html.tmpl' => [
  'a.id',
  'flag.status'
],

'attachment/updated.html.tmpl' => [
  'attachment.id',
],

'attachment/diff-header.html.tmpl' => [
  'attachid',
  'id',
  'bugid',
  'oldid',
  'newid',
  'patch.id',
],

'attachment/diff-file.html.tmpl' => [
  'lxr_prefix',
  'file.minus_lines',
  'file.plus_lines',
  'bonsai_prefix',
  'section.old_start',
  'section_num',
  'current_line_old',
  'current_line_new',
],

'admin/admin.html.tmpl' => [
  'class'
],

'admin/table.html.tmpl' => [
  'link_uri'
],

'admin/custom_fields/cf-js.js.tmpl' => [
  'constants.FIELD_TYPE_SINGLE_SELECT',
  'constants.FIELD_TYPE_MULTI_SELECT',
  'constants.FIELD_TYPE_BUG_ID',
],

'admin/params/common.html.tmpl' => [
  'sortlist_separator',
],

'admin/products/groupcontrol/confirm-edit.html.tmpl' => [
  'group.count',
],

'admin/products/groupcontrol/edit.html.tmpl' => [
  'group.id',
  'constants.CONTROLMAPNA',
  'constants.CONTROLMAPSHOWN',
  'constants.CONTROLMAPDEFAULT',
  'constants.CONTROLMAPMANDATORY',
],

'admin/products/list.html.tmpl' => [
  'classification_url_part',
],

'admin/products/footer.html.tmpl' => [
  'classification_url_part',
  'classification_text',
],

'admin/flag-type/confirm-delete.html.tmpl' => [
  'flag_type.flag_count',
  'flag_type.id',
],

'admin/flag-type/edit.html.tmpl' => [
  'type.id', 
  'type.sortkey || 1',
  'selname',
],

'admin/flag-type/list.html.tmpl' => [
  'type.id',
],

'admin/components/confirm-delete.html.tmpl' => [
  'comp.bug_count'
],

'admin/groups/delete.html.tmpl' => [
  'shared_queries'
],

'admin/users/confirm-delete.html.tmpl' => [
  'attachments',
  'reporter',
  'assignee_or_qa',
  'cc',
  'component_cc',
  'flags.requestee',
  'flags.setter',
  'longdescs',
  'quips',
  'series',
  'watch.watched',
  'watch.watcher',
  'whine_events',
  'whine_schedules',
  'otheruser.id'
],

'admin/users/edit.html.tmpl' => [
  'otheruser.id',
  'group.id',
],

'admin/components/edit.html.tmpl' => [
  'comp.bug_count'
],

'admin/workflow/edit.html.tmpl' => [
  'status.id',
  'new_status.id',
],

'admin/workflow/comment.html.tmpl' => [
  'status.id',
  'new_status.id',
],

'account/auth/login-small.html.tmpl' => [
  'qs_suffix',
],

'account/prefs/email.html.tmpl' => [
  'relationship.id',
  'event.id',
  'prefname',
],

'account/prefs/prefs.html.tmpl' => [
  'current_tab.label',
  'current_tab.name',
],

'account/prefs/saved-searches.html.tmpl' => [
  'group.id',
],

'config.rdf.tmpl' => [
  'escaped_urlbase',
],

);<|MERGE_RESOLUTION|>--- conflicted
+++ resolved
@@ -52,14 +52,8 @@
 ],
 
 'flag/list.html.tmpl' => [
-<<<<<<< HEAD
-  'flag.id',
-  'flag.status',
-  'type.id',
-=======
   'flag.status', 
   'type.id', 
->>>>>>> 8672974c
 ],
 
 'search/form.html.tmpl' => [

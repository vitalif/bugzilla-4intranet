[%# The contents of this file are subject to the Mozilla Public
  # License Version 1.1 (the "License"); you may not use this file
  # except in compliance with the License. You may obtain a copy of
  # the License at http://www.mozilla.org/MPL/
  #
  # Software distributed under the License is distributed on an "AS
  # IS" basis, WITHOUT WARRANTY OF ANY KIND, either express or
  # implied. See the License for the specific language governing
  # rights and limitations under the License.
  #
  # The Original Code is the Bugzilla Bug Tracking System.
  #
  # The Initial Developer of the Original Code is Netscape Communications
  # Corporation. Portions created by Netscape are
  # Copyright (C) 1998 Netscape Communications Corporation. All
  # Rights Reserved.
  #
  # Contributor(s): Myk Melez <myk@mozilla.org>
  #%]

[% IF user.id AND !read_only_flags %]

[%# We list flags by looping twice over the flag types relevant for the bug.
  # In the first loop, we display existing flags and then, for active types,
  # we display UI for adding new flags.  In the second loop, we display UI 
  # for adding additional new flags for those types for which a flag already
  # exists but which are multiplicable (can have multiple flags of the type
  # on a single bug/attachment).
  #%]

[% DEFAULT flag_table_id = "flags" %]

<script src="[% 'js/flag.js' FILTER mtime %]" type="text/javascript"></script>

<table id="[% flag_table_id | html %]" class="flag_table">
  [% UNLESS flag_no_header %]
    <tr>
      <th colspan="2">
        Flags:
      </th>
      [% IF any_flags_requesteeble %]
        <th>
          Requestee:
        </th>
      [% END %]
    </tr>
  [% END %]

  [%# Step 1: Display every flag type (except inactive types with no flags). %]
  [% FOREACH type = flag_types -%]

    [%-# Step 1a: Display existing flag(s). %]
    [% FOREACH flag = type.flags %]
<<<<<<< HEAD
      <tr>
        <td>
          <span title="[% flag.setter.identity FILTER html %]">[% flag.setter.nick FILTER html %]</span>:
        </td>
        <td>
          <label title="[% type.description FILTER html %]"
                 for="flag-[% flag.id %]">
            [%- type.name FILTER html FILTER no_break -%]</label>
        </td>
        <td>
          <select id="flag-[% flag.id %]" name="flag-[% flag.id %]" 
                  title="[% type.description | html %]"
                  onchange="toggleRequesteeField(this);"
                  class="flag_select flag_type-[% type.id %]">
            [%# Only display statuses the user is allowed to set. %]
            [% IF user.can_request_flag(type) || flag.setter_id == user.id %]
              <option value="X"></option>
            [% END %]
            [% IF type.is_active %]
              [% IF (type.is_requestable && user.can_request_flag(type)) || flag.status == "?" %]
                <option value="?" [% "selected" IF flag.status == "?" %]>?</option>
              [% END %]
              [% IF user.can_set_flag(type) || flag.status == "+" %]
                <option value="+" [% "selected" IF flag.status == "+" %]>+</option>
              [% END %]
              [% IF user.can_set_flag(type) || flag.status == "-" %]
                <option value="-" [% "selected" IF flag.status == "-" %]>-</option>
              [% END %]
            [% ELSE %]
              <option value="[% flag.status %]" selected="selected">[% flag.status %]</option>
            [% END %]
          </select>
        </td>
        [% IF any_flags_requesteeble %]
          <td>
            [% IF (type.is_active && type.is_requestable && type.is_requesteeble) || flag.requestee %]
              <span style="white-space: nowrap;">
                [% SET flag_custom_list = [] %]
                [% IF Param('usemenuforusers') %]
                  [% flag_custom_list = flag.type.grant_list %]
                  [% IF !(type.is_active && type.is_requestable && type.is_requesteeble) %]
                    [%# We are here only because there was already a requestee. In this case,
                        the only valid action is to remove the requestee or leave it alone;
                        nothing else. %]
                    [% flag_custom_list = [flag.requestee] %]
                  [% END %]
                [% END %]
                [% INCLUDE global/userselect.html.tmpl
                           name     => "requestee-$flag.id"
                           id       => "requestee-$flag.id"
                           value    => flag.requestee.login
                           multiple => 0
                           emptyok  => 1
                           classes => ["requestee"]
                           custom_userlist => flag_custom_list
                %]
              </span>
            [% END %]
          </td>
        [% END %]
      </tr>
=======
      [% PROCESS flag_row flag = flag type = type %]
>>>>>>> 8672974c
    [% END -%]
    [% SET flag = "" %]

    [%-# Step 1b: Display UI for setting flag. %]
    [% IF (!type.flags || type.flags.size == 0) && type.is_active %]
      [% PROCESS flag_row type = type %]
    [% END %]
  [% END %]
<<<<<<< HEAD
=======

  [%# Step 2: Display flag type again (if type is multiplicable). %]
  [% FOREACH type = flag_types %]
    [% NEXT UNLESS type.flags && type.flags.size > 0 && type.is_multiplicable && type.is_active %]
    [% IF !separator_displayed %]
      <tbody class="bz_flag_type">
        <tr><td colspan="3"><hr></td></tr>
      </tbody>
      [% separator_displayed = 1 %]
    [% END %]
    [% PROCESS flag_row type = type addl_text = "addl." %]
  [% END %]
>>>>>>> 8672974c
</table>

[% ELSE %]
  [%# The user is logged out. Display flags as read-only. %]
  [% header_displayed = 0 %]
  [% FOREACH type = flag_types %]
    [% FOREACH flag = type.flags %]
      [% IF !flag_no_header AND !header_displayed %]
        <p><b>Flags:</b></p>
        [% header_displayed = 1 %]
      [% END %]
      [% IF flag.setter.name %]
        <span title="[% flag.setter.name FILTER html %]">[% flag.setter.nick FILTER html %]</span>:
      [% ELSE %]
        [% flag.setter.nick FILTER html %]:
      [% END %]
      [%+ type.name FILTER html FILTER no_break %][% flag.status %]
      [% IF flag.requestee %]
        [% IF flag.requestee.name %]
          (<span title="[% flag.requestee.name FILTER html %]">[% flag.requestee.nick FILTER html %]</span>)
        [% ELSE %]
          ([% flag.requestee.nick FILTER html %])
        [% END %]
      [% END %]<br>
    [% END %]
  [% END %]
[% END %]

[%# Display a table row for flags %]

[% BLOCK flag_row %]
<<<<<<< HEAD
  <tr>
    <td colspan="2">
      [% addl_text FILTER html %]
      <label title="[% type.description FILTER html %]" for="flag_type-[% type.id %]" style="white-space: nowrap">[%- type.name | html %]</label>
    </td>
    <td>
      <select id="flag_type-[% type.id %]" name="flag_type-[% type.id %]"
              title="[% type.description FILTER html %]"
              [% " disabled=\"disabled\"" UNLESS (type.is_requestable && user.can_request_flag(type)) || user.can_set_flag(type) %]
              onchange="toggleRequesteeField(this);"
              class="flag_select flag_type-[% type.id %]">
        <option value="X"></option>
        [% IF type.is_requestable && user.can_request_flag(type) %]
          <option value="?" [% " selected" IF type.default_value == "?" %]>?</option>
        [% END %]
        [% IF user.can_set_flag(type) %]
          <option value="+" [% " selected" IF type.default_value == "+" %]>+</option>
          <option value="-" [% " selected" IF type.default_value == "-" %]>-</option>
=======
  [% SET fid = flag ? "flag-$flag.id" : "flag_type-$type.id" %]
  <tbody[% ' class="bz_flag_type"' IF !flag %]>
    <tr>
      <td>
        [% IF flag %]
          <span title="[% flag.setter.identity FILTER html %]">[% flag.setter.nick FILTER html %]</span>:
        [% ELSE %]
          [% addl_text FILTER html %]
>>>>>>> 8672974c
        [% END %]
      </td>
      <td>
        <label title="[% type.description FILTER html %]" for="[% fid FILTER html %]">
          [%- type.name FILTER html FILTER no_break -%]</label>
      </td>
      <td>
        <select id="[% fid FILTER html %]" name="[% fid FILTER html %]"
                [% IF !flag && !((type.is_requestable && user.can_request_flag(type)) || user.can_set_flag(type)) %]
                  disabled="disabled"
                [% END %]
                title="[% type.description FILTER html %]"
                onchange="toggleRequesteeField(this);"
                class="flag_select flag_type-[% type.id %]">
        [%# Only display statuses the user is allowed to set. %]
        [% IF !flag || user.can_request_flag(type) || flag.setter_id == user.id %]
          <option value="X"></option>
        [% END %]
        [% IF type.is_active %]
          [% IF (type.is_requestable && user.can_request_flag(type)) || (flag && flag.status == "?") %]
            <option value="?" [% "selected" IF flag && flag.status == "?" %]>?</option>
          [% END %]
          [% IF user.can_set_flag(type) || (flag && flag.status == "+") %]
            <option value="+" [% "selected" IF flag && flag.status == "+" %]>+</option>
          [% END %]
          [% IF user.can_set_flag(type) || (flag && flag.status == "-") %]
            <option value="-" [% "selected" IF flag && flag.status == "-" %]>-</option>
          [% END %]
        [% ELSE %]
          <option value="[% flag.status %]" selected="selected">[% flag.status %]</option>
        [% END %]
        </select>
      </td>
      [% IF any_flags_requesteeble %]
        <td>
          [% IF (type.is_active && type.is_requestable && type.is_requesteeble) || (flag && flag.requestee) %]
            <span style="white-space: nowrap;">
              [% SET grant_list = [] %]
              [% IF Param('usemenuforusers') %]
                [% grant_list = type.grant_list %]
                [% IF flag && !(type.is_active && type.is_requestable && type.is_requesteeble) %]
                  [%# We are here only because there was already a requestee. In this case,
                      the only valid action is to remove the requestee or leave it alone;
                      nothing else. %]
                  [% grant_list = [flag.requestee] %]
                [% END %]
              [% END %]
              [% SET flag_name = flag ? "requestee-$flag.id" : "requestee_type-$type.id" %]
              [% SET flag_requestee = (flag && flag.requestee) ? flag.requestee.login : '' %]
              [% SET flag_multiple = flag ? 0 : type.is_multiplicable * 3 %]
              [% SET flag_empty_ok = flag ? 1 : !type.is_multiplicable %]
              [% INCLUDE global/userselect.html.tmpl
                         name     => flag_name
                         id       => flag_name
                         value    => flag_requestee
                         multiple => flag_multiple
                         emptyok  => flag_empty_ok
                         classes  => ["requestee"]
                         custom_userlist => grant_list
              %]
            </span>
          [% END %]
        </td>
      [% END %]
    </tr>
  </tbody>
[% END %]<|MERGE_RESOLUTION|>--- conflicted
+++ resolved
@@ -51,71 +51,7 @@
 
     [%-# Step 1a: Display existing flag(s). %]
     [% FOREACH flag = type.flags %]
-<<<<<<< HEAD
-      <tr>
-        <td>
-          <span title="[% flag.setter.identity FILTER html %]">[% flag.setter.nick FILTER html %]</span>:
-        </td>
-        <td>
-          <label title="[% type.description FILTER html %]"
-                 for="flag-[% flag.id %]">
-            [%- type.name FILTER html FILTER no_break -%]</label>
-        </td>
-        <td>
-          <select id="flag-[% flag.id %]" name="flag-[% flag.id %]" 
-                  title="[% type.description | html %]"
-                  onchange="toggleRequesteeField(this);"
-                  class="flag_select flag_type-[% type.id %]">
-            [%# Only display statuses the user is allowed to set. %]
-            [% IF user.can_request_flag(type) || flag.setter_id == user.id %]
-              <option value="X"></option>
-            [% END %]
-            [% IF type.is_active %]
-              [% IF (type.is_requestable && user.can_request_flag(type)) || flag.status == "?" %]
-                <option value="?" [% "selected" IF flag.status == "?" %]>?</option>
-              [% END %]
-              [% IF user.can_set_flag(type) || flag.status == "+" %]
-                <option value="+" [% "selected" IF flag.status == "+" %]>+</option>
-              [% END %]
-              [% IF user.can_set_flag(type) || flag.status == "-" %]
-                <option value="-" [% "selected" IF flag.status == "-" %]>-</option>
-              [% END %]
-            [% ELSE %]
-              <option value="[% flag.status %]" selected="selected">[% flag.status %]</option>
-            [% END %]
-          </select>
-        </td>
-        [% IF any_flags_requesteeble %]
-          <td>
-            [% IF (type.is_active && type.is_requestable && type.is_requesteeble) || flag.requestee %]
-              <span style="white-space: nowrap;">
-                [% SET flag_custom_list = [] %]
-                [% IF Param('usemenuforusers') %]
-                  [% flag_custom_list = flag.type.grant_list %]
-                  [% IF !(type.is_active && type.is_requestable && type.is_requesteeble) %]
-                    [%# We are here only because there was already a requestee. In this case,
-                        the only valid action is to remove the requestee or leave it alone;
-                        nothing else. %]
-                    [% flag_custom_list = [flag.requestee] %]
-                  [% END %]
-                [% END %]
-                [% INCLUDE global/userselect.html.tmpl
-                           name     => "requestee-$flag.id"
-                           id       => "requestee-$flag.id"
-                           value    => flag.requestee.login
-                           multiple => 0
-                           emptyok  => 1
-                           classes => ["requestee"]
-                           custom_userlist => flag_custom_list
-                %]
-              </span>
-            [% END %]
-          </td>
-        [% END %]
-      </tr>
-=======
       [% PROCESS flag_row flag = flag type = type %]
->>>>>>> 8672974c
     [% END -%]
     [% SET flag = "" %]
 
@@ -124,8 +60,6 @@
       [% PROCESS flag_row type = type %]
     [% END %]
   [% END %]
-<<<<<<< HEAD
-=======
 
   [%# Step 2: Display flag type again (if type is multiplicable). %]
   [% FOREACH type = flag_types %]
@@ -138,7 +72,6 @@
     [% END %]
     [% PROCESS flag_row type = type addl_text = "addl." %]
   [% END %]
->>>>>>> 8672974c
 </table>
 
 [% ELSE %]
@@ -170,26 +103,6 @@
 [%# Display a table row for flags %]
 
 [% BLOCK flag_row %]
-<<<<<<< HEAD
-  <tr>
-    <td colspan="2">
-      [% addl_text FILTER html %]
-      <label title="[% type.description FILTER html %]" for="flag_type-[% type.id %]" style="white-space: nowrap">[%- type.name | html %]</label>
-    </td>
-    <td>
-      <select id="flag_type-[% type.id %]" name="flag_type-[% type.id %]"
-              title="[% type.description FILTER html %]"
-              [% " disabled=\"disabled\"" UNLESS (type.is_requestable && user.can_request_flag(type)) || user.can_set_flag(type) %]
-              onchange="toggleRequesteeField(this);"
-              class="flag_select flag_type-[% type.id %]">
-        <option value="X"></option>
-        [% IF type.is_requestable && user.can_request_flag(type) %]
-          <option value="?" [% " selected" IF type.default_value == "?" %]>?</option>
-        [% END %]
-        [% IF user.can_set_flag(type) %]
-          <option value="+" [% " selected" IF type.default_value == "+" %]>+</option>
-          <option value="-" [% " selected" IF type.default_value == "-" %]>-</option>
-=======
   [% SET fid = flag ? "flag-$flag.id" : "flag_type-$type.id" %]
   <tbody[% ' class="bz_flag_type"' IF !flag %]>
     <tr>
@@ -198,7 +111,6 @@
           <span title="[% flag.setter.identity FILTER html %]">[% flag.setter.nick FILTER html %]</span>:
         [% ELSE %]
           [% addl_text FILTER html %]
->>>>>>> 8672974c
         [% END %]
       </td>
       <td>

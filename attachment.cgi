--- conflicted
+++ resolved
@@ -219,17 +219,6 @@
 # Validates format of a diff/interdiff. Takes a list as an parameter, which
 # defines the valid format values. Will throw an error if the format is not
 # in the list. Returns either the user selected or default format.
-<<<<<<< HEAD
-sub validateFormat
-{
-    # receives a list of legal formats; first item is a default
-    my $format = $cgi->param('format') || $_[0];
-    if (!grep { $_ eq $format } @_)
-    {
-        ThrowUserError("invalid_format", { format  => $format, formats => \@_ });
-    }
-    return $format;
-=======
 sub validateFormat {
   # receives a list of legal formats; first item is a default
   my $format = $cgi->param('format') || $_[0];
@@ -238,7 +227,6 @@
   }
 
   return $format;
->>>>>>> a2a2c09c
 }
 
 # Validates context of a diff/interdiff. Will throw an error if the context
@@ -596,7 +584,6 @@
                  ("create_attachment:" . $attachment->id, $token));
     }
 
-<<<<<<< HEAD
     $dbh->bz_commit_transaction;
 
     # Define the variables and functions that will be passed to the UI template.
@@ -640,25 +627,6 @@
         $template->process("attachment/created.html.tmpl", $vars)
           || ThrowTemplateError($template->error());
     }
-=======
-  $dbh->bz_commit_transaction;
-
-  # Define the variables and functions that will be passed to the UI template.
-  $vars->{'attachment'} = $attachment;
-  # We cannot reuse the $bug object as delta_ts has eventually been updated
-  # since the object was created.
-  $vars->{'bugs'} = [new Bugzilla::Bug($bugid)];
-  $vars->{'header_done'} = 1;
-  $vars->{'contenttypemethod'} = $cgi->param('contenttypemethod');
-
-  my $recipients =  { 'changer' => $user, 'owner' => $owner };
-  $vars->{'sent_bugmail'} = Bugzilla::BugMail::Send($bugid, $recipients);
-
-  print $cgi->header();
-  # Generate and return the UI (HTML page) from the appropriate template.
-  $template->process("attachment/created.html.tmpl", $vars)
-    || ThrowTemplateError($template->error());
->>>>>>> a2a2c09c
 }
 
 # Displays a form for editing attachment properties.
@@ -872,17 +840,12 @@
         $vars->{'bugs'} = [$bug];
         $vars->{'header_done'} = 1;
 
-<<<<<<< HEAD
         # TODO save this into session and redirect
         my $sent = send_results({
             bug_id => $bug->id,
             mailrecipients => { 'changer' => $user->login },
         });
         $vars->{$_} = $sent->{$_} for keys %$sent;
-=======
-        $vars->{'sent_bugmail'} =
-            Bugzilla::BugMail::Send($bug->id, { 'changer' => $user });
->>>>>>> a2a2c09c
 
         $template->process("attachment/updated.html.tmpl", $vars)
           || ThrowTemplateError($template->error());

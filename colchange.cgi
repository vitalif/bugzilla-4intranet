#!/usr/bin/perl -wT
# -*- Mode: perl; indent-tabs-mode: nil -*-
#
# The contents of this file are subject to the Mozilla Public
# License Version 1.1 (the "License"); you may not use this file
# except in compliance with the License. You may obtain a copy of
# the License at http://www.mozilla.org/MPL/
#
# Software distributed under the License is distributed on an "AS
# IS" basis, WITHOUT WARRANTY OF ANY KIND, either express or
# implied. See the License for the specific language governing
# rights and limitations under the License.
#
# The Original Code is the Bugzilla Bug Tracking System.
#
# The Initial Developer of the Original Code is Netscape Communications
# Corporation. Portions created by Netscape are
# Copyright (C) 1998 Netscape Communications Corporation. All
# Rights Reserved.
#
# Contributor(s): Terry Weissman <terry@mozilla.org>
#                 Gervase Markham <gerv@gerv.net>
#                 Max Kanat-Alexander <mkanat@bugzilla.org>
#                 Pascal Held <paheld@gmail.com>

use strict;
use lib qw(. lib);

use Bugzilla;
use Bugzilla::Constants;
use Bugzilla::Util;
use Bugzilla::CGI;
use Bugzilla::Search;
use Bugzilla::Search::Saved;
use Bugzilla::Error;
use Bugzilla::User;

use Storable qw(dclone);

# Maps parameters that control columns to the names of columns.
use constant COLUMN_PARAMS => {
    'useclassification'   => ['classification'],
    'usebugaliases'       => ['alias'],
    'usetargetmilestone'  => ['target_milestone'],
    'useqacontact'        => ['qa_contact', 'qa_contact_realname'],
    'usestatuswhiteboard' => ['status_whiteboard'],
};

# We only show these columns if an object of this type exists in the
# database.
use constant COLUMN_CLASSES => {
    'Bugzilla::Flag'    => 'flagtypes.name',
    'Bugzilla::Keyword' => 'keywords',
};

Bugzilla->login();

my $cgi = Bugzilla->cgi;
my $template = Bugzilla->template;
my $vars = {};

my $columns = dclone(Bugzilla::Search::COLUMNS);

# You can't manually select "relevance" as a column you want to see.
delete $columns->{'relevance'};

foreach my $param (keys %{ COLUMN_PARAMS() }) {
    next if Bugzilla->params->{$param};
    foreach my $column (@{ COLUMN_PARAMS->{$param} }) {
        delete $columns->{$column};
    }
}

foreach my $class (keys %{ COLUMN_CLASSES() }) {
    eval("use $class; 1;") || die $@;
    my $column = COLUMN_CLASSES->{$class};
    delete $columns->{$column} if !$class->any_exist;
}

if (!Bugzilla->user->is_timetracker) {
    foreach my $column (TIMETRACKING_FIELDS) {
        delete $columns->{$column};
    }
}

$vars->{'columns'} = $columns;

my @collist;
if (defined $cgi->param('rememberedquery')) {
    my $splitheader = 0;
    if (defined $cgi->param('resetit')) {
        @collist = DEFAULT_COLUMN_LIST;
    } else {
        if (defined $cgi->param("selected_columns")) {
            @collist = grep { exists $columns->{$_} } 
                            $cgi->param("selected_columns");
        }
        if (defined $cgi->param('splitheader')) {
            $splitheader = $cgi->param('splitheader')? 1: 0;
        }
    }
    my $list = join(" ", @collist);

    if ($list) {
        # Only set the cookie if this is not a saved search.
        # Saved searches have their own column list
        if (!$cgi->param('save_columns_for_search')) {
            $cgi->send_cookie(-name => 'COLUMNLIST',
                              -value => $list,
                              -expires => 'Fri, 01-Jan-2038 00:00:00 GMT');
        }
    }
    else {
        $cgi->remove_cookie('COLUMNLIST');
    }
    if ($splitheader) {
        $cgi->send_cookie(-name => 'SPLITHEADER',
                          -value => $splitheader,
                          -expires => 'Fri, 01-Jan-2038 00:00:00 GMT');
    }
    else {
        $cgi->remove_cookie('SPLITHEADER');
    }

    $vars->{'message'} = "change_columns";

    my $search;
    if (defined $cgi->param('saved_search')) {
        $search = new Bugzilla::Search::Saved($cgi->param('saved_search'));
    }

    if ($cgi->param('save_columns_for_search')
        && defined $search && $search->user->id == Bugzilla->user->id) 
    {
        my $params = new Bugzilla::CGI($search->url);
        $params->param('columnlist', join(",", @collist));
        $search->set_url($params->query_string());
        $search->update();
    }

    my $params = new Bugzilla::CGI($cgi->param('rememberedquery'));
    $params->param('columnlist', join(",", @collist));
    $vars->{'redirect_url'} = "buglist.cgi?".$params->query_string();

    # If we're running on Microsoft IIS, $cgi->redirect discards
    # the Set-Cookie lines. In mod_perl, $cgi->redirect with cookies
    # causes the page to be rendered as text/plain.
    # Workaround is to use the old-fashioned  redirection mechanism. 
    # See bug 214466 and bug 376044 for details.
    if ($ENV{'MOD_PERL'} 
        || $ENV{'SERVER_SOFTWARE'} =~ /Microsoft-IIS/
        || $ENV{'SERVER_SOFTWARE'} =~ /Sun ONE Web/)
    {
        $cgi->send_header(-type => "text/html",
                          -refresh => "0; URL=$vars->{'redirect_url'}");
    }
    else {
<<<<<<< HEAD
        print $cgi->redirect($vars->{'redirect_url'});
        exit;
=======
      print $cgi->redirect($vars->{'redirect_url'});
      exit;
>>>>>>> a2a2c09c
    }

    $template->process("global/message.html.tmpl", $vars)
      || ThrowTemplateError($template->error());
    exit;
}

if (defined $cgi->param('columnlist')) {
    @collist = split(/[ ,]+/, $cgi->param('columnlist'));
} elsif (defined $cgi->cookie('COLUMNLIST')) {
    @collist = split(/ /, $cgi->cookie('COLUMNLIST'));
} else {
    @collist = DEFAULT_COLUMN_LIST;
}

# Respect aliases
{
    my $a = Bugzilla::Search->COLUMN_ALIASES;
    $_ = $a->{$_} || $_ for @collist;
}

$vars->{'collist'} = \@collist;
$vars->{'splitheader'} = $cgi->cookie('SPLITHEADER') ? 1 : 0;

$vars->{'buffer'} = $cgi->query_string();

my $search;
if (defined $cgi->param('query_based_on')) {
    my $searches = Bugzilla->user->queries;
    my ($search) = grep($_->name eq $cgi->param('query_based_on'), @$searches);

    if ($search) {
        $vars->{'saved_search'} = $search;
    }
}

# Generate and return the UI (HTML page) from the appropriate template.
$template->process("list/change-columns.html.tmpl", $vars)
  || ThrowTemplateError($template->error());<|MERGE_RESOLUTION|>--- conflicted
+++ resolved
@@ -155,13 +155,8 @@
                           -refresh => "0; URL=$vars->{'redirect_url'}");
     }
     else {
-<<<<<<< HEAD
-        print $cgi->redirect($vars->{'redirect_url'});
-        exit;
-=======
       print $cgi->redirect($vars->{'redirect_url'});
       exit;
->>>>>>> a2a2c09c
     }
 
     $template->process("global/message.html.tmpl", $vars)

#!/usr/bin/perl -wT
# -*- Mode: perl; indent-tabs-mode: nil -*-
#
# The contents of this file are subject to the Mozilla Public
# License Version 1.1 (the "License"); you may not use this file
# except in compliance with the License. You may obtain a copy of
# the License at http://www.mozilla.org/MPL/
#
# Software distributed under the License is distributed on an "AS
# IS" basis, WITHOUT WARRANTY OF ANY KIND, either express or
# implied. See the License for the specific language governing
# rights and limitations under the License.
#
# The Original Code is the Bugzilla Bug Tracking System.
# 
# The Initial Developer of the Original Code is Netscape Communications
# Corporation. Portions created by Netscape are Copyright (C) 1998
# Netscape Communications Corporation. All Rights Reserved.
# 
# Contributor(s): Terry Weissman <terry@mozilla.org>
#                 Dave Miller <justdave@syndicomm.com>
#                 Joe Robins <jmrobins@tgix.com>
#                 Gervase Markham <gerv@gerv.net>
#                 Shane H. W. Travis <travis@sedsystems.ca>
#                 Nitish Bezzala <nbezzala@yahoo.com>

##############################################################################
#
# enter_bug.cgi
# -------------
# Displays bug entry form. Bug fields are specified through popup menus, 
# drop-down lists, or text fields. Default for these values can be 
# passed in as parameters to the cgi.
#
##############################################################################

use strict;

use lib qw(. lib);

use Bugzilla;
use Bugzilla::Constants;
use Bugzilla::Util;
use Bugzilla::Error;
use Bugzilla::Bug;
use Bugzilla::User;
use Bugzilla::Hook;
use Bugzilla::Product;
use Bugzilla::Classification;
use Bugzilla::Keyword;
use Bugzilla::Token;
use Bugzilla::Field;
use Bugzilla::Status;

my $user = Bugzilla->login(LOGIN_REQUIRED);

my $cloned_bug;
my $cloned_bug_id;

my $cgi = Bugzilla->cgi;
my $dbh = Bugzilla->dbh;
my $template = Bugzilla->template;
my $vars = {};

# All pages point to the same part of the documentation.
$vars->{'doc_section'} = 'bugreports.html';

my $product_name = trim($cgi->param('product') || '');
# Will contain the product object the bug is created in.
my $product;

if ($product_name eq '') {
    # If the user cannot enter bugs in any product, stop here.
    my @enterable_products = @{$user->get_enterable_products};
    ThrowUserError('no_products') unless scalar(@enterable_products);

    my $classification = Bugzilla->params->{'useclassification'} ?
        scalar($cgi->param('classification')) : '__all';

    # Unless a real classification name is given, we sort products
    # by classification.
    my @classifications;

    unless ($classification && $classification ne '__all') {
        if (Bugzilla->params->{'useclassification'}) {
            my $class;
            # Get all classifications with at least one enterable product.
            foreach my $product (@enterable_products) {
                $class->{$product->classification_id}->{'object'} ||=
                    new Bugzilla::Classification($product->classification_id);
                # Nice way to group products per classification, without querying
                # the DB again.
                push(@{$class->{$product->classification_id}->{'products'}}, $product);
            }
            @classifications = sort {$a->{'object'}->sortkey <=> $b->{'object'}->sortkey
                                     || lc($a->{'object'}->name) cmp lc($b->{'object'}->name)}
                                    (values %$class);
        }
        else {
            @classifications = ({object => undef, products => \@enterable_products});
        }
    }

    unless ($classification) {
        # We know there is at least one classification available,
        # else we would have stopped earlier.
        if (scalar(@classifications) > 1) {
            # We only need classification objects.
            $vars->{'classifications'} = [map {$_->{'object'}} @classifications];

            $vars->{'target'} = "enter_bug.cgi";
            $vars->{'format'} = $cgi->param('format');
            $vars->{'cloned_bug_id'} = $cgi->param('cloned_bug_id');
            $vars->{'cloned_comment'} = $cgi->param('cloned_comment');

            $template->process("global/choose-classification.html.tmpl", $vars)
               || ThrowTemplateError($template->error());
            exit;
        }
        # If we come here, then there is only one classification available.
        $classification = $classifications[0]->{'object'}->name;
    }

    # Keep only enterable products which are in the specified classification.
    if ($classification ne "__all") {
        my $class = new Bugzilla::Classification({'name' => $classification});
        # If the classification doesn't exist, then there is no product in it.
        if ($class) {
            @enterable_products
              = grep {$_->classification_id == $class->id} @enterable_products;
            @classifications = ({object => $class, products => \@enterable_products});
        }
        else {
            @enterable_products = ();
        }
    }

    if (scalar(@enterable_products) == 0) {
        ThrowUserError('no_products');
    }
    elsif (scalar(@enterable_products) > 1) {
        $vars->{'classifications'} = \@classifications;
        $vars->{'target'} = "enter_bug.cgi";
        $vars->{'format'} = $cgi->param('format');
        $vars->{'cloned_bug_id'} = $cgi->param('cloned_bug_id');
        $vars->{'cloned_comment'} = $cgi->param('cloned_comment');

        $template->process("global/choose-product.html.tmpl", $vars)
          || ThrowTemplateError($template->error());
        exit;
    } else {
        # Only one product exists.
        $product = $enterable_products[0];
    }
}
else {
    # Do not use Bugzilla::Product::check_product() here, else the user
    # could know whether the product doesn't exist or is not accessible.
    $product = new Bugzilla::Product({'name' => $product_name});
}

# We need to check and make sure that the user has permission
# to enter a bug against this product.
$user->can_enter_product($product ? $product->name : $product_name, THROW_ERROR);

##############################################################################
# Useful Subroutines
##############################################################################
sub formvalue {
    my ($name, $default) = (@_);
    return Bugzilla->cgi->param($name) || $default || "";
}

# Takes the name of a field and a list of possible values for that 
# field. Returns the first value in the list that is actually a 
# valid value for that field.
# The field should be named after its DB table.
# Returns undef if none of the platforms match.
sub pick_valid_field_value (@) {
    my ($field, @values) = @_;
    my $dbh = Bugzilla->dbh;

    foreach my $value (@values) {
        return $value if $dbh->selectrow_array(
            "SELECT 1 FROM $field WHERE value = ?", undef, $value); 
    }
    return undef;
}

sub pickplatform {
    return formvalue("rep_platform") if formvalue("rep_platform");

    my @platform;

    if (Bugzilla->params->{'defaultplatform'}) {
        @platform = Bugzilla->params->{'defaultplatform'};
    } else {
        # If @platform is a list, this function will return the first
        # item in the list that is a valid platform choice. If
        # no choice is valid, we return "Other".
        for ($ENV{'HTTP_USER_AGENT'}) {
        #PowerPC
            /\(.*PowerPC.*\)/i && do {push @platform, ("PowerPC", "Macintosh");};
        #AMD64, Intel x86_64
            /\(.*amd64.*\)/ && do {push @platform, ("AMD64", "x86_64", "PC");};
            /\(.*x86_64.*\)/ && do {push @platform, ("AMD64", "x86_64", "PC");};
        #Intel Itanium
            /\(.*IA64.*\)/ && do {push @platform, "IA64";};
        #Intel x86
            /\(.*Intel.*\)/ && do {push @platform, ("IA32", "x86", "PC");};
            /\(.*[ix0-9]86.*\)/ && do {push @platform, ("IA32", "x86", "PC");};
        #Versions of Windows that only run on Intel x86
            /\(.*Win(?:dows |)[39M].*\)/ && do {push @platform, ("IA32", "x86", "PC");};
            /\(.*Win(?:dows |)16.*\)/ && do {push @platform, ("IA32", "x86", "PC");};
        #Sparc
            /\(.*sparc.*\)/ && do {push @platform, ("Sparc", "Sun");};
            /\(.*sun4.*\)/ && do {push @platform, ("Sparc", "Sun");};
        #Alpha
            /\(.*AXP.*\)/i && do {push @platform, ("Alpha", "DEC");};
            /\(.*[ _]Alpha.\D/i && do {push @platform, ("Alpha", "DEC");};
            /\(.*[ _]Alpha\)/i && do {push @platform, ("Alpha", "DEC");};
        #MIPS
            /\(.*IRIX.*\)/i && do {push @platform, ("MIPS", "SGI");};
            /\(.*MIPS.*\)/i && do {push @platform, ("MIPS", "SGI");};
        #68k
            /\(.*68K.*\)/ && do {push @platform, ("68k", "Macintosh");};
            /\(.*680[x0]0.*\)/ && do {push @platform, ("68k", "Macintosh");};
        #HP
            /\(.*9000.*\)/ && do {push @platform, ("PA-RISC", "HP");};
        #ARM
            /\(.*ARM.*\)/ && do {push @platform, ("ARM", "PocketPC");};
        #PocketPC intentionally before PowerPC
            /\(.*Windows CE.*PPC.*\)/ && do {push @platform, ("ARM", "PocketPC");};
        #PowerPC
            /\(.*PPC.*\)/ && do {push @platform, ("PowerPC", "Macintosh");};
            /\(.*AIX.*\)/ && do {push @platform, ("PowerPC", "Macintosh");};
        #Stereotypical and broken
            /\(.*Windows CE.*\)/ && do {push @platform, ("ARM", "PocketPC");};
            /\(.*Macintosh.*\)/ && do {push @platform, ("68k", "Macintosh");};
            /\(.*Mac OS [89].*\)/ && do {push @platform, ("68k", "Macintosh");};
            /\(.*Win64.*\)/ && do {push @platform, "IA64";};
            /\(Win.*\)/ && do {push @platform, ("IA32", "x86", "PC");};
            /\(.*Win(?:dows[ -])NT.*\)/ && do {push @platform, ("IA32", "x86", "PC");};
            /\(.*OSF.*\)/ && do {push @platform, ("Alpha", "DEC");};
            /\(.*HP-?UX.*\)/i && do {push @platform, ("PA-RISC", "HP");};
            /\(.*IRIX.*\)/i && do {push @platform, ("MIPS", "SGI");};
            /\(.*(SunOS|Solaris).*\)/ && do {push @platform, ("Sparc", "Sun");};
        #Braindead old browsers who didn't follow convention:
            /Amiga/ && do {push @platform, ("68k", "Macintosh");};
            /WinMosaic/ && do {push @platform, ("IA32", "x86", "PC");};
        }
    }

    return pick_valid_field_value('rep_platform', @platform) || "Other";
}

sub pickos {
    if (formvalue('op_sys') ne "") {
        return formvalue('op_sys');
    }

    my @os = ();

    if (Bugzilla->params->{'defaultopsys'}) {
        @os = Bugzilla->params->{'defaultopsys'};
    } else {
        # This function will return the first
        # item in @os that is a valid platform choice. If
        # no choice is valid, we return "Other".
        for ($ENV{'HTTP_USER_AGENT'}) {
            /\(.*IRIX.*\)/ && do {push @os, "IRIX";};
            /\(.*OSF.*\)/ && do {push @os, "OSF/1";};
            /\(.*Linux.*\)/ && do {push @os, "Linux";};
            /\(.*Solaris.*\)/ && do {push @os, "Solaris";};
            /\(.*SunOS.*\)/ && do {
              /\(.*SunOS 5.11.*\)/ && do {push @os, ("OpenSolaris", "Opensolaris", "Solaris 11");};
              /\(.*SunOS 5.10.*\)/ && do {push @os, "Solaris 10";};
              /\(.*SunOS 5.9.*\)/ && do {push @os, "Solaris 9";};
              /\(.*SunOS 5.8.*\)/ && do {push @os, "Solaris 8";};
              /\(.*SunOS 5.7.*\)/ && do {push @os, "Solaris 7";};
              /\(.*SunOS 5.6.*\)/ && do {push @os, "Solaris 6";};
              /\(.*SunOS 5.5.*\)/ && do {push @os, "Solaris 5";};
              /\(.*SunOS 5.*\)/ && do {push @os, "Solaris";};
              /\(.*SunOS.*sun4u.*\)/ && do {push @os, "Solaris";};
              /\(.*SunOS.*i86pc.*\)/ && do {push @os, "Solaris";};
              /\(.*SunOS.*\)/ && do {push @os, "SunOS";};
            };
            /\(.*HP-?UX.*\)/ && do {push @os, "HP-UX";};
            /\(.*BSD.*\)/ && do {
              /\(.*BSD\/(?:OS|386).*\)/ && do {push @os, "BSDI";};
              /\(.*FreeBSD.*\)/ && do {push @os, "FreeBSD";};
              /\(.*OpenBSD.*\)/ && do {push @os, "OpenBSD";};
              /\(.*NetBSD.*\)/ && do {push @os, "NetBSD";};
            };
            /\(.*BeOS.*\)/ && do {push @os, "BeOS";};
            /\(.*AIX.*\)/ && do {push @os, "AIX";};
            /\(.*OS\/2.*\)/ && do {push @os, "OS/2";};
            /\(.*QNX.*\)/ && do {push @os, "Neutrino";};
            /\(.*VMS.*\)/ && do {push @os, "OpenVMS";};
            /\(.*Win.*\)/ && do {
              /\(.*Windows XP.*\)/ && do {push @os, "Windows XP";};
              /\(.*Windows NT 6\.1.*\)/ && do {push @os, "Windows 7";};
              /\(.*Windows NT 6\.0.*\)/ && do {push @os, "Windows Vista";};
              /\(.*Windows NT 5\.2.*\)/ && do {push @os, "Windows Server 2003";};
              /\(.*Windows NT 5\.1.*\)/ && do {push @os, "Windows XP";};
              /\(.*Windows 2000.*\)/ && do {push @os, "Windows 2000";};
              /\(.*Windows NT 5.*\)/ && do {push @os, "Windows 2000";};
              /\(.*Win.*9[8x].*4\.9.*\)/ && do {push @os, "Windows ME";};
              /\(.*Win(?:dows |)M[Ee].*\)/ && do {push @os, "Windows ME";};
              /\(.*Win(?:dows |)98.*\)/ && do {push @os, "Windows 98";};
              /\(.*Win(?:dows |)95.*\)/ && do {push @os, "Windows 95";};
              /\(.*Win(?:dows |)16.*\)/ && do {push @os, "Windows 3.1";};
              /\(.*Win(?:dows[ -]|)NT.*\)/ && do {push @os, "Windows NT";};
              /\(.*Windows.*NT.*\)/ && do {push @os, "Windows NT";};
            };
            /\(.*Mac OS X.*\)/ && do {
              /\(.*Mac OS X (?:|Mach-O |\()10.6.*\)/ && do {push @os, "Mac OS X 10.6";};
              /\(.*Mac OS X (?:|Mach-O |\()10.5.*\)/ && do {push @os, "Mac OS X 10.5";};
              /\(.*Mac OS X (?:|Mach-O |\()10.4.*\)/ && do {push @os, "Mac OS X 10.4";};
              /\(.*Mac OS X (?:|Mach-O |\()10.3.*\)/ && do {push @os, "Mac OS X 10.3";};
              /\(.*Mac OS X (?:|Mach-O |\()10.2.*\)/ && do {push @os, "Mac OS X 10.2";};
              /\(.*Mac OS X (?:|Mach-O |\()10.1.*\)/ && do {push @os, "Mac OS X 10.1";};
        # Unfortunately, OS X 10.4 was the first to support Intel. This is
        # fallback support because some browsers refused to include the OS
        # Version.
              /\(.*Intel.*Mac OS X.*\)/ && do {push @os, "Mac OS X 10.4";};
        # OS X 10.3 is the most likely default version of PowerPC Macs
        # OS X 10.0 is more for configurations which didn't setup 10.x versions
              /\(.*Mac OS X.*\)/ && do {push @os, ("Mac OS X 10.3", "Mac OS X 10.0", "Mac OS X");};
            };
            /\(.*32bit.*\)/ && do {push @os, "Windows 95";};
            /\(.*16bit.*\)/ && do {push @os, "Windows 3.1";};
            /\(.*Mac OS \d.*\)/ && do {
              /\(.*Mac OS 9.*\)/ && do {push @os, ("Mac System 9.x", "Mac System 9.0");};
              /\(.*Mac OS 8\.6.*\)/ && do {push @os, ("Mac System 8.6", "Mac System 8.5");};
              /\(.*Mac OS 8\.5.*\)/ && do {push @os, "Mac System 8.5";};
              /\(.*Mac OS 8\.1.*\)/ && do {push @os, ("Mac System 8.1", "Mac System 8.0");};
              /\(.*Mac OS 8\.0.*\)/ && do {push @os, "Mac System 8.0";};
              /\(.*Mac OS 8[^.].*\)/ && do {push @os, "Mac System 8.0";};
              /\(.*Mac OS 8.*\)/ && do {push @os, "Mac System 8.6";};
            };
            /\(.*Darwin.*\)/ && do {push @os, ("Mac OS X 10.0", "Mac OS X");};
        # Silly
            /\(.*Mac.*\)/ && do {
              /\(.*Mac.*PowerPC.*\)/ && do {push @os, "Mac System 9.x";};
              /\(.*Mac.*PPC.*\)/ && do {push @os, "Mac System 9.x";};
              /\(.*Mac.*68k.*\)/ && do {push @os, "Mac System 8.0";};
            };
        # Evil
            /Amiga/i && do {push @os, "Other";};
            /WinMosaic/ && do {push @os, "Windows 95";};
            /\(.*PowerPC.*\)/ && do {push @os, "Mac System 9.x";};
            /\(.*PPC.*\)/ && do {push @os, "Mac System 9.x";};
            /\(.*68K.*\)/ && do {push @os, "Mac System 8.0";};
        }
    }

    push(@os, "Windows") if grep(/^Windows /, @os);
    push(@os, "Mac OS") if grep(/^Mac /, @os);

    return pick_valid_field_value('op_sys', @os) || "Other";
}
##############################################################################
# End of subroutines
##############################################################################

my $has_editbugs = $user->in_group('editbugs', $product->id);
my $has_canconfirm = $user->in_group('canconfirm', $product->id);

# If a user is trying to clone a bug
#   Check that the user has authorization to view the parent bug
#   Create an instance of Bug that holds the info from the parent
$cloned_bug_id = $cgi->param('cloned_bug_id');

if ($cloned_bug_id) {
    $cloned_bug = Bugzilla::Bug->check($cloned_bug_id);
    $cloned_bug_id = $cloned_bug->id;
}

if (scalar(@{$product->active_components}) == 1) {
    # Only one component; just pick it.
    $cgi->param('component', $product->components->[0]->name);
    $cgi->param('version', $product->components->[0]->default_version);
}

my %default;

$vars->{'product'}               = $product;

# CustIS Bug 65812 - Flags are not restored from bug entry template
{
    my $types = $product->flag_types->{bug};
    for (@$types)
    {
        $_->{default_value} = formvalue('flag_type-'.$_->id);
        $_->{default_requestee} = formvalue('requestee_type-'.$_->id);
    }
    $vars->{product_flag_types} = $types;
}

$vars->{'priority'}              = get_legal_field_values('priority');
$vars->{'bug_severity'}          = get_legal_field_values('bug_severity');
$vars->{'rep_platform'}          = get_legal_field_values('rep_platform') if Bugzilla->params->{useplatform};
$vars->{'op_sys'}                = get_legal_field_values('op_sys') if Bugzilla->params->{useopsys};

$vars->{'assigned_to'}           = formvalue('assigned_to');
$vars->{'assigned_to_disabled'}  = !$has_editbugs;
$vars->{'cc_disabled'}           = 0;

$vars->{'qa_contact'}           = formvalue('qa_contact');
$vars->{'qa_contact_disabled'}  = !$has_editbugs;

$vars->{'cloned_bug_id'}         = $cloned_bug_id;

$vars->{'token'}             = issue_session_token('createbug:');

my @enter_bug_fields = grep { $_->enter_bug } Bugzilla->active_custom_fields;
foreach my $field (@enter_bug_fields) {
    my $cf_name = $field->name;
    my $cf_value = $cgi->param($cf_name);
    if (defined $cf_value) {
        if ($field->type == FIELD_TYPE_MULTI_SELECT) {
            $cf_value = [$cgi->param($cf_name)];
        }
        $default{$cf_name} = $vars->{$cf_name} = $cf_value;
    }
}

# This allows the Field visibility and value controls to work with the
# Product field as a parent.
$default{'product'} = $product->name;
$default{'product_obj'} = $product;

if ($cloned_bug_id) {

    $default{'component_'}    = $cloned_bug->component;
    $default{'priority'}      = $cloned_bug->priority;
    $default{'bug_severity'}  = $cloned_bug->bug_severity;
    $default{'rep_platform'}  = $cloned_bug->rep_platform if Bugzilla->params->{useplatform};
    $default{'op_sys'}        = $cloned_bug->op_sys if Bugzilla->params->{useopsys};

    $vars->{'assigned_to'}  ||= $cloned_bug->component_obj->default_assignee->login;
    $vars->{'qa_contact'}   ||= $cloned_bug->component_obj->default_qa_contact->login;
    $vars->{'short_desc'}     = $cloned_bug->short_desc;
    $vars->{'bug_file_loc'}   = $cloned_bug->bug_file_loc;
    $vars->{'keywords'}       = $cloned_bug->keywords;
    $vars->{'dependson'}      = "";
    $vars->{'blocked'}        = $cloned_bug_id;
    $vars->{'deadline'}       = $cloned_bug->deadline;
    $vars->{'status_whiteboard'} = $cloned_bug->status_whiteboard;

    my @cc;
    my $comp = Bugzilla::Component->new({ product => $product, name => $cloned_bug->component });
    if ($comp && $product->id != $cloned_bug->product_id) {
        @cc = map { $_->login } @{$comp->initial_cc || []};
    } elsif (formvalue('cc')) {
        @cc = split /[\s,]+/, formvalue('cc');
    } elsif (defined $cloned_bug->cc) {
        @cc = @{$cloned_bug->cc};
    }

    if ($cloned_bug->reporter->id != $user->id) {
        push @cc, $cloned_bug->reporter->login;
    }

    # CustIS Bug 38616 - CC list restriction
    if ($product->cc_restrict_group)
    {
        my $removed = $product->restrict_cc(\@cc, 'login_name');
        if ($removed && @$removed)
        {
            $vars->{restricted_cc} = [ map { $_->login } @$removed ];
            $vars->{cc_restrict_group} = $product->cc_restrict_group;
            $vars->{message} = 'cc_list_restricted';
        }
    }

    $vars->{cc} = join ', ', @cc;

    # Copy values of custom fields marked with 'clone_bug = TRUE'
    # But don't copy values of custom fields which are invisible for the new product
    my @clone_bug_fields = grep { $_->clone_bug &&
        (!$_->visibility_field || $_->visibility_field->name ne 'product' ||
        $_->has_visibility_value($product))
    } Bugzilla->active_custom_fields;
    foreach my $field (@clone_bug_fields)
    {
        my $field_name = $field->name;
        $vars->{$field_name} = $cloned_bug->$field_name;
    }

    # We need to ensure that we respect the 'insider' status of
    # the first comment, if it has one. Either way, make a note
    # that this bug was cloned from another bug.

    my $cloned_comment = formvalue('cloned_comment', 0);
    my $bug_desc = $cloned_bug->comments({ order => 'oldest_to_newest' });
    my ($comment_obj) = grep { $_->{count} == $cloned_comment } @$bug_desc;
    $comment_obj ||= $bug_desc->[0];
    my $isprivate = $comment_obj->is_private;

    $vars->{'comment'}        = "";
    $vars->{'commentprivacy'} = 0;

    if (!$isprivate || Bugzilla->user->is_insider) {
        # We use "body" to avoid any format_comment text, which would be
        # pointless to clone.
        $vars->{'cloned_comment'} = $cloned_comment;
        $vars->{'comment'}        = $comment_obj->body;
        $vars->{'comment'}        =~ s!bug\s*#?\s*(\d+)\s*,?\s*comment\s*#?\s*(\d+)!Bug $cloned_bug_id, comment $2!gso;
        # CustIS Bug 66177: Attachment link in cloned comment
        if ($bug_desc->[$cloned_comment]->type == CMT_ATTACHMENT_CREATED)
        {
            $vars->{comment} = "Created attachment ".$comment_obj->extra_data."\n$vars->{comment}";
        }
        $vars->{'commentprivacy'} = $isprivate;
    }

    Bugzilla::Hook::process('enter_bug_cloned_bug', { vars => $vars, product => $product, cloned_bug => $cloned_bug });
} # end of cloned bug entry form

else {

    $default{'component_'}    = formvalue('component');
    $default{'priority'}      = formvalue('priority', Bugzilla->params->{'defaultpriority'});
    $default{'bug_severity'}  = formvalue('bug_severity', Bugzilla->params->{'defaultseverity'});
    $default{'rep_platform'}  = pickplatform() if Bugzilla->params->{useplatform};
    $default{'op_sys'}        = pickos() if Bugzilla->params->{useopsys};

    $vars->{'alias'}          = formvalue('alias');
    $vars->{'short_desc'}     = formvalue('short_desc');
    $vars->{'bug_file_loc'}   = formvalue('bug_file_loc', "http://");
    $vars->{'keywords'}       = formvalue('keywords');
    $vars->{'status_whiteboard'} = formvalue('status_whiteboard');
    $vars->{'dependson'}      = formvalue('dependson');
    $vars->{'blocked'}        = formvalue('blocked');
    $vars->{'deadline'}       = formvalue('deadline');
    $vars->{'estimated_time'} = 0+formvalue('estimated_time') || "0.0";
    $vars->{'work_time'}      = 0+formvalue('work_time') || "0.0";

    $vars->{'cc'}             = join(', ', $cgi->param('cc'));

    $vars->{'comment'}        = formvalue('comment');
    $vars->{'commentprivacy'} = formvalue('commentprivacy');

} # end of normal/bookmarked entry form


# IF this is a cloned bug,
# AND the clone's product is the same as the parent's
#   THEN use the version from the parent bug
# ELSE IF a version is supplied in the URL
#   THEN use it
# ELSE IF there is a default version for the selected component
#   THEN use it
# ELSE IF there is a version in the cookie
#   THEN use it (Posting a bug sets a cookie for the current version.)
# ELSE
#   The default version is the last one in the list (which, it is
#   hoped, will be the most recent one).
#
# Eventually maybe each product should have a "current version"
# parameter.
<<<<<<< HEAD
$vars->{version} = [ map($_->name, @{$product->versions}) ];

my $vercookie = $cgi->cookie("VERSION-" . $product->name);
if ($cloned_bug_id && $product->name eq $cloned_bug->product)
{
    $vars->{overridedefaultversion} = 1;
    $default{version} = $cloned_bug->version;
}
elsif (formvalue('version'))
{
    $vars->{overridedefaultversion} = 1;
    $default{version} = formvalue('version');
}
elsif (defined $vercookie && grep { $_ eq $vercookie } @{$vars->{version}})
{
    $default{version} = $vercookie;
}
else
{
    $default{version} = $vars->{version}->[$#{$vars->{'version'}}];
=======
$vars->{'version'} = [map($_->name, @{$product->versions})];

my $version_cookie = $cgi->cookie("VERSION-" . $product->name);

if ( ($cloned_bug_id) &&
     ($product->name eq $cloned_bug->product ) ) {
    $default{'version'} = $cloned_bug->version;
} elsif (formvalue('version')) {
    $default{'version'} = formvalue('version');
} elsif (defined $version_cookie
         and grep { $_ eq $version_cookie } @{ $vars->{'version'} })
{
    $default{'version'} = $version_cookie;
} else {
    $default{'version'} = $vars->{'version'}->[$#{$vars->{'version'}}];
>>>>>>> a2a2c09c
}

# Get list of milestones.
if ( Bugzilla->params->{'usetargetmilestone'} ) {
    $vars->{'target_milestone'} = [map($_->name, @{$product->milestones})];
    if (formvalue('target_milestone')) {
       $default{'target_milestone'} = formvalue('target_milestone');
    } else {
       $default{'target_milestone'} = $product->default_milestone;
    }
}

# Construct the list of allowable statuses.
my @statuses = @{ Bugzilla::Status->can_change_to() };
# Exclude closed states from the UI, even if the workflow allows them.
# The back-end code will still accept them, though.
<<<<<<< HEAD
@$initial_statuses = grep { $_->name eq 'RESOLVED' || $_->is_open } @$initial_statuses;
=======
@statuses = grep { $_->is_open } @statuses;
>>>>>>> a2a2c09c

# UNCONFIRMED is illegal if allows_unconfirmed is false.
if (!$product->allows_unconfirmed) {
    @statuses = grep { $_->name ne 'UNCONFIRMED' } @statuses;
}
scalar(@statuses) || ThrowUserError('no_initial_bug_status');

# If the user has no privs...
unless ($has_editbugs || $has_canconfirm) {
    # ... use UNCONFIRMED if available, else use the first status of the list.
    my ($unconfirmed) = grep { $_->name eq 'UNCONFIRMED' } @statuses;
    @statuses = ($unconfirmed || $statuses[0]);
}

<<<<<<< HEAD
$vars->{bug_status} = \@status;
$vars->{resolution} = [ grep ($_, @{get_legal_field_values('resolution')}) ];
=======
$vars->{'bug_status'} = \@statuses;
>>>>>>> a2a2c09c

# Get the default from a template value if it is legitimate.
# Otherwise, and only if the user has privs, set the default
# to the first confirmed bug status on the list, if available.

<<<<<<< HEAD
$default{bug_status} = formvalue('bug_status');
if (!grep { $_ eq $default{bug_status} } @status)
{
    $default{bug_status} = $status[0];
=======
my $picked_status = formvalue('bug_status');
if ($picked_status and grep($_->name eq $picked_status, @statuses)) {
    $default{'bug_status'} = formvalue('bug_status');
} elsif (scalar @statuses == 1) {
    $default{'bug_status'} = $statuses[0]->name;
}
else {
    $default{'bug_status'} = ($statuses[0]->name ne 'UNCONFIRMED') 
                             ? $statuses[0]->name : $statuses[1]->name;
>>>>>>> a2a2c09c
}

my $grouplist = $dbh->selectall_arrayref(
                  q{SELECT DISTINCT groups.id, groups.name, groups.description,
                                    membercontrol, othercontrol
                      FROM groups
                 LEFT JOIN group_control_map
                        ON group_id = id AND product_id = ?
                     WHERE isbuggroup != 0 AND isactive != 0
                  ORDER BY description}, undef, $product->id);

my @groups;

foreach my $row (@$grouplist) {
    my ($id, $groupname, $description, $membercontrol, $othercontrol) = @$row;
    # Only include groups if the entering user will have an option.
    next if ((!$membercontrol) 
               || ($membercontrol == CONTROLMAPNA) 
               || ($membercontrol == CONTROLMAPMANDATORY)
               || (($othercontrol != CONTROLMAPSHOWN) 
                    && ($othercontrol != CONTROLMAPDEFAULT)
                    && (!Bugzilla->user->in_group($groupname)))
             );
    my $check;

    # If this is a cloned bug, 
    # AND the product for this bug is the same as for the original
    #   THEN set a group's checkbox if the original also had it on
    # ELSE IF this is a bookmarked template
    #   THEN set a group's checkbox if was set in the bookmark
    # ELSE
    #   set a groups's checkbox based on the group control map
    #
    if ( ($cloned_bug_id) &&
         ($product->name eq $cloned_bug->product ) ) {
        foreach my $i (0..(@{$cloned_bug->groups} - 1) ) {
            if ($cloned_bug->groups->[$i]->{'bit'} == $id) {
                $check = $cloned_bug->groups->[$i]->{'ison'};
            }
        }
    }
    elsif(formvalue("maketemplate") ne "") {
        $check = formvalue("bit-$id", 0);
    }
    else {
        # Checkbox is checked by default if $control is a default state.
        $check = (($membercontrol == CONTROLMAPDEFAULT)
                 || (($othercontrol == CONTROLMAPDEFAULT)
                      && (!Bugzilla->user->in_group($groupname))));
    }

    my $group = 
    {
        'bit' => $id , 
        'checked' => $check , 
        'description' => $description 
    };

    push @groups, $group;
}
$default{'groups'} = \@groups;

# Custis Bug 66910
my @keyword_list = Bugzilla::Keyword->get_all();
my @keyword_list_out = map { { name => $_->{name} } } @keyword_list;
$vars->{keyword_list} = \@keyword_list_out;
# END Custis Bug 66910

Bugzilla::Hook::process('enter_bug_entrydefaultvars', { vars => $vars });

$vars->{'default'} = \%default;

my $format = $template->get_format("bug/create/create",
                                   scalar $cgi->param('format'), 
                                   scalar $cgi->param('ctype'));

$cgi->send_header($format->{'ctype'});
$template->process($format->{'template'}, $vars)
  || ThrowTemplateError($template->error());
exit;<|MERGE_RESOLUTION|>--- conflicted
+++ resolved
@@ -561,28 +561,6 @@
 #
 # Eventually maybe each product should have a "current version"
 # parameter.
-<<<<<<< HEAD
-$vars->{version} = [ map($_->name, @{$product->versions}) ];
-
-my $vercookie = $cgi->cookie("VERSION-" . $product->name);
-if ($cloned_bug_id && $product->name eq $cloned_bug->product)
-{
-    $vars->{overridedefaultversion} = 1;
-    $default{version} = $cloned_bug->version;
-}
-elsif (formvalue('version'))
-{
-    $vars->{overridedefaultversion} = 1;
-    $default{version} = formvalue('version');
-}
-elsif (defined $vercookie && grep { $_ eq $vercookie } @{$vars->{version}})
-{
-    $default{version} = $vercookie;
-}
-else
-{
-    $default{version} = $vars->{version}->[$#{$vars->{'version'}}];
-=======
 $vars->{'version'} = [map($_->name, @{$product->versions})];
 
 my $version_cookie = $cgi->cookie("VERSION-" . $product->name);
@@ -598,7 +576,6 @@
     $default{'version'} = $version_cookie;
 } else {
     $default{'version'} = $vars->{'version'}->[$#{$vars->{'version'}}];
->>>>>>> a2a2c09c
 }
 
 # Get list of milestones.
@@ -615,11 +592,7 @@
 my @statuses = @{ Bugzilla::Status->can_change_to() };
 # Exclude closed states from the UI, even if the workflow allows them.
 # The back-end code will still accept them, though.
-<<<<<<< HEAD
-@$initial_statuses = grep { $_->name eq 'RESOLVED' || $_->is_open } @$initial_statuses;
-=======
-@statuses = grep { $_->is_open } @statuses;
->>>>>>> a2a2c09c
+@statuses = grep { $_->name eq 'RESOLVED' || $_->is_open } @statuses;
 
 # UNCONFIRMED is illegal if allows_unconfirmed is false.
 if (!$product->allows_unconfirmed) {
@@ -634,23 +607,13 @@
     @statuses = ($unconfirmed || $statuses[0]);
 }
 
-<<<<<<< HEAD
-$vars->{bug_status} = \@status;
+$vars->{'bug_status'} = \@statuses;
 $vars->{resolution} = [ grep ($_, @{get_legal_field_values('resolution')}) ];
-=======
-$vars->{'bug_status'} = \@statuses;
->>>>>>> a2a2c09c
 
 # Get the default from a template value if it is legitimate.
 # Otherwise, and only if the user has privs, set the default
 # to the first confirmed bug status on the list, if available.
 
-<<<<<<< HEAD
-$default{bug_status} = formvalue('bug_status');
-if (!grep { $_ eq $default{bug_status} } @status)
-{
-    $default{bug_status} = $status[0];
-=======
 my $picked_status = formvalue('bug_status');
 if ($picked_status and grep($_->name eq $picked_status, @statuses)) {
     $default{'bug_status'} = formvalue('bug_status');
@@ -660,7 +623,6 @@
 else {
     $default{'bug_status'} = ($statuses[0]->name ne 'UNCONFIRMED') 
                              ? $statuses[0]->name : $statuses[1]->name;
->>>>>>> a2a2c09c
 }
 
 my $grouplist = $dbh->selectall_arrayref(

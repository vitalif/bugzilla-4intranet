#!/usr/bin/perl -wT
# -*- Mode: perl; indent-tabs-mode: nil -*-
#
# The contents of this file are subject to the Mozilla Public
# License Version 1.1 (the "License"); you may not use this file
# except in compliance with the License. You may obtain a copy of
# the License at http://www.mozilla.org/MPL/
#
# Software distributed under the License is distributed on an "AS
# IS" basis, WITHOUT WARRANTY OF ANY KIND, either express or
# implied. See the License for the specific language governing
# rights and limitations under the License.
#
# The Original Code is the Bugzilla Bug Tracking System.
#
# The Initial Developer of the Original Code is Netscape Communications
# Corporation. Portions created by Netscape are
# Copyright (C) 1998 Netscape Communications Corporation. All
# Rights Reserved.
#
# Contributor(s): Myk Melez <myk@mozilla.org>
#                 Frédéric Buclin <LpSolit@gmail.com>

############################################################################
# Script Initialization
############################################################################

# Make it harder for us to do dangerous things in Perl.
use strict;

use lib qw(. lib);

use Bugzilla;
use Bugzilla::Constants;
use Bugzilla::Util;
use Bugzilla::Error;
use Bugzilla::Token;
use Bugzilla::User;

use Date::Format;
use Date::Parse;

my $dbh = Bugzilla->dbh;
local our $cgi = Bugzilla->cgi;
local our $template = Bugzilla->template;
local our $vars = {};

my $action = $cgi->param('a');
my $token = $cgi->param('t');

Bugzilla->login(LOGIN_OPTIONAL);

################################################################################
# Data Validation / Security Authorization
################################################################################

# Throw an error if the form does not contain an "action" field specifying
# what the user wants to do.
<<<<<<< HEAD
$action || ThrowUserError("unknown_action");
=======
$action || ThrowUserError('unknown_action');
>>>>>>> 2303cef9

# If a token was submitted, make sure it is a valid token that exists in the
# database and is the correct type for the action being taken.
if ($token) {
  Bugzilla::Token::CleanTokenTable();

  # It's safe to detaint the token as it's used in a placeholder.
  trick_taint($token);

  # Make sure the token exists in the database.
  my ($tokentype) = $dbh->selectrow_array('SELECT tokentype FROM tokens
                                           WHERE token = ?', undef, $token);
  $tokentype || ThrowUserError("token_does_not_exist");

  # Make sure the token is the correct type for the action being taken.
  if ( grep($action eq $_ , qw(cfmpw cxlpw chgpw)) && $tokentype ne 'password' ) {
    Bugzilla::Token::Cancel($token, "wrong_token_for_changing_passwd");
    ThrowUserError("wrong_token_for_changing_passwd");
  }
  if ( ($action eq 'cxlem')
      && (($tokentype ne 'emailold') && ($tokentype ne 'emailnew')) ) {
    Bugzilla::Token::Cancel($token, "wrong_token_for_cancelling_email_change");
    ThrowUserError("wrong_token_for_cancelling_email_change");
  }
  if ( grep($action eq $_ , qw(cfmem chgem))
      && ($tokentype ne 'emailnew') ) {
    Bugzilla::Token::Cancel($token, "wrong_token_for_confirming_email_change");
    ThrowUserError("wrong_token_for_confirming_email_change");
  }
  if (($action =~ /^(request|confirm|cancel)_new_account$/)
      && ($tokentype ne 'account'))
  {
      Bugzilla::Token::Cancel($token, 'wrong_token_for_creating_account');
      ThrowUserError('wrong_token_for_creating_account');
  }
}


# If the user is requesting a password change, make sure they submitted
# their login name and it exists in the database, and that the DB module is in
# the list of allowed verification methods.
my $user_account;
if ( $action eq 'reqpw' ) {
    my $login_name = $cgi->param('loginname')
                       || ThrowUserError("login_needed_for_password_change");

    # check verification methods
    unless (Bugzilla->user->authorizer->can_change_password) {
        ThrowUserError("password_change_requests_not_allowed");
    }

    validate_email_syntax($login_name)
        || ThrowUserError('illegal_email_address', {addr => $login_name});

    $user_account = Bugzilla::User->check($login_name);

    # Make sure the user account is active.
    if ($user_account->is_disabled) {
        ThrowUserError('account_disabled',
                       {disabled_reason => get_text('account_disabled', {account => $login_name})});
    }
}

# If the user is changing their password, make sure they submitted a new
# password and that the new password is valid.
my $password;
if ( $action eq 'chgpw' ) {
    $password = $cgi->param('password');
    defined $password
      && defined $cgi->param('matchpassword')
      || ThrowUserError("require_new_password");

    validate_password($password, $cgi->param('matchpassword'));
    # Make sure that these never show up in the UI under any circumstances.
    $cgi->delete('password', 'matchpassword');
}

################################################################################
# Main Body Execution
################################################################################

# All calls to this script should contain an "action" variable whose value
# determines what the user wants to do.  The code below checks the value of
# that variable and runs the appropriate code.

if ($action eq 'reqpw') {
    requestChangePassword($user_account);
} elsif ($action eq 'cfmpw') {
    confirmChangePassword($token);
} elsif ($action eq 'cxlpw') {
    cancelChangePassword($token);
} elsif ($action eq 'chgpw') {
    changePassword($token, $password);
} elsif ($action eq 'cfmem') {
    confirmChangeEmail($token);
} elsif ($action eq 'cxlem') {
    cancelChangeEmail($token);
} elsif ($action eq 'chgem') {
    changeEmail($token);
} elsif ($action eq 'request_new_account') {
    request_create_account($token);
} elsif ($action eq 'confirm_new_account') {
    confirm_create_account($token);
} elsif ($action eq 'cancel_new_account') {
    cancel_create_account($token);
} else { 
    ThrowUserError('unknown_action', {action => $action});
}

exit;

################################################################################
# Functions
################################################################################

sub requestChangePassword {
    my ($user) = @_;
    Bugzilla::Token::IssuePasswordToken($user);

    $vars->{'message'} = "password_change_request";

    $template->process("global/message.html.tmpl", $vars)
      || ThrowTemplateError($template->error());
}

sub confirmChangePassword {
    my $token = shift;
    $vars->{'token'} = $token;

    $template->process("account/password/set-forgotten-password.html.tmpl", $vars)
      || ThrowTemplateError($template->error());
}

sub cancelChangePassword {
    my $token = shift;
    $vars->{'message'} = "password_change_canceled";
    Bugzilla::Token::Cancel($token, $vars->{'message'});

    $template->process("global/message.html.tmpl", $vars)
      || ThrowTemplateError($template->error());
}

sub changePassword {
    my ($token, $password) = @_;
    my $dbh = Bugzilla->dbh;

    # Create a crypted version of the new password
    my $cryptedpassword = bz_crypt($password);

    # Get the user's ID from the tokens table.
    my ($userid) = $dbh->selectrow_array('SELECT userid FROM tokens
                                          WHERE token = ?', undef, $token);
    
    # Update the user's password in the profiles table and delete the token
    # from the tokens table.
    $dbh->bz_start_transaction();
    $dbh->do(q{UPDATE   profiles
               SET      cryptpassword = ?
               WHERE    userid = ?},
             undef, ($cryptedpassword, $userid) );
    $dbh->do('DELETE FROM tokens WHERE token = ?', undef, $token);
    $dbh->bz_commit_transaction();

    Bugzilla->logout_user_by_id($userid);

    $vars->{'message'} = "password_changed";

    $template->process("global/message.html.tmpl", $vars)
      || ThrowTemplateError($template->error());
}

sub confirmChangeEmail {
    my $token = shift;
    $vars->{'token'} = $token;

    $template->process("account/email/confirm.html.tmpl", $vars)
      || ThrowTemplateError($template->error());
}

sub changeEmail {
    my $token = shift;
    my $dbh = Bugzilla->dbh;

    # Get the user's ID from the tokens table.
    my ($userid, $eventdata) = $dbh->selectrow_array(
                                 q{SELECT userid, eventdata FROM tokens
                                   WHERE token = ?}, undef, $token);
    my ($old_email, $new_email) = split(/:/,$eventdata);

    # Check the user entered the correct old email address
    if(lc($cgi->param('email')) ne lc($old_email)) {
        ThrowUserError("email_confirmation_failed");
    }
    # The new email address should be available as this was 
    # confirmed initially so cancel token if it is not still available
    if (! is_available_username($new_email,$old_email)) {
        $vars->{'email'} = $new_email; # Needed for Bugzilla::Token::Cancel's mail
        Bugzilla::Token::Cancel($token, "account_exists", $vars);
        ThrowUserError("account_exists", { email => $new_email } );
    } 

    # Update the user's login name in the profiles table and delete the token
    # from the tokens table.
    $dbh->bz_start_transaction();
    $dbh->do(q{UPDATE   profiles
               SET      login_name = ?
               WHERE    userid = ?},
             undef, ($new_email, $userid));
    $dbh->do('DELETE FROM tokens WHERE token = ?', undef, $token);
    $dbh->do(q{DELETE FROM tokens WHERE userid = ?
               AND tokentype = 'emailnew'}, undef, $userid);

    # The email address has been changed, so we need to rederive the groups
    my $user = new Bugzilla::User($userid);
    $user->derive_regexp_groups;

    $dbh->bz_commit_transaction();

    # Let the user know their email address has been changed.
    $vars->{'message'} = "login_changed";

    $template->process("global/message.html.tmpl", $vars)
      || ThrowTemplateError($template->error());
}

sub cancelChangeEmail {
    my $token = shift;
    my $dbh = Bugzilla->dbh;

    $dbh->bz_start_transaction();

    # Get the user's ID from the tokens table.
    my ($userid, $tokentype, $eventdata) = $dbh->selectrow_array(
                              q{SELECT userid, tokentype, eventdata FROM tokens
                                WHERE token = ?}, undef, $token);
    my ($old_email, $new_email) = split(/:/,$eventdata);

    if($tokentype eq "emailold") {
        $vars->{'message'} = "emailold_change_canceled";

        my $actualemail = $dbh->selectrow_array(
                            q{SELECT login_name FROM profiles
                              WHERE userid = ?}, undef, $userid);
        
        # check to see if it has been altered
        if($actualemail ne $old_email) {
            # XXX - This is NOT safe - if A has change to B, another profile
            # could have grabbed A's username in the meantime.
            # The DB constraint will catch this, though
            $dbh->do(q{UPDATE   profiles
                       SET      login_name = ?
                       WHERE    userid = ?},
                     undef, ($old_email, $userid));

            # email has changed, so rederive groups

            my $user = new Bugzilla::User($userid);
            $user->derive_regexp_groups;

            $vars->{'message'} = "email_change_canceled_reinstated";
        } 
    } 
    else {
        $vars->{'message'} = 'email_change_canceled'
     }

    $vars->{'old_email'} = $old_email;
    $vars->{'new_email'} = $new_email;
    Bugzilla::Token::Cancel($token, $vars->{'message'}, $vars);

    $dbh->do(q{DELETE FROM tokens WHERE userid = ?
               AND tokentype = 'emailold' OR tokentype = 'emailnew'},
             undef, $userid);

    $dbh->bz_commit_transaction();

    $template->process("global/message.html.tmpl", $vars)
      || ThrowTemplateError($template->error());
}

sub request_create_account {
    my $token = shift;

    Bugzilla->user->check_account_creation_enabled;
    my (undef, $date, $login_name) = Bugzilla::Token::GetTokenData($token);
    $vars->{'token'} = $token;
    $vars->{'email'} = $login_name . Bugzilla->params->{'emailsuffix'};
    $vars->{'expiration_ts'} = ctime(str2time($date) + MAX_TOKEN_AGE * 86400);

    $template->process('account/email/confirm-new.html.tmpl', $vars)
      || ThrowTemplateError($template->error());
}

sub confirm_create_account {
    my $token = shift;

    Bugzilla->user->check_account_creation_enabled;
    my (undef, undef, $login_name) = Bugzilla::Token::GetTokenData($token);

    my $password = $cgi->param('passwd1') || '';
    validate_password($password, $cgi->param('passwd2') || '');

    # Make sure that these never show up anywhere in the UI.
    $cgi->delete('passwd1', 'passwd2');

    my $otheruser = Bugzilla::User->create({
        login_name => $login_name, 
        realname   => $cgi->param('realname'), 
        cryptpassword => $password});

    # Now delete this token.
    delete_token($token);

    # Let the user know that his user account has been successfully created.
    $vars->{'message'} = 'account_created';
    $vars->{'otheruser'} = $otheruser;

    # Log in the new user using credentials he just gave.
    $cgi->param('Bugzilla_login', $otheruser->login);
    $cgi->param('Bugzilla_password', $password);
    delete Bugzilla->request_cache->{sub_login_to_id}->{$otheruser->login};
    Bugzilla->login(LOGIN_OPTIONAL);

    $template->process('index.html.tmpl', $vars)
      || ThrowTemplateError($template->error());
}

sub cancel_create_account {
    my $token = shift;

    my (undef, undef, $login_name) = Bugzilla::Token::GetTokenData($token);

    $vars->{'message'} = 'account_creation_canceled';
    $vars->{'account'} = $login_name;
    Bugzilla::Token::Cancel($token, $vars->{'message'});

    $template->process('global/message.html.tmpl', $vars)
      || ThrowTemplateError($template->error());
}<|MERGE_RESOLUTION|>--- conflicted
+++ resolved
@@ -56,11 +56,7 @@
 
 # Throw an error if the form does not contain an "action" field specifying
 # what the user wants to do.
-<<<<<<< HEAD
 $action || ThrowUserError("unknown_action");
-=======
-$action || ThrowUserError('unknown_action');
->>>>>>> 2303cef9
 
 # If a token was submitted, make sure it is a valid token that exists in the
 # database and is the correct type for the action being taken.

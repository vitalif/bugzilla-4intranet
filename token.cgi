#!/usr/bin/perl -wT
# -*- Mode: perl; indent-tabs-mode: nil -*-
#
# The contents of this file are subject to the Mozilla Public
# License Version 1.1 (the "License"); you may not use this file
# except in compliance with the License. You may obtain a copy of
# the License at http://www.mozilla.org/MPL/
#
# Software distributed under the License is distributed on an "AS
# IS" basis, WITHOUT WARRANTY OF ANY KIND, either express or
# implied. See the License for the specific language governing
# rights and limitations under the License.
#
# The Original Code is the Bugzilla Bug Tracking System.
#
# The Initial Developer of the Original Code is Netscape Communications
# Corporation. Portions created by Netscape are
# Copyright (C) 1998 Netscape Communications Corporation. All
# Rights Reserved.
#
# Contributor(s): Myk Melez <myk@mozilla.org>
#                 Frédéric Buclin <LpSolit@gmail.com>

use strict;
use lib qw(. lib);

use Bugzilla;
use Bugzilla::Constants;
use Bugzilla::Util;
use Bugzilla::Error;
use Bugzilla::Token;
use Bugzilla::User;

use Date::Format;
use Date::Parse;

local our $cgi = Bugzilla->cgi;
local our $template = Bugzilla->template;
local our $vars = {};

my $action = $cgi->param('a');
my $token = $cgi->param('t');

Bugzilla->login(LOGIN_OPTIONAL);

# Throw an error if the form does not contain an "action" field specifying
# what the user wants to do.
$action || ThrowUserError("unknown_action");

Bugzilla::Token::CleanTokenTable();
my ($user_id, $date, $data, $tokentype) = Bugzilla::Token::GetTokenData($token);

# Requesting a new password is the single action which doesn't require a token.
# XXX Ideally, these checks should be done inside the subroutines themselves.
unless ($action eq 'reqpw') {
    $tokentype || ThrowUserError("token_does_not_exist");

    # Make sure the token is the correct type for the action being taken.
    # The { user_error => 'wrong_token_for_*' } trick is to make 012throwables.t happy.
    my $error = {};
    if (grep($action eq $_ , qw(cfmpw cxlpw chgpw)) && $tokentype ne 'password') {
        $error = { user_error => 'wrong_token_for_changing_passwd' };
    }
    elsif ($action eq 'cxlem'
           && ($tokentype ne 'emailold' && $tokentype ne 'emailnew'))
    {
        $error = { user_error => 'wrong_token_for_cancelling_email_change' };
    }
    elsif (grep($action eq $_ , qw(cfmem chgem)) && $tokentype ne 'emailnew') {
        $error = { user_error => 'wrong_token_for_confirming_email_change' };
    }
    elsif ($action =~ /^(request|confirm|cancel)_new_account$/
           && $tokentype ne 'account')
    {
        $error = { user_error => 'wrong_token_for_creating_account' };
    }

    if (my $user_error = $error->{user_error}) {
        Bugzilla::Token::Cancel($token, $user_error);
        ThrowUserError($user_error);
    }
}

if ($action eq 'reqpw') {
    requestChangePassword();
}
elsif ($action eq 'cfmpw') {
    confirmChangePassword($token);
}
elsif ($action eq 'cxlpw') {
    cancelChangePassword($token);
}
elsif ($action eq 'chgpw') {
    changePassword($user_id, $token);
}
elsif ($action eq 'cfmem') {
    confirmChangeEmail($token);
}
elsif ($action eq 'cxlem') {
    cancelChangeEmail($user_id, $data, $tokentype, $token);
}
elsif ($action eq 'chgem') {
    changeEmail($user_id, $data, $token);
}
elsif ($action eq 'request_new_account') {
    request_create_account($date, $data, $token);
}
elsif ($action eq 'confirm_new_account') {
    confirm_create_account($data, $token);
}
elsif ($action eq 'cancel_new_account') {
    cancel_create_account($data, $token);
}
else {
    ThrowUserError('unknown_action', {action => $action});
}

exit;

################################################################################
# Functions
################################################################################

# If the user is requesting a password change, make sure they submitted
# their login name and it exists in the database, and that the DB module is in
# the list of allowed verification methods.
sub requestChangePassword {
    # check verification methods
    Bugzilla->user->authorizer->can_change_password
      || ThrowUserError("password_change_requests_not_allowed");

    my $login_name = $cgi->param('loginname')
      or ThrowUserError("login_needed_for_password_change");

    validate_email_syntax($login_name)
      || ThrowUserError('illegal_email_address', {addr => $login_name});

    my $user = Bugzilla::User->check($login_name);

    # Make sure the user account is active.
    if (!$user->is_enabled) {
        ThrowUserError('account_disabled',
                       {disabled_reason => get_text('account_disabled', {account => $login_name})});
    }

    Bugzilla::Token::IssuePasswordToken($user);

    $vars->{'message'} = "password_change_request";

    $template->process("global/message.html.tmpl", $vars)
      || ThrowTemplateError($template->error());
}

sub confirmChangePassword {
    my $token = shift;
    $vars->{'token'} = $token;

    $template->process("account/password/set-forgotten-password.html.tmpl", $vars)
      || ThrowTemplateError($template->error());
}

sub cancelChangePassword {
    my $token = shift;
    $vars->{'message'} = "password_change_canceled";
    Bugzilla::Token::Cancel($token, $vars->{'message'});

    $template->process("global/message.html.tmpl", $vars)
      || ThrowTemplateError($template->error());
}

# If the user is changing their password, make sure they submitted a new
# password and that the new password is valid.
sub changePassword {
    my ($user_id, $token) = @_;

    my $password = $cgi->param('password');
    (defined $password && defined $cgi->param('matchpassword'))
      || ThrowUserError("require_new_password");

    validate_password($password, $cgi->param('matchpassword'));
    # Make sure that these never show up in the UI under any circumstances.
    $cgi->delete('password', 'matchpassword');

    my $user = Bugzilla::User->check({ id => $user_id });
    $user->set_password($password);
    $user->update();
    delete_token($token);

    Bugzilla->logout_user_by_id($user_id);

    $vars->{'message'} = "password_changed";

    $template->process("global/message.html.tmpl", $vars)
      || ThrowTemplateError($template->error());
}

sub confirmChangeEmail {
    my $token = shift;
    $vars->{'token'} = $token;

    $template->process("account/email/confirm.html.tmpl", $vars)
      || ThrowTemplateError($template->error());
}

sub changeEmail {
    my ($userid, $eventdata, $token) = @_;
    my $dbh = Bugzilla->dbh;

    my ($old_email, $new_email) = split(/:/,$eventdata);

    # Check the user entered the correct old email address
    if (lc($cgi->param('email')) ne lc($old_email)) {
        ThrowUserError("email_confirmation_failed");
    }
    # The new email address should be available as this was 
    # confirmed initially so cancel token if it is not still available
    if (! is_available_username($new_email,$old_email)) {
        $vars->{'email'} = $new_email; # Needed for Bugzilla::Token::Cancel's mail
        Bugzilla::Token::Cancel($token, "account_exists", $vars);
        ThrowUserError("account_exists", { email => $new_email } );
    } 

    # Update the user's login name in the profiles table and delete the token
    # from the tokens table.
    $dbh->bz_start_transaction();
    $dbh->do(q{UPDATE   profiles
               SET      login_name = ?
               WHERE    userid = ?},
             undef, ($new_email, $userid));
    delete_token($token);
    $dbh->do(q{DELETE FROM tokens WHERE userid = ?
               AND tokentype = 'emailnew'}, undef, $userid);

    # The email address has been changed, so we need to rederive the groups
    my $user = new Bugzilla::User($userid);
    $user->derive_regexp_groups;

    $dbh->bz_commit_transaction();

    # Let the user know their email address has been changed.
    $vars->{'message'} = "login_changed";

    $template->process("global/message.html.tmpl", $vars)
      || ThrowTemplateError($template->error());
}

sub cancelChangeEmail {
    my ($userid, $eventdata, $tokentype, $token) = @_;
    my $dbh = Bugzilla->dbh;

    $dbh->bz_start_transaction();

    my ($old_email, $new_email) = split(/:/,$eventdata);

    if ($tokentype eq "emailold") {
        $vars->{'message'} = "emailold_change_canceled";
        my $user = Bugzilla::User->check({ id => $userid });

        # check to see if it has been altered
        if ($user->login ne $old_email) {
            $user->set_login($old_email);
            $user->update();
            # email has changed, so rederive groups
            $user->derive_regexp_groups;

            $vars->{'message'} = "email_change_canceled_reinstated";
        } 
    } 
    else {
        $vars->{'message'} = 'email_change_canceled'
     }

    $vars->{'old_email'} = $old_email;
    $vars->{'new_email'} = $new_email;
    Bugzilla::Token::Cancel($token, $vars->{'message'}, $vars);

    $dbh->do(q{DELETE FROM tokens WHERE userid = ?
               AND tokentype = 'emailold' OR tokentype = 'emailnew'},
             undef, $userid);

    $dbh->bz_commit_transaction();

    $template->process("global/message.html.tmpl", $vars)
      || ThrowTemplateError($template->error());
}

sub request_create_account {
    my ($date, $login_name, $token) = @_;

    Bugzilla->user->check_account_creation_enabled;

<<<<<<< HEAD
    Bugzilla->user->check_account_creation_enabled;
    my (undef, $date, $login_name) = Bugzilla::Token::GetTokenData($token);
=======
>>>>>>> 8672974c
    $vars->{'token'} = $token;
    $vars->{'email'} = $login_name . Bugzilla->params->{'emailsuffix'};
    $vars->{'expiration_ts'} = ctime(str2time($date) + MAX_TOKEN_AGE * 86400);

    $template->process('account/email/confirm-new.html.tmpl', $vars)
      || ThrowTemplateError($template->error());
}

sub confirm_create_account {
    my ($login_name, $token) = @_;

    Bugzilla->user->check_account_creation_enabled;
<<<<<<< HEAD
    my (undef, undef, $login_name) = Bugzilla::Token::GetTokenData($token);
=======
>>>>>>> 8672974c

    my $password = $cgi->param('passwd1') || '';
    validate_password($password, $cgi->param('passwd2') || '');

    # Make sure that these never show up anywhere in the UI.
    $cgi->delete('passwd1', 'passwd2');

    my $otheruser = Bugzilla::User->create({
        login_name => $login_name, 
        realname   => $cgi->param('realname'), 
        cryptpassword => $password});

    # Now delete this token.
    delete_token($token);

    # Let the user know that his user account has been successfully created.
    $vars->{'message'} = 'account_created';
    $vars->{'otheruser'} = $otheruser;

    # Log in the new user using credentials he just gave.
    $cgi->param('Bugzilla_login', $otheruser->login);
    $cgi->param('Bugzilla_password', $password);
    delete Bugzilla->request_cache->{sub_login_to_id}->{$otheruser->login};
    Bugzilla->login(LOGIN_OPTIONAL);

    $template->process('index.html.tmpl', $vars)
      || ThrowTemplateError($template->error());
}

sub cancel_create_account {
    my ($login_name, $token) = @_;

    $vars->{'message'} = 'account_creation_canceled';
    $vars->{'account'} = $login_name;
    Bugzilla::Token::Cancel($token, $vars->{'message'});

    $template->process('global/message.html.tmpl', $vars)
      || ThrowTemplateError($template->error());
}<|MERGE_RESOLUTION|>--- conflicted
+++ resolved
@@ -289,11 +289,6 @@
 
     Bugzilla->user->check_account_creation_enabled;
 
-<<<<<<< HEAD
-    Bugzilla->user->check_account_creation_enabled;
-    my (undef, $date, $login_name) = Bugzilla::Token::GetTokenData($token);
-=======
->>>>>>> 8672974c
     $vars->{'token'} = $token;
     $vars->{'email'} = $login_name . Bugzilla->params->{'emailsuffix'};
     $vars->{'expiration_ts'} = ctime(str2time($date) + MAX_TOKEN_AGE * 86400);
@@ -306,10 +301,6 @@
     my ($login_name, $token) = @_;
 
     Bugzilla->user->check_account_creation_enabled;
-<<<<<<< HEAD
-    my (undef, undef, $login_name) = Bugzilla::Token::GetTokenData($token);
-=======
->>>>>>> 8672974c
 
     my $password = $cgi->param('passwd1') || '';
     validate_password($password, $cgi->param('passwd2') || '');

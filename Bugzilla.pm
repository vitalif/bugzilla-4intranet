# This Source Code Form is subject to the terms of the Mozilla Public
# License, v. 2.0. If a copy of the MPL was not distributed with this
# file, You can obtain one at http://mozilla.org/MPL/2.0/.
#
# This Source Code Form is "Incompatible With Secondary Licenses", as
# defined by the Mozilla Public License, v. 2.0.

package Bugzilla;

<<<<<<< HEAD
use utf8;
=======
use 5.10.1;
>>>>>>> 1cd8f4bd
use strict;
use Encode;

use Bugzilla::Config;
use Bugzilla::Constants;
use Bugzilla::Auth;
use Bugzilla::Auth::Persist::Cookie;
use Bugzilla::CGI;
use Bugzilla::Extension;
use Bugzilla::DB;
use Bugzilla::Install::Localconfig qw(read_localconfig);
use Bugzilla::Install::Requirements qw(OPTIONAL_MODULES);
use Bugzilla::Install::Util qw(init_console);
use Bugzilla::Template;
use Bugzilla::User;
use Bugzilla::Error;
use Bugzilla::Util;
use Bugzilla::Field;
use Bugzilla::Flag;
use Bugzilla::Token;

use File::Basename;
use File::Spec::Functions;
use DateTime::TimeZone;
use Date::Parse;
use Safe;
use Encode::MIME::Header ();

# We want any compile errors to get to the browser, if possible.
BEGIN
{
    $SIG{__DIE__} = \&_die_error;
}

sub _die_error
{
    # We are either in application heat-up phase or in some eval()
    if (!$ENV{GATEWAY_INTERFACE} || Bugzilla::Error::_in_eval())
    {
        die @_;
    }
    if (ref $_[0] eq 'Bugzilla::Error' || ref $_[0] eq 'Bugzilla::HTTPServerSimple::FakeExit')
    {
        # Bugzilla::Error has overloaded conversion to string
        # Bugzilla::HTTPServerSimple::FakeExit should only terminate the request
        die @_;
    }
    else
    {
        my $msg = $_[0];
        utf8::decode($msg);
        $msg =~ s/\s*$//so;
        # We are not interested in getting "Software caused connection abort" errors
        # on each "Stop" click in the browser.
        if ($msg !~ /^(Apache2::RequestIO::print|:Apache2 IO write): \(103\)|^[^\n]*(Программа вызвала сброс соединения|Software caused connection abort) at /iso)
        {
            if ($msg =~ /lock wait|deadlock found/i)
            {
                use Data::Dumper;
                # Log active InnoDB locks
                my $locks = Bugzilla->dbh->selectall_arrayref('SELECT * FROM information_schema.innodb_locks', {Slice=>{}});
                $msg = "InnoDB locks:\n".Dumper($locks)."\n".$msg;
                # Also log full InnoDB Status
                ($locks) = Bugzilla->dbh->selectrow_array('SHOW ENGINE INNODB STATUS');
                $msg = "InnoDB status:\n$locks\n$msg";
                # Also log full processlist
                $locks = Bugzilla->dbh->selectall_arrayref('SHOW FULL PROCESSLIST', {Slice=>{}});
                $msg = "All processes:\n".Dumper($locks)."\n".$msg;
            }
            $msg = { eval_error => $msg };
            Bugzilla::Error::ThrowCodeError('eval_error', $msg);
        }
    }
};

#####################################################################
# Constants
#####################################################################

# Scripts that are not stopped by shutdownhtml being in effect.
use constant SHUTDOWNHTML_EXEMPT => qw(
    editparams.cgi
    checksetup.pl
    migrate.pl
    recode.pl
);

# Non-cgi scripts that should silently exit.
use constant SHUTDOWNHTML_EXIT_SILENTLY => qw(
    whine.pl
);

# shutdownhtml pages are sent as an HTTP 503. After how many seconds
# should search engines attempt to index the page again?
use constant SHUTDOWNHTML_RETRY_AFTER => 3600;

#####################################################################
# Hack into buggy Encode::MIME::Header
#####################################################################

{ # Block taken directly from Encode::MIME::Header v2.11
my $especials =
  join( '|' => map { quotemeta( chr($_) ) }
      unpack( "C*", qq{()<>@,;:\"\'/[]?.=} ) );

my $re_encoded_word = qr{
    =\?                # begin encoded word
    (?:[-0-9A-Za-z_]+) # charset (encoding)
    (?:\*[A-Za-z]{1,8}(?:-[A-Za-z]{1,8})*)? # language (RFC 2231)
    \?(?:[QqBb])\?     # delimiter
    (?:.*?)            # Base64-encodede contents
    \?=                # end encoded word
}xo;

# And changed only here: <<<
my $re_especials = qr{$re_encoded_word}xo;
# >>>

sub encode_mime_header($$;$) {
    my ( $obj, $str, $chk ) = @_;
    my @line = ();
    for my $line ( split /\r\n|[\r\n]/o, $str ) {
        my ( @word, @subline );
        for my $word ( split /($re_especials)/o, $line ) {
            if (   $word =~ /[^\x00-\x7f]/o
                or $word =~ /^$re_encoded_word$/o )
            {
                push @word, $obj->_encode($word);
            }
            else {
                push @word, $word;
            }
        }
        my $subline = '';
        for my $word (@word) {
            use bytes ();
            if ( bytes::length($subline) + bytes::length($word) >
                $obj->{bpl} )
            {
                push @subline, $subline;
                $subline = '';
            }
            $subline .= $word;
        }
        $subline and push @subline, $subline;
        push @line, join( "\n " => @subline );
    }
    $_[1] = '' if $chk;
    return join( "\n", @line );
}

*Encode::MIME::Header::encode = *Bugzilla::encode_mime_header;
}

#####################################################################
# Another hack: install Template Toolkit error handler with stack traces
#####################################################################

sub _tt_exc_new
{
    my ($class, $type, $info, $textref) = @_;
    bless [ $type, $info, $textref, Devel::StackTrace->new->as_string ], $class;
}

sub _tt_exc_as_string
{
    my $self = shift;
    return $self->[0] . ' error - ' . $self->[1] . "\n" . $self->[3];
}

*Template::Exception::new = *Bugzilla::_tt_exc_new;
*Template::Exception::as_string = *Bugzilla::_tt_exc_as_string;

#####################################################################
# Hack for Template Toolkit (or maybe Perl) bug 67431
# https://rt.cpan.org/Public/Bug/Display.html?id=67431
#####################################################################

sub _tt_provider_load_compiled {
    my ($self, $file) = @_;
    my $compiled;

    # load compiled template via require();  we zap any
    # %INC entry to ensure it is reloaded (we don't
    # want 1 returned by require() to say it's in memory)
    Encode::_utf8_off($file);
    delete $INC{ $file };
    eval { $compiled = require $file; };
    return $@
        ? $self->error("compiled template $compiled: $@")
        : $compiled;
}

*Template::Provider::_load_compiled = *Bugzilla::_tt_provider_load_compiled;

#####################################################################
# Global Code
#####################################################################

# $::SIG{__DIE__} = i_am_cgi() ? \&CGI::Carp::confess : \&Carp::confess;

# Note that this is a raw subroutine, not a method, so $class isn't available.
sub init_page {
    if (Bugzilla->params->{'utf8'}) {
        binmode STDOUT, ':utf8';
    }

    if (${^TAINT}) {
        # Some environment variables are not taint safe
        delete @::ENV{'IFS', 'CDPATH', 'ENV', 'BASH_ENV'};
        # It's a very stupid idea to remove ENV{PATH}.
        trick_taint($ENV{PATH});
    }

    # Because this function is run live from perl "use" commands of
    # other scripts, we're skipping the rest of this function if we get here
    # during a perl syntax check (perl -c, like we do during the
    # 001compile.t test).
    return if $^C;

    # IIS prints out warnings to the webpage, so ignore them, or log them
    # to a file if the file exists.
    if ($ENV{SERVER_SOFTWARE} && $ENV{SERVER_SOFTWARE} =~ /microsoft-iis/i) {
        $SIG{__WARN__} = sub {
            my ($msg) = @_;
            my $datadir = bz_locations()->{'datadir'};
            if (-w "$datadir/errorlog") {
                my $warning_log = new IO::File(">>$datadir/errorlog");
                print $warning_log $msg;
                $warning_log->close();
            }
        };
    }

    my $script = basename($0);

    # Because of attachment_base, attachment.cgi handles this itself.
    if ($script ne 'attachment.cgi') {
        do_ssl_redirect_if_required();
    }

    # If Bugzilla is shut down, do not allow anything to run, just display a
    # message to the user about the downtime and log out.  Scripts listed in 
    # SHUTDOWNHTML_EXEMPT are exempt from this message.
    #
    # This code must go here. It cannot go anywhere in Bugzilla::CGI, because
    # it uses Template, and that causes various dependency loops.
    if (Bugzilla->params->{"shutdownhtml"}
        && !grep { $_ eq $script } SHUTDOWNHTML_EXEMPT)
    {
        # Allow non-cgi scripts to exit silently (without displaying any
        # message), if desired. At this point, no DBI call has been made
        # yet, and no error will be returned if the DB is inaccessible.
        if (!i_am_cgi()
            && grep { $_ eq $script } SHUTDOWNHTML_EXIT_SILENTLY)
        {
            exit;
        }

        # For security reasons, log out users when Bugzilla is down.
        # Bugzilla->login() is required to catch the logincookie, if any.
        my $user;
        eval { $user = Bugzilla->login(LOGIN_OPTIONAL); };
        if ($@) {
            # The DB is not accessible. Use the default user object.
            $user = Bugzilla->user;
            $user->{settings} = {};
        }
        my $userid = $user->id;
        Bugzilla->logout();

        my $template = Bugzilla->template;
        my $vars = {};
        $vars->{'message'} = 'shutdown';
        $vars->{'userid'} = $userid;
        # Generate and return a message about the downtime, appropriately
        # for if we're a command-line script or a CGI script.
        my $extension;
        if (i_am_cgi() && (!Bugzilla->cgi->param('ctype')
                           || Bugzilla->cgi->param('ctype') eq 'html')) {
            $extension = 'html';
        }
        else {
            $extension = 'txt';
        }
        if (i_am_cgi()) {
            # Set the HTTP status to 503 when Bugzilla is down to avoid pages
            # being indexed by search engines.
            print Bugzilla->cgi->header(-status => 503, 
                -retry_after => SHUTDOWNHTML_RETRY_AFTER);
        }
        my $t_output;
        $template->process("global/message.$extension.tmpl", $vars, \$t_output)
            || ThrowTemplateError($template->error);
        say $t_output;
        exit;
    }
}

#####################################################################
# Subroutines and Methods
#####################################################################

sub add_mail_result {
    my ($class, $send_result_item) = @_;
    my $cache = $class->request_cache;
    push(@{$cache->{send_mail_result}}, $send_result_item);
}

sub get_mail_result {
    my $class = shift;
    my $cache = $class->request_cache;
    return $cache->{send_mail_result} || [];
}

sub template {
    return $_[0]->request_cache->{template} ||= Bugzilla::Template->create();
}

sub template_inner {
    my ($class, $lang) = @_;
    my $cache = $class->request_cache;
    my $current_lang = $cache->{template_current_lang}->[0];
    $lang ||= $current_lang || '';
    return $cache->{"template_inner_$lang"} ||= Bugzilla::Template->create(language => $lang);
}

sub session
{
    my $class = shift;
    $class->request_cache->{session} = shift || $class->request_cache->{session};
    return $class->request_cache->{session};
}

sub session_data
{
    my ($class, $s) = @_;
    my $c = $class->request_cache;
    $c->{session} || return undef;
    $INC{'JSON.pm'} || require JSON || return undef;
    my $d = $c->{session}->{session_data} ? JSON::decode_json($c->{session}->{session_data}) : {};
    if ($s && %$s)
    {
        for (keys %$s)
        {
            $d->{$_} = $s->{$_};
            defined $d->{$_} or delete $d->{$_};
        }
        $c->{session}->{session_data} = JSON::encode_json($d);
    }
    return $d;
}

sub save_session_data
{
    my ($class, $s) = @_;
    my $c = $class->request_cache;
    $class->session_data($s) || return undef;
    Bugzilla->dbh->do('UPDATE logincookies SET session_data=? WHERE cookie=?', undef, $c->{session}->{session_data}, $c->{session}->{cookie});
}

our $extension_packages;
sub extensions {
    my ($class) = @_;
    return { map { $_ => extension_info($_) } Bugzilla::Extension::loaded() };
}

sub feature {
    my ($class, $feature) = @_;
    my $cache = $class->request_cache;
    return $cache->{feature}->{$feature}
        if exists $cache->{feature}->{$feature};

    my $feature_map = $cache->{feature_map};
    if (!$feature_map) {
        foreach my $package (@{ OPTIONAL_MODULES() }) {
            my $ff = $package->{feature};
            ref $ff or $ff = [ $ff ];
            foreach my $f (@$ff) {
                $feature_map->{$f} ||= [];
                push(@{ $feature_map->{$f} }, $package->{module});
            }
        }
        $cache->{feature_map} = $feature_map;
    }

    if (!$feature_map->{$feature}) {
        ThrowCodeError('invalid_feature', { feature => $feature });
    }

    my $success = 1;
    foreach my $module (@{ $feature_map->{$feature} }) {
        # We can't use a string eval and "use" here (it kills Template-Toolkit,
        # see https://rt.cpan.org/Public/Bug/Display.html?id=47929), so we have
        # to do a block eval.
        $module =~ s{::}{/}g;
        $module .= ".pm";
        eval { require $module; 1; } or $success = 0;
    }
    $cache->{feature}->{$feature} = $success;
    return $success;
}

sub cgi {
    return $_[0]->request_cache->{cgi} ||= new Bugzilla::CGI();
}

sub send_header {
    my $class = shift;
    return undef if $class->usage_mode != USAGE_MODE_BROWSER;
    $class->cgi->send_header(@_);
}

sub input_params {
    my ($class, $params) = @_;
    my $cache = $class->request_cache;
    # This is how the WebService and other places set input_params.
    if (defined $params) {
        $cache->{input_params} = $params;
    }
    return $cache->{input_params} if defined $cache->{input_params};

    # Making this scalar makes it a tied hash to the internals of $cgi,
    # so if a variable is changed, then it actually changes the $cgi object
    # as well.
    $cache->{input_params} = $class->cgi->Vars;
    return $cache->{input_params};
}

sub localconfig {
    return $_[0]->process_cache->{localconfig} ||= read_localconfig();
}

sub params {
    return $_[0]->request_cache->{params} ||= Bugzilla::Config::read_param_file();
}

sub params_modified
{
    my $class = shift;
    $class->request_cache->{params} ||= Bugzilla::Config::param_file_mtime();
    return $class->request_cache->{params};
}

sub user {
    return $_[0]->request_cache->{user} ||= new Bugzilla::User;
}

sub set_user {
    my ($class, $user) = @_;
    $class->request_cache->{user} = $user;
}

sub sudoer {
<<<<<<< HEAD
    my $class = shift;
    return $class->request_cache->{sudoer};
=======
    return $_[0]->request_cache->{sudoer};
>>>>>>> 1cd8f4bd
}

sub sudo_request {
    my ($class, $new_user, $new_sudoer) = @_;
    $class->request_cache->{user}   = $new_user;
    $class->request_cache->{sudoer} = $new_sudoer;
    # NOTE: If you want to log the start of an sudo session, do it here.
}

sub page_requires_login {
    return $_[0]->request_cache->{page_requires_login};
}

sub login {
    my ($class, $type) = @_;

    return $class->user if $class->user->id;

    my $authorizer = new Bugzilla::Auth();
    $type = LOGIN_REQUIRED if $class->cgi->param('GoAheadAndLogIn');

    if (!defined $type || $type == LOGIN_NORMAL) {
        $type = $class->params->{'requirelogin'} ? LOGIN_REQUIRED : LOGIN_NORMAL;
    }

    # Allow templates to know that we're in a page that always requires
    # login.
    if ($type == LOGIN_REQUIRED) {
        $class->request_cache->{page_requires_login} = 1;
    }

    my $authenticated_user = $authorizer->login($type);

    # At this point, we now know if a real person is logged in.
    # We must now check to see if an sudo session is in progress.
    # For a session to be in progress, the following must be true:
    # 1: There must be a logged in user
    # 2: That user must be in the 'bz_sudoer' group
    # 3: There must be a valid value in the 'sudo' cookie
    # 4: A Bugzilla::User object must exist for the given cookie value
    # 5: That user must NOT be in the 'bz_sudo_protect' group
    my $token = $class->cgi->cookie('sudo');
    if (defined $authenticated_user && $token) {
        my ($user_id, $date, $sudo_target_id) = Bugzilla::Token::GetTokenData($token);
        if (!$user_id
            || $user_id != $authenticated_user->id
            || !detaint_natural($sudo_target_id)
            || (time() - str2time($date) > MAX_SUDO_TOKEN_AGE))
        {
            $class->cgi->remove_cookie('sudo');
            ThrowUserError('sudo_invalid_cookie');
        }

        my $sudo_target = new Bugzilla::User($sudo_target_id);
        if ($authenticated_user->in_group('bz_sudoers')
            && defined $sudo_target
            && !$sudo_target->in_group('bz_sudo_protect'))
        {
            $class->set_user($sudo_target);
            $class->request_cache->{sudoer} = $authenticated_user;
            # And make sure that both users have the same Auth object,
            # since we never call Auth::login for the sudo target.
            $sudo_target->set_authorizer($authenticated_user->authorizer);

            # NOTE: If you want to do any special logging, do it here.
        }
        else {
            delete_token($token);
            $class->cgi->remove_cookie('sudo');
            ThrowUserError('sudo_illegal_action', { sudoer => $authenticated_user,
                                                    target_user => $sudo_target });
        }
    }
    else {
        $class->set_user($authenticated_user);
    }

    if ($class->sudoer) {
        $class->sudoer->update_last_seen_date();
    } else {
        $class->user->update_last_seen_date();
    }

    return $class->user;
}

sub logout {
    my ($class, $option) = @_;

    # If we're not logged in, go away
    return unless $class->user->id;

    $option = LOGOUT_CURRENT unless defined $option;
    Bugzilla::Auth::Persist::Cookie->logout({type => $option});
    $class->logout_request() unless $option eq LOGOUT_KEEP_CURRENT;
}

sub logout_user {
    my ($class, $user) = @_;
    # When we're logging out another user we leave cookies alone, and
    # therefore avoid calling Bugzilla->logout() directly.
    Bugzilla::Auth::Persist::Cookie->logout({user => $user});
}

# just a compatibility front-end to logout_user that gets a user by id
sub logout_user_by_id {
    my ($class, $id) = @_;
    my $user = new Bugzilla::User($id);
    $class->logout_user($user);
}

# hack that invalidates credentials for a single request
sub logout_request {
    my $class = shift;
    delete $class->request_cache->{user};
    delete $class->request_cache->{sudoer};
    # We can't delete from $cgi->cookie, so logincookie data will remain
    # there. Don't rely on it: use Bugzilla->user->login instead!
}

sub job_queue {
    require Bugzilla::JobQueue;
    return $_[0]->request_cache->{job_queue} ||= Bugzilla::JobQueue->new();
}

sub dbh {
    # If we're not connected, then we must want the main db
    return $_[0]->request_cache->{dbh} ||= $_[0]->dbh_main;
}

sub dbh_main {
    return $_[0]->request_cache->{dbh_main} ||= Bugzilla::DB::connect_main();
}

sub languages {
    return Bugzilla::Install::Util::supported_languages();
}

sub error_mode {
    my ($class, $newval) = @_;
    if (defined $newval) {
        $class->request_cache->{error_mode} = $newval;
    }

    # XXX - Once we require Perl 5.10.1, this test can be replaced by //.
    if (exists $class->request_cache->{error_mode}) {
        return $class->request_cache->{error_mode};
    }
    else {
        return (i_am_cgi() ? ERROR_MODE_WEBPAGE : ERROR_MODE_DIE);
    }
}

# This is used only by Bugzilla::Error to throw errors.
sub _json_server {
    my ($class, $newval) = @_;
    if (defined $newval) {
        $class->request_cache->{_json_server} = $newval;
    }
    return $class->request_cache->{_json_server};
}

sub usage_mode {
    my ($class, $newval) = @_;
    if (defined $newval) {
        if ($newval == USAGE_MODE_BROWSER) {
            $class->error_mode(ERROR_MODE_WEBPAGE);
        }
        elsif ($newval == USAGE_MODE_CMDLINE) {
            $class->error_mode(ERROR_MODE_DIE);
        }
        elsif ($newval == USAGE_MODE_XMLRPC) {
            $class->error_mode(ERROR_MODE_DIE_SOAP_FAULT);
        }
        elsif ($newval == USAGE_MODE_JSON) {
            $class->error_mode(ERROR_MODE_JSON_RPC);
        }
        elsif ($newval == USAGE_MODE_EMAIL) {
            $class->error_mode(ERROR_MODE_DIE);
        }
        else {
            ThrowCodeError('usage_mode_invalid',
                           {'invalid_usage_mode', $newval});
        }
        $class->request_cache->{usage_mode} = $newval;
    }

    # XXX - Once we require Perl 5.10.1, this test can be replaced by //.
    if (exists $class->request_cache->{usage_mode}) {
        return $class->request_cache->{usage_mode};
    }
    else {
        return (i_am_cgi()? USAGE_MODE_BROWSER : USAGE_MODE_CMDLINE);
    }
}

sub installation_mode {
    my ($class, $newval) = @_;
    ($class->request_cache->{installation_mode} = $newval) if defined $newval;
    return $class->request_cache->{installation_mode}
        || INSTALLATION_MODE_INTERACTIVE;
}

sub installation_answers {
    my ($class, $filename) = @_;
    if ($filename) {
        my $s = new Safe;
        $s->rdo($filename);

        die "Error reading $filename: $!" if $!;
        die "Error evaluating $filename: $@" if $@;

        # Now read the param back out from the sandbox
        $class->request_cache->{installation_answers} = $s->varglob('answer');
    }
    return $class->request_cache->{installation_answers} || {};
}

sub switch_to_shadow_db {
    my $class = shift;

    if (!$class->request_cache->{dbh_shadow}) {
        if ($class->params->{'shadowdb'}) {
            $class->request_cache->{dbh_shadow} = Bugzilla::DB::connect_shadow();
        } else {
            $class->request_cache->{dbh_shadow} = $class->dbh_main;
        }
    }

    $class->request_cache->{dbh} = $class->request_cache->{dbh_shadow};
    # we have to return $class->dbh instead of {dbh} as
    # {dbh_shadow} may be undefined if no shadow DB is used
    # and no connection to the main DB has been established yet.
    return $class->dbh;
}

sub switch_to_main_db
{
    my $class = shift;
    $class->request_cache->{dbh} = $class->dbh_main;
    return $class->dbh_main;
}

sub fields {
    my ($class, $criteria) = @_;
    $criteria ||= {};
    my $cache = $class->request_cache;

    # We create an advanced cache for fields by type, so that we
    # can avoid going back to the database for every fields() call.
    # (And most of our fields() calls are for getting fields by type.)
    #
    # We also cache fields by name, because calling $field->name a few
    # million times can be slow in calling code, but if we just do it
    # once here, that makes things a lot faster for callers.
    if (!defined $cache->{fields}) {
        my @all_fields = Bugzilla::Field->get_all;
        my (%by_name, %by_type);
        foreach my $field (@all_fields) {
            my $name = $field->name;
            $by_type{$field->type}->{$name} = $field;
            $by_name{$name} = $field;
        }
        $cache->{fields} = { by_type => \%by_type, by_name => \%by_name };
    }

    my $fields = $cache->{fields};
    my %requested;
    if (my $types = delete $criteria->{type}) {
        $types = ref($types) ? $types : [$types];
        %requested = map { %{ $fields->{by_type}->{$_} || {} } } @$types;
    }
    else {
        %requested = %{ $fields->{by_name} };
    }

    my $do_by_name = delete $criteria->{by_name};

    # Filtering before returning the fields based on
    # the criterias.
    foreach my $filter (keys %$criteria) {
        foreach my $field (keys %requested) {
            if ($requested{$field}->$filter != $criteria->{$filter}) {
                delete $requested{$field};
            }
        }
    }

    return $do_by_name ? \%requested
        : [sort { $a->sortkey <=> $b->sortkey || $a->name cmp $b->name } values %requested];
}

sub messages
{
    my $class = shift;
    my $lc = $class->cgi->cookie('LANG') || 'en';
    $lc =~ s/\W+//so;
    if (!$INC{'Bugzilla::Language::'.$lc})
    {
        eval { require 'Bugzilla/Language/'.$lc.'.pm' };
        if ($@)
        {
            require 'Bugzilla/Language/en.pm';
            $lc = 'en';
        }
    }
    return $Bugzilla::messages->{$lc};
}

sub cache_fields
{
    my $class = shift;
    my $rc = $class->request_cache;
    if (!$rc->{fields_delta_ts})
    {
        ($rc->{fields_delta_ts}) = Bugzilla->dbh->selectrow_array(
            "SELECT MAX(delta_ts) FROM fielddefs");
    }
    $Bugzilla::CACHE_FIELDS ||= {};
    if (!$Bugzilla::CACHE_FIELDS->{_cache_ts} ||
        $rc->{fields_delta_ts} gt $Bugzilla::CACHE_FIELDS->{_cache_ts})
    {
        %{$Bugzilla::CACHE_FIELDS} = ();
        _fill_fields_cache($Bugzilla::CACHE_FIELDS);
    }
    return $Bugzilla::CACHE_FIELDS;
}

sub COLUMNS { Bugzilla::Search->COLUMNS }
sub COLUMN_ALIASES { Bugzilla::Search->COLUMN_ALIASES }

sub rc_cache_fields
{
    my $class = shift;
    return ($class->request_cache->{cache_fields} ||= {});
}

sub refresh_cache_fields
{
    my $class = shift;
    delete $class->request_cache->{fields_delta_ts};
    delete $class->request_cache->{cache_fields};
    $Bugzilla::CACHE_FIELDS = {};
}

sub _fill_fields_cache
{
    my ($r) = @_;
    if (!$r->{id})
    {
        # FIXME take field descriptions from Bugzilla->messages->{field_descs}
        # FIXME and remove ugly hacks from templates (field_descs.${f.name} || f.description)
        my $f = [ Bugzilla::Field->get_all ];
        for (@$f)
        {
            $r->{id}->{$_->id} = $_;
            $r->{name}->{$_->name} = $_;
            if (!$r->{_cache_ts} || $r->{_cache_ts} lt $_->{delta_ts})
            {
                $r->{_cache_ts} = $_->{delta_ts};
            }
        }
    }
    return $r;
}

sub get_field
{
    my $class = shift;
    my ($id_or_name, $throw_error) = @_;
    return $id_or_name if ref $id_or_name;
    my $c = $class->cache_fields;
    $c = $id_or_name =~ /^\d+$/so ? $c->{id}->{$id_or_name} : $c->{name}->{$id_or_name};
    if (!$c && $throw_error)
    {
        ThrowUserError('object_does_not_exist', {
            ($id_or_name =~ /^\d+$/so ? 'id' : 'name') => $id_or_name,
            class => 'Bugzilla::Field',
        });
    }
    return $c;
}

sub get_fields
{
    my $class = shift;
    my $criteria = shift || {};
    my $cache = $class->cache_fields;
    my @fields = values %{$cache->{id}};
    my $sort = delete $criteria->{sort};
    for my $k (keys %$criteria)
    {
        my %v = map { $_ => 1 } (ref $criteria->{$k} ? @{$criteria->{$k}} : $criteria->{$k});
        @fields = grep { $v{$_->$k} } @fields;
    }
    if ($sort)
    {
        # Support sorting on different fields
        if ($sort eq 'name' || $sort eq 'description')
        {
            @fields = sort { $a->{$sort} cmp $b->{$sort} } @fields;
        }
        else
        {
            $sort = 'sortkey' if $sort ne 'id';
            @fields = sort { $a->{$sort} <=> $b->{$sort} } @fields;
        }
    }
    return @fields;
}

# Cache for fieldvaluecontrol table
sub fieldvaluecontrol
{
    my $class = shift;
    my $cache = $class->cache_fields;
    if (!$cache->{fieldvaluecontrol})
    {
        $cache->{fieldvaluecontrol} = $class->dbh->selectall_arrayref(
            'SELECT c.*, (CASE WHEN c.value_id=0 THEN f.visibility_field_id ELSE f.value_field_id END) visibility_field_id'.
            ' FROM fieldvaluecontrol c, fielddefs f WHERE f.id=c.field_id'.
            ' ORDER BY c.field_id, c.value_id, (CASE WHEN c.value_id=0 THEN f.visibility_field_id ELSE f.value_field_id END), c.visibility_value_id', {Slice=>{}}
        );
        my $has = {};
        for (@{$cache->{fieldvaluecontrol}})
        {
            if ($_->{value_id})
            {
                $has->{$_->{visibility_field_id}}
                    ->{values}
                    ->{$_->{field_id}}
                    ->{$_->{value_id}}
                    ->{$_->{visibility_value_id}}
                    ->{is_default} = $_->{is_default};
            }
            else
            {
                $has->{$_->{visibility_field_id}}
                    ->{fields}
                    ->{$_->{field_id}}
                    ->{$_->{visibility_value_id}} = 1;
            }
        }
        $cache->{fieldvaluecontrol_hash} = $has;
    }
    return $cache->{fieldvaluecontrol};
}

sub fieldvaluecontrol_hash
{
    my $class = shift;
    my $cache = $class->cache_fields;
    if (!$cache->{fieldvaluecontrol_hash})
    {
        $class->fieldvaluecontrol;
    }
    return $cache->{fieldvaluecontrol_hash};
}

sub full_json_visibility
{
    my $class = shift;
    my $qv = {};
    for ($class->get_fields({ is_select => 1, obsolete => 0 }))
    {
        $qv->{$_->name} = $_->json_visibility;
    }
    return $qv;
}

sub active_custom_fields
{
    my $class = shift;
    my $criteria = shift || {};
    $criteria->{custom} = 1;
    $criteria->{obsolete} = 0;
    $criteria->{sort} ||= 'sortkey';
    return $class->get_fields($criteria);
}

sub has_flags {
    my $class = shift;

    if (!defined $class->request_cache->{has_flags}) {
        $class->request_cache->{has_flags} = Bugzilla::Flag->any_exist;
    }
    return $class->request_cache->{has_flags};
}

sub local_timezone {
<<<<<<< HEAD
    my $class = shift;

    if (!defined $class->request_cache->{local_timezone}) {
        $class->request_cache->{local_timezone} =
            DateTime::TimeZone->new(name => 'local');
    }
    return $class->request_cache->{local_timezone};
=======
    return $_[0]->request_cache->{local_timezone}
             ||= DateTime::TimeZone->new(name => 'local');
>>>>>>> 1cd8f4bd
}

# This creates the request cache for non-mod_perl installations.
# This is identical to Install::Util::_cache so that things loaded
# into Install::Util::_cache during installation can be read out
# of request_cache later in installation.
our $_request_cache = $Bugzilla::Install::Util::_cache;

sub request_cache {
    if ($ENV{MOD_PERL}) {
        require Apache2::RequestUtil;
        # Sometimes (for example, during mod_perl.pl), the request
        # object isn't available, and we should use $_request_cache instead.
        my $request = eval { Apache2::RequestUtil->request };
        return $_request_cache if !$request;
        return $request->pnotes();
    }
    return $_request_cache ||= {};
}

# This is a per-process cache.  Under mod_cgi it's identical to the
# request_cache.  When using mod_perl, items in this cache live until the
# worker process is terminated.
our $_process_cache = {};

sub process_cache {
    return $_process_cache;
}

# Private methods

# Per-process cleanup. Note that this is a plain subroutine, not a method,
# so we don't have $class available.
sub _cleanup {
    my $main   = Bugzilla->request_cache->{dbh_main};
    my $shadow = Bugzilla->request_cache->{dbh_shadow};
    foreach my $dbh ($main, $shadow) {
        next if !$dbh;
        $dbh->bz_rollback_transaction() if $dbh->bz_in_transaction;
        $dbh->disconnect;
    }
    undef $_request_cache;

    # These are both set by CGI.pm but need to be undone so that
    # Apache can actually shut down its children if it needs to.
    foreach my $signal (qw(TERM PIPE)) {
        $SIG{$signal} = 'DEFAULT' if $SIG{$signal} && $SIG{$signal} eq 'IGNORE';
    }
}

sub END {
    # Bugzilla.pm cannot compile in mod_perl.pl if this runs.
    _cleanup() unless $ENV{MOD_PERL};
}

init_page() if !$ENV{MOD_PERL};
Bugzilla::Extension->load_all() if !$ENV{MOD_PERL};

1;

__END__

=head1 NAME

Bugzilla - Semi-persistent collection of various objects used by scripts
and modules

=head1 SYNOPSIS

  use Bugzilla;

  sub someModulesSub {
    Bugzilla->dbh->prepare(...);
    Bugzilla->template->process(...);
  }

=head1 DESCRIPTION

Several Bugzilla 'things' are used by a variety of modules and scripts. This
includes database handles, template objects, and so on.

This module is a singleton intended as a central place to store these objects.
This approach has several advantages:

=over 4

=item *

They're not global variables, so we don't have issues with them staying around
with mod_perl

=item *

Everything is in one central place, so it's easy to access, modify, and maintain

=item *

Code in modules can get access to these objects without having to have them
all passed from the caller, and the caller's caller, and....

=item *

We can reuse objects across requests using mod_perl where appropriate (eg
templates), whilst destroying those which are only valid for a single request
(such as the current user)

=back

Note that items accessible via this object are demand-loaded when requested.

For something to be added to this object, it should either be able to benefit
from persistence when run under mod_perl (such as the a C<template> object),
or should be something which is globally required by a large ammount of code
(such as the current C<user> object).

=head1 METHODS

Note that all C<Bugzilla> functionality is method based; use C<Bugzilla-E<gt>dbh>
rather than C<Bugzilla::dbh>. Nothing cares about this now, but don't rely on
that.

=over 4

=item C<template>

The current C<Template> object, to be used for output

=item C<template_inner>

If you ever need a L<Bugzilla::Template> object while you're already
processing a template, use this. Also use it if you want to specify
the language to use. If no argument is passed, it uses the last
language set. If the argument is "" (empty string), the language is
reset to the current one (the one used by Bugzilla->template).

=item C<cgi>

The current C<cgi> object. Note that modules should B<not> be using this in
general. Not all Bugzilla actions are cgi requests. Its useful as a convenience
method for those scripts/templates which are only use via CGI, though.

=item C<input_params>

When running under the WebService, this is a hashref containing the arguments
passed to the WebService method that was called. When running in a normal
script, this is a hashref containing the contents of the CGI parameters.

Modifying this hashref will modify the CGI parameters or the WebService
arguments (depending on what C<input_params> currently represents).

This should be used instead of L</cgi> in situations where your code
could be being called by either a normal CGI script or a WebService method,
such as during a code hook.

B<Note:> When C<input_params> represents the CGI parameters, any
parameter specified more than once (like C<foo=bar&foo=baz>) will appear
as an arrayref in the hash, but any value specified only once will appear
as a scalar. This means that even if a value I<can> appear multiple times,
if it only I<does> appear once, then it will be a scalar in C<input_params>,
not an arrayref.

=item C<user>

C<undef> if there is no currently logged in user or if the login code has not
yet been run.  If an sudo session is in progress, the C<Bugzilla::User>
corresponding to the person who is being impersonated.  If no session is in
progress, the current C<Bugzilla::User>.

=item C<set_user>

Allows you to directly set what L</user> will return. You can use this
if you want to bypass L</login> for some reason and directly "log in"
a specific L<Bugzilla::User>. Be careful with it, though!

=item C<sudoer>

C<undef> if there is no currently logged in user, the currently logged in user
is not in the I<sudoer> group, or there is no session in progress.  If an sudo
session is in progress, returns the C<Bugzilla::User> object corresponding to
the person who logged in and initiated the session.  If no session is in
progress, returns the C<Bugzilla::User> object corresponding to the currently
logged in user.

=item C<sudo_request>
This begins an sudo session for the current request.  It is meant to be 
used when a session has just started.  For normal use, sudo access should 
normally be set at login time.

=item C<login>

Logs in a user, returning a C<Bugzilla::User> object, or C<undef> if there is
no logged in user. See L<Bugzilla::Auth|Bugzilla::Auth>, and
L<Bugzilla::User|Bugzilla::User>.

=item C<page_requires_login>

If the current page always requires the user to log in (for example,
C<enter_bug.cgi> or any page called with C<?GoAheadAndLogIn=1>) then
this will return something true. Otherwise it will return false. (This is
set when you call L</login>.)

=item C<logout($option)>

Logs out the current user, which involves invalidating user sessions and
cookies. Three options are available from
L<Bugzilla::Constants|Bugzilla::Constants>: LOGOUT_CURRENT (the
default), LOGOUT_ALL or LOGOUT_KEEP_CURRENT.

=item C<logout_user($user)>

Logs out the specified user (invalidating all his sessions), taking a
Bugzilla::User instance.

=item C<logout_by_id($id)>

Logs out the user with the id specified. This is a compatibility
function to be used in callsites where there is only a userid and no
Bugzilla::User instance.

=item C<logout_request>

Essentially, causes calls to C<Bugzilla-E<gt>user> to return C<undef>. This has the
effect of logging out a user for the current request only; cookies and
database sessions are left intact.

=item C<fields>

This is the standard way to get arrays or hashes of L<Bugzilla::Field>
objects when you need them. It takes the following named arguments
in a hashref:

=over

=item C<by_name>

If false (or not specified), this method will return an arrayref of
the requested fields.

If true, this method will return a hashref of fields, where the keys
are field names and the valules are L<Bugzilla::Field> objects.

=item C<type>

Either a single C<FIELD_TYPE_*> constant or an arrayref of them. If specified,
the returned fields will be limited to the types in the list. If you don't
specify this argument, all fields will be returned.

=back

=item C<error_mode>

Call either C<Bugzilla->error_mode(Bugzilla::Constants::ERROR_MODE_DIE)>
or C<Bugzilla->error_mode(Bugzilla::Constants::ERROR_MODE_DIE_SOAP_FAULT)> to
change this flag's default of C<Bugzilla::Constants::ERROR_MODE_WEBPAGE> and to
indicate that errors should be passed to error mode specific error handlers
rather than being sent to a browser and finished with an exit().

This is useful, for example, to keep C<eval> blocks from producing wild HTML
on errors, making it easier for you to catch them.
(Remember to reset the error mode to its previous value afterwards, though.)

C<Bugzilla->error_mode> will return the current state of this flag.

Note that C<Bugzilla->error_mode> is being called by C<Bugzilla->usage_mode> on
usage mode changes.

=item C<usage_mode>

Call either C<Bugzilla->usage_mode(Bugzilla::Constants::USAGE_MODE_CMDLINE)>
or C<Bugzilla->usage_mode(Bugzilla::Constants::USAGE_MODE_XMLRPC)> near the
beginning of your script to change this flag's default of
C<Bugzilla::Constants::USAGE_MODE_BROWSER> and to indicate that Bugzilla is
being called in a non-interactive manner.

This influences error handling because on usage mode changes, C<usage_mode>
calls C<Bugzilla->error_mode> to set an error mode which makes sense for the
usage mode.

C<Bugzilla->usage_mode> will return the current state of this flag.

=item C<installation_mode>

Determines whether or not installation should be silent. See 
L<Bugzilla::Constants> for the C<INSTALLATION_MODE> constants.

=item C<installation_answers>

Returns a hashref representing any "answers" file passed to F<checksetup.pl>,
used to automatically answer or skip prompts.

=item C<dbh>

The current database handle. See L<DBI>.

=item C<dbh_main>

The main database handle. See L<DBI>.

=item C<languages>

Currently installed languages.
Returns a reference to a list of RFC 1766 language tags of installed languages.

=item C<switch_to_shadow_db>

Switch from using the main database to using the shadow database.

=item C<switch_to_main_db>

Change the database object to refer to the main database.

=item C<params>

The current Parameters of Bugzilla, as a hashref. If C<data/params>
does not exist, then we return an empty hashref. If C<data/params>
is unreadable or is not valid perl, we C<die>.

=item C<local_timezone>

Returns the local timezone of the Bugzilla installation,
as a DateTime::TimeZone object. This detection is very time
consuming, so we cache this information for future references.

=item C<job_queue>

Returns a L<Bugzilla::JobQueue> that you can use for queueing jobs.
Will throw an error if job queueing is not correctly configured on
this Bugzilla installation.

=item C<feature>

Tells you whether or not a specific feature is enabled. For names
of features, see C<OPTIONAL_MODULES> in C<Bugzilla::Install::Requirements>.

=back

=head1 B<Methods in need of POD>

=over

=item process_cache

=item init_page

=item extensions

=item logout_user_by_id

=item localconfig

=item active_custom_fields

=item request_cache

=item has_flags

=back<|MERGE_RESOLUTION|>--- conflicted
+++ resolved
@@ -7,11 +7,7 @@
 
 package Bugzilla;
 
-<<<<<<< HEAD
-use utf8;
-=======
 use 5.10.1;
->>>>>>> 1cd8f4bd
 use strict;
 use Encode;
 
@@ -466,12 +462,7 @@
 }
 
 sub sudoer {
-<<<<<<< HEAD
-    my $class = shift;
-    return $class->request_cache->{sudoer};
-=======
     return $_[0]->request_cache->{sudoer};
->>>>>>> 1cd8f4bd
 }
 
 sub sudo_request {
@@ -962,18 +953,8 @@
 }
 
 sub local_timezone {
-<<<<<<< HEAD
-    my $class = shift;
-
-    if (!defined $class->request_cache->{local_timezone}) {
-        $class->request_cache->{local_timezone} =
-            DateTime::TimeZone->new(name => 'local');
-    }
-    return $class->request_cache->{local_timezone};
-=======
     return $_[0]->request_cache->{local_timezone}
              ||= DateTime::TimeZone->new(name => 'local');
->>>>>>> 1cd8f4bd
 }
 
 # This creates the request cache for non-mod_perl installations.

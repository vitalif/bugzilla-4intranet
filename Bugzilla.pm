<<<<<<< HEAD
 # -*- Mode: perl; indent-tabs-mode: nil -*-
=======
# This Source Code Form is subject to the terms of the Mozilla Public
# License, v. 2.0. If a copy of the MPL was not distributed with this
# file, You can obtain one at http://mozilla.org/MPL/2.0/.
>>>>>>> 275d7a9e
#
# This Source Code Form is "Incompatible With Secondary Licenses", as
# defined by the Mozilla Public License, v. 2.0.

package Bugzilla;

use utf8;
use strict;
use Encode;

use Bugzilla::Config;
use Bugzilla::Constants;
use Bugzilla::Auth;
use Bugzilla::Auth::Persist::Cookie;
use Bugzilla::CGI;
use Bugzilla::Extension;
use Bugzilla::DB;
use Bugzilla::Install::Localconfig qw(read_localconfig);
use Bugzilla::Install::Requirements qw(OPTIONAL_MODULES);
use Bugzilla::Install::Util qw(init_console);
use Bugzilla::Template;
use Bugzilla::User;
use Bugzilla::Error;
use Bugzilla::Util;
use Bugzilla::Field;
use Bugzilla::Flag;
use Bugzilla::Token;

use File::Basename;
use File::Spec::Functions;
use DateTime::TimeZone;
use Date::Parse;
use Safe;
use Encode::MIME::Header ();

# We want any compile errors to get to the browser, if possible.
BEGIN
{
    $SIG{__DIE__} = \&_die_error;
}

sub _die_error
{
    # We are either in application heat-up phase or in some eval()
    if (!$ENV{GATEWAY_INTERFACE} || Bugzilla::Error::_in_eval())
    {
        die @_;
    }
    if (ref $_[0] eq 'Bugzilla::Error' || ref $_[0] eq 'Bugzilla::HTTPServerSimple::FakeExit')
    {
        # Bugzilla::Error has overloaded conversion to string
        # Bugzilla::HTTPServerSimple::FakeExit should only terminate the request
        die @_;
    }
    else
    {
        my $msg = $_[0];
        utf8::decode($msg);
        $msg =~ s/\s*$//so;
        # We are not interested in getting "Software caused connection abort" errors
        # on each "Stop" click in the browser.
        if ($msg !~ /^(Apache2::RequestIO::print|:Apache2 IO write): \(103\)|^[^\n]*(Программа вызвала сброс соединения|Software caused connection abort) at /iso)
        {
            if ($msg =~ /lock wait|deadlock found/i)
            {
                use Data::Dumper;
                # Log active InnoDB locks
                my $locks = Bugzilla->dbh->selectall_arrayref('SELECT * FROM information_schema.innodb_locks', {Slice=>{}});
                $msg = "InnoDB locks:\n".Dumper($locks)."\n".$msg;
                # Also log full InnoDB Status
                ($locks) = Bugzilla->dbh->selectrow_array('SHOW ENGINE INNODB STATUS');
                $msg = "InnoDB status:\n$locks\n$msg";
                # Also log full processlist
                $locks = Bugzilla->dbh->selectall_arrayref('SHOW FULL PROCESSLIST', {Slice=>{}});
                $msg = "All processes:\n".Dumper($locks)."\n".$msg;
            }
            $msg = { eval_error => $msg };
            Bugzilla::Error::ThrowCodeError('eval_error', $msg);
        }
    }
};

#####################################################################
# Constants
#####################################################################

# Scripts that are not stopped by shutdownhtml being in effect.
use constant SHUTDOWNHTML_EXEMPT => qw(
    editparams.cgi
    checksetup.pl
    migrate.pl
    recode.pl
);

# Non-cgi scripts that should silently exit.
use constant SHUTDOWNHTML_EXIT_SILENTLY => qw(
    whine.pl
);

# shutdownhtml pages are sent as an HTTP 503. After how many seconds
# should search engines attempt to index the page again?
use constant SHUTDOWNHTML_RETRY_AFTER => 3600;

#####################################################################
# Hack into buggy Encode::MIME::Header
#####################################################################

{ # Block taken directly from Encode::MIME::Header v2.11
my $especials =
  join( '|' => map { quotemeta( chr($_) ) }
      unpack( "C*", qq{()<>@,;:\"\'/[]?.=} ) );

my $re_encoded_word = qr{
    =\?                # begin encoded word
    (?:[-0-9A-Za-z_]+) # charset (encoding)
    (?:\*[A-Za-z]{1,8}(?:-[A-Za-z]{1,8})*)? # language (RFC 2231)
    \?(?:[QqBb])\?     # delimiter
    (?:.*?)            # Base64-encodede contents
    \?=                # end encoded word
}xo;

# And changed only here: <<<
my $re_especials = qr{$re_encoded_word}xo;
# >>>

sub encode_mime_header($$;$) {
    my ( $obj, $str, $chk ) = @_;
    my @line = ();
    for my $line ( split /\r\n|[\r\n]/o, $str ) {
        my ( @word, @subline );
        for my $word ( split /($re_especials)/o, $line ) {
            if (   $word =~ /[^\x00-\x7f]/o
                or $word =~ /^$re_encoded_word$/o )
            {
                push @word, $obj->_encode($word);
            }
            else {
                push @word, $word;
            }
        }
        my $subline = '';
        for my $word (@word) {
            use bytes ();
            if ( bytes::length($subline) + bytes::length($word) >
                $obj->{bpl} )
            {
                push @subline, $subline;
                $subline = '';
            }
            $subline .= $word;
        }
        $subline and push @subline, $subline;
        push @line, join( "\n " => @subline );
    }
    $_[1] = '' if $chk;
    return join( "\n", @line );
}

*Encode::MIME::Header::encode = *Bugzilla::encode_mime_header;
}

#####################################################################
# Another hack: install Template Toolkit error handler with stack traces
#####################################################################

sub _tt_exc_new
{
    my ($class, $type, $info, $textref) = @_;
    bless [ $type, $info, $textref, Devel::StackTrace->new->as_string ], $class;
}

sub _tt_exc_as_string
{
    my $self = shift;
    return $self->[0] . ' error - ' . $self->[1] . "\n" . $self->[3];
}

*Template::Exception::new = *Bugzilla::_tt_exc_new;
*Template::Exception::as_string = *Bugzilla::_tt_exc_as_string;

#####################################################################
# Hack for Template Toolkit (or maybe Perl) bug 67431
# https://rt.cpan.org/Public/Bug/Display.html?id=67431
#####################################################################

sub _tt_provider_load_compiled {
    my ($self, $file) = @_;
    my $compiled;

    # load compiled template via require();  we zap any
    # %INC entry to ensure it is reloaded (we don't
    # want 1 returned by require() to say it's in memory)
    Encode::_utf8_off($file);
    delete $INC{ $file };
    eval { $compiled = require $file; };
    return $@
        ? $self->error("compiled template $compiled: $@")
        : $compiled;
}

*Template::Provider::_load_compiled = *Bugzilla::_tt_provider_load_compiled;

#####################################################################
# Global Code
#####################################################################

# $::SIG{__DIE__} = i_am_cgi() ? \&CGI::Carp::confess : \&Carp::confess;

# Note that this is a raw subroutine, not a method, so $class isn't available.
sub init_page {
    if (Bugzilla->params->{'utf8'}) {
        binmode STDOUT, ':utf8';
    }

    if (${^TAINT}) {
        # Some environment variables are not taint safe
        delete @::ENV{'IFS', 'CDPATH', 'ENV', 'BASH_ENV'};
        # It's a very stupid idea to remove ENV{PATH}.
        trick_taint($ENV{PATH});
    }

    # Because this function is run live from perl "use" commands of
    # other scripts, we're skipping the rest of this function if we get here
    # during a perl syntax check (perl -c, like we do during the
    # 001compile.t test).
    return if $^C;

    # IIS prints out warnings to the webpage, so ignore them, or log them
    # to a file if the file exists.
    if ($ENV{SERVER_SOFTWARE} && $ENV{SERVER_SOFTWARE} =~ /microsoft-iis/i) {
        $SIG{__WARN__} = sub {
            my ($msg) = @_;
            my $datadir = bz_locations()->{'datadir'};
            if (-w "$datadir/errorlog") {
                my $warning_log = new IO::File(">>$datadir/errorlog");
                print $warning_log $msg;
                $warning_log->close();
            }
        };
    }

    my $script = basename($0);

    # Because of attachment_base, attachment.cgi handles this itself.
    if ($script ne 'attachment.cgi') {
        do_ssl_redirect_if_required();
    }

    # If Bugzilla is shut down, do not allow anything to run, just display a
    # message to the user about the downtime and log out.  Scripts listed in 
    # SHUTDOWNHTML_EXEMPT are exempt from this message.
    #
    # This code must go here. It cannot go anywhere in Bugzilla::CGI, because
    # it uses Template, and that causes various dependency loops.
    if (Bugzilla->params->{"shutdownhtml"}
        && !grep { $_ eq $script } SHUTDOWNHTML_EXEMPT)
    {
        # Allow non-cgi scripts to exit silently (without displaying any
        # message), if desired. At this point, no DBI call has been made
        # yet, and no error will be returned if the DB is inaccessible.
        if (!i_am_cgi()
            && grep { $_ eq $script } SHUTDOWNHTML_EXIT_SILENTLY)
        {
            exit;
        }

        # For security reasons, log out users when Bugzilla is down.
        # Bugzilla->login() is required to catch the logincookie, if any.
        my $user;
        eval { $user = Bugzilla->login(LOGIN_OPTIONAL); };
        if ($@) {
            # The DB is not accessible. Use the default user object.
            $user = Bugzilla->user;
            $user->{settings} = {};
        }
        my $userid = $user->id;
        Bugzilla->logout();

        my $template = Bugzilla->template;
        my $vars = {};
        $vars->{'message'} = 'shutdown';
        $vars->{'userid'} = $userid;
        # Generate and return a message about the downtime, appropriately
        # for if we're a command-line script or a CGI script.
        my $extension;
        if (i_am_cgi() && (!Bugzilla->cgi->param('ctype')
                           || Bugzilla->cgi->param('ctype') eq 'html')) {
            $extension = 'html';
        }
        else {
            $extension = 'txt';
        }
        if (i_am_cgi()) {
            # Set the HTTP status to 503 when Bugzilla is down to avoid pages
            # being indexed by search engines.
            print Bugzilla->cgi->header(-status => 503, 
                -retry_after => SHUTDOWNHTML_RETRY_AFTER);
        }
        my $t_output;
        $template->process("global/message.$extension.tmpl", $vars, \$t_output)
            || ThrowTemplateError($template->error);
        print $t_output . "\n";
        exit;
    }
}

#####################################################################
# Subroutines and Methods
#####################################################################

sub add_mail_result {
    my ($class, $send_result_item) = @_;
    my $cache = $class->request_cache;
    push(@{$cache->{send_mail_result}}, $send_result_item);
}

sub get_mail_result {
    my $class = shift;
    my $cache = $class->request_cache;
    return $cache->{send_mail_result} || [];
}

sub template {
    my $class = shift;
    $class->request_cache->{template} ||= Bugzilla::Template->create();
    return $class->request_cache->{template};
}

sub template_inner {
    my ($class, $lang) = @_;
    my $cache = $class->request_cache;
    my $current_lang = $cache->{template_current_lang}->[0];
    $lang ||= $current_lang || '';
    $class->request_cache->{"template_inner_$lang"}
        ||= Bugzilla::Template->create(language => $lang);
    return $class->request_cache->{"template_inner_$lang"};
}

sub session
{
    my $class = shift;
    $class->request_cache->{session} = shift || $class->request_cache->{session};
    return $class->request_cache->{session};
}

sub session_data
{
    my ($class, $s) = @_;
    my $c = $class->request_cache;
    $c->{session} || return undef;
    $INC{'JSON.pm'} || require JSON || return undef;
    my $d = $c->{session}->{session_data} ? JSON::decode_json($c->{session}->{session_data}) : {};
    if ($s && %$s)
    {
        for (keys %$s)
        {
            $d->{$_} = $s->{$_};
            defined $d->{$_} or delete $d->{$_};
        }
        $c->{session}->{session_data} = JSON::encode_json($d);
    }
    return $d;
}

sub save_session_data
{
    my ($class, $s) = @_;
    my $c = $class->request_cache;
    $class->session_data($s) || return undef;
    Bugzilla->dbh->do('UPDATE logincookies SET session_data=? WHERE cookie=?', undef, $c->{session}->{session_data}, $c->{session}->{cookie});
}

our $extension_packages;
sub extensions {
    my ($class) = @_;
    return { map { $_ => extension_info($_) } Bugzilla::Extension::loaded() };
}

sub feature {
    my ($class, $feature) = @_;
    my $cache = $class->request_cache;
    return $cache->{feature}->{$feature}
        if exists $cache->{feature}->{$feature};

    my $feature_map = $cache->{feature_map};
    if (!$feature_map) {
        foreach my $package (@{ OPTIONAL_MODULES() }) {
            my $ff = $package->{feature};
            ref $ff or $ff = [ $ff ];
            foreach my $f (@$ff) {
                $feature_map->{$f} ||= [];
                push(@{ $feature_map->{$f} }, $package->{module});
            }
        }
        $cache->{feature_map} = $feature_map;
    }

    if (!$feature_map->{$feature}) {
        ThrowCodeError('invalid_feature', { feature => $feature });
    }

    my $success = 1;
    foreach my $module (@{ $feature_map->{$feature} }) {
        # We can't use a string eval and "use" here (it kills Template-Toolkit,
        # see https://rt.cpan.org/Public/Bug/Display.html?id=47929), so we have
        # to do a block eval.
        $module =~ s{::}{/}g;
        $module .= ".pm";
        eval { require $module; 1; } or $success = 0;
    }
    $cache->{feature}->{$feature} = $success;
    return $success;
}

sub cgi {
    my $class = shift;
    $class->request_cache->{cgi} ||= new Bugzilla::CGI();
    return $class->request_cache->{cgi};
}

sub send_header {
    my $class = shift;
    return undef if $class->usage_mode != USAGE_MODE_BROWSER;
    $class->cgi->send_header(@_);
}

sub input_params {
    my ($class, $params) = @_;
    my $cache = $class->request_cache;
    # This is how the WebService and other places set input_params.
    if (defined $params) {
        $cache->{input_params} = $params;
    }
    return $cache->{input_params} if defined $cache->{input_params};

    # Making this scalar makes it a tied hash to the internals of $cgi,
    # so if a variable is changed, then it actually changes the $cgi object
    # as well.
    $cache->{input_params} = $class->cgi->Vars;
    return $cache->{input_params};
}

our $_localconfig;
sub localconfig {
    $_localconfig ||= read_localconfig();
    return $_localconfig;
}

sub params {
    my $class = shift;
    $class->request_cache->{params} ||= Bugzilla::Config::read_param_file();
    return $class->request_cache->{params};
}

sub params_modified
{
    my $class = shift;
    $class->request_cache->{params} ||= Bugzilla::Config::param_file_mtime();
    return $class->request_cache->{params};
}

sub user {
    my $class = shift;
    $class->request_cache->{user} ||= new Bugzilla::User;
    return $class->request_cache->{user};
}

sub set_user {
    my ($class, $user) = @_;
    $class->request_cache->{user} = $user;
}

sub sudoer {
    my $class = shift;
    return $class->request_cache->{sudoer};
}

sub sudo_request {
    my ($class, $new_user, $new_sudoer) = @_;
    $class->request_cache->{user}   = $new_user;
    $class->request_cache->{sudoer} = $new_sudoer;
    # NOTE: If you want to log the start of an sudo session, do it here.
}

sub page_requires_login {
    return $_[0]->request_cache->{page_requires_login};
}

sub login {
    my ($class, $type) = @_;

    return $class->user if $class->user->id;

    my $authorizer = new Bugzilla::Auth();
    $type = LOGIN_REQUIRED if $class->cgi->param('GoAheadAndLogIn');

    if (!defined $type || $type == LOGIN_NORMAL) {
        $type = $class->params->{'requirelogin'} ? LOGIN_REQUIRED : LOGIN_NORMAL;
    }

    # Allow templates to know that we're in a page that always requires
    # login.
    if ($type == LOGIN_REQUIRED) {
        $class->request_cache->{page_requires_login} = 1;
    }

    my $authenticated_user = $authorizer->login($type);

    # At this point, we now know if a real person is logged in.
    # We must now check to see if an sudo session is in progress.
    # For a session to be in progress, the following must be true:
    # 1: There must be a logged in user
    # 2: That user must be in the 'bz_sudoer' group
    # 3: There must be a valid value in the 'sudo' cookie
    # 4: A Bugzilla::User object must exist for the given cookie value
    # 5: That user must NOT be in the 'bz_sudo_protect' group
    my $token = $class->cgi->cookie('sudo');
    if (defined $authenticated_user && $token) {
        my ($user_id, $date, $sudo_target_id) = Bugzilla::Token::GetTokenData($token);
        if (!$user_id
            || $user_id != $authenticated_user->id
            || !detaint_natural($sudo_target_id)
            || (time() - str2time($date) > MAX_SUDO_TOKEN_AGE))
        {
            $class->cgi->remove_cookie('sudo');
            ThrowUserError('sudo_invalid_cookie');
        }

        my $sudo_target = new Bugzilla::User($sudo_target_id);
        if ($authenticated_user->in_group('bz_sudoers')
            && defined $sudo_target
            && !$sudo_target->in_group('bz_sudo_protect'))
        {
            $class->set_user($sudo_target);
            $class->request_cache->{sudoer} = $authenticated_user;
            # And make sure that both users have the same Auth object,
            # since we never call Auth::login for the sudo target.
            $sudo_target->set_authorizer($authenticated_user->authorizer);

            # NOTE: If you want to do any special logging, do it here.
        }
        else {
            delete_token($token);
            $class->cgi->remove_cookie('sudo');
            ThrowUserError('sudo_illegal_action', { sudoer => $authenticated_user,
                                                    target_user => $sudo_target });
        }
    }
    else {
        $class->set_user($authenticated_user);
    }

    if ($class->sudoer) {
        $class->sudoer->update_last_seen_date();
    } else {
        $class->user->update_last_seen_date();
    }

    return $class->user;
}

sub logout {
    my ($class, $option) = @_;

    # If we're not logged in, go away
    return unless $class->user->id;

    $option = LOGOUT_CURRENT unless defined $option;
    Bugzilla::Auth::Persist::Cookie->logout({type => $option});
    $class->logout_request() unless $option eq LOGOUT_KEEP_CURRENT;
}

sub logout_user {
    my ($class, $user) = @_;
    # When we're logging out another user we leave cookies alone, and
    # therefore avoid calling Bugzilla->logout() directly.
    Bugzilla::Auth::Persist::Cookie->logout({user => $user});
}

# just a compatibility front-end to logout_user that gets a user by id
sub logout_user_by_id {
    my ($class, $id) = @_;
    my $user = new Bugzilla::User($id);
    $class->logout_user($user);
}

# hack that invalidates credentials for a single request
sub logout_request {
    my $class = shift;
    delete $class->request_cache->{user};
    delete $class->request_cache->{sudoer};
    # We can't delete from $cgi->cookie, so logincookie data will remain
    # there. Don't rely on it: use Bugzilla->user->login instead!
}

sub job_queue {
    my $class = shift;
    require Bugzilla::JobQueue;
    $class->request_cache->{job_queue} ||= Bugzilla::JobQueue->new();
    return $class->request_cache->{job_queue};
}

sub dbh {
    my $class = shift;
    # If we're not connected, then we must want the main db
    $class->request_cache->{dbh} ||= $class->dbh_main;

    return $class->request_cache->{dbh};
}

sub dbh_main {
    my $class = shift;
    $class->request_cache->{dbh_main} ||= Bugzilla::DB::connect_main();
    return $class->request_cache->{dbh_main};
}

sub languages {
    my $class = shift;
    return Bugzilla::Install::Util::supported_languages();
}

sub error_mode {
    my ($class, $newval) = @_;
    if (defined $newval) {
        $class->request_cache->{error_mode} = $newval;
    }

    # XXX - Once we require Perl 5.10.1, this test can be replaced by //.
    if (exists $class->request_cache->{error_mode}) {
        return $class->request_cache->{error_mode};
    }
    else {
        return (i_am_cgi() ? ERROR_MODE_WEBPAGE : ERROR_MODE_DIE);
    }
}

# This is used only by Bugzilla::Error to throw errors.
sub _json_server {
    my ($class, $newval) = @_;
    if (defined $newval) {
        $class->request_cache->{_json_server} = $newval;
    }
    return $class->request_cache->{_json_server};
}

sub usage_mode {
    my ($class, $newval) = @_;
    if (defined $newval) {
        if ($newval == USAGE_MODE_BROWSER) {
            $class->error_mode(ERROR_MODE_WEBPAGE);
        }
        elsif ($newval == USAGE_MODE_CMDLINE) {
            $class->error_mode(ERROR_MODE_DIE);
        }
        elsif ($newval == USAGE_MODE_XMLRPC) {
            $class->error_mode(ERROR_MODE_DIE_SOAP_FAULT);
        }
        elsif ($newval == USAGE_MODE_JSON) {
            $class->error_mode(ERROR_MODE_JSON_RPC);
        }
        elsif ($newval == USAGE_MODE_EMAIL) {
            $class->error_mode(ERROR_MODE_DIE);
        }
        else {
            ThrowCodeError('usage_mode_invalid',
                           {'invalid_usage_mode', $newval});
        }
        $class->request_cache->{usage_mode} = $newval;
    }

    # XXX - Once we require Perl 5.10.1, this test can be replaced by //.
    if (exists $class->request_cache->{usage_mode}) {
        return $class->request_cache->{usage_mode};
    }
    else {
        return (i_am_cgi()? USAGE_MODE_BROWSER : USAGE_MODE_CMDLINE);
    }
}

sub installation_mode {
    my ($class, $newval) = @_;
    ($class->request_cache->{installation_mode} = $newval) if defined $newval;
    return $class->request_cache->{installation_mode}
        || INSTALLATION_MODE_INTERACTIVE;
}

sub installation_answers {
    my ($class, $filename) = @_;
    if ($filename) {
        my $s = new Safe;
        $s->rdo($filename);

        die "Error reading $filename: $!" if $!;
        die "Error evaluating $filename: $@" if $@;

        # Now read the param back out from the sandbox
        $class->request_cache->{installation_answers} = $s->varglob('answer');
    }
    return $class->request_cache->{installation_answers} || {};
}

sub switch_to_shadow_db {
    my $class = shift;

    if (!$class->request_cache->{dbh_shadow}) {
        if ($class->params->{'shadowdb'}) {
            $class->request_cache->{dbh_shadow} = Bugzilla::DB::connect_shadow();
        } else {
            $class->request_cache->{dbh_shadow} = $class->dbh_main;
        }
    }

    $class->request_cache->{dbh} = $class->request_cache->{dbh_shadow};
    # we have to return $class->dbh instead of {dbh} as
    # {dbh_shadow} may be undefined if no shadow DB is used
    # and no connection to the main DB has been established yet.
    return $class->dbh;
}

sub switch_to_main_db
{
    my $class = shift;
    $class->request_cache->{dbh} = $class->dbh_main;
    return $class->dbh_main;
}

sub fields {
    my ($class, $criteria) = @_;
    $criteria ||= {};
    my $cache = $class->request_cache;

    # We create an advanced cache for fields by type, so that we
    # can avoid going back to the database for every fields() call.
    # (And most of our fields() calls are for getting fields by type.)
    #
    # We also cache fields by name, because calling $field->name a few
    # million times can be slow in calling code, but if we just do it
    # once here, that makes things a lot faster for callers.
    if (!defined $cache->{fields}) {
        my @all_fields = Bugzilla::Field->get_all;
        my (%by_name, %by_type);
        foreach my $field (@all_fields) {
            my $name = $field->name;
            $by_type{$field->type}->{$name} = $field;
            $by_name{$name} = $field;
        }
        $cache->{fields} = { by_type => \%by_type, by_name => \%by_name };
    }

    my $fields = $cache->{fields};
    my %requested;
    if (my $types = delete $criteria->{type}) {
        $types = ref($types) ? $types : [$types];
        %requested = map { %{ $fields->{by_type}->{$_} || {} } } @$types;
    }
    else {
        %requested = %{ $fields->{by_name} };
    }

    my $do_by_name = delete $criteria->{by_name};

    # Filtering before returning the fields based on
    # the criterias.
    foreach my $filter (keys %$criteria) {
        foreach my $field (keys %requested) {
            if ($requested{$field}->$filter != $criteria->{$filter}) {
                delete $requested{$field};
            }
        }
    }

    return $do_by_name ? \%requested : [values %requested];
}

sub messages
{
    my $class = shift;
    my $lc = $class->cgi->cookie('LANG') || 'en';
    $lc =~ s/\W+//so;
    if (!$INC{'Bugzilla::Language::'.$lc})
    {
        eval { require 'Bugzilla/Language/'.$lc.'.pm' };
        if ($@)
        {
            $lc = 'en';
            require 'Bugzilla/Language/en.pm';
        }
    }
    return $Bugzilla::messages->{$lc};
}

sub cache_fields
{
    my $class = shift;
    my $rc = $class->request_cache;
    if (!$rc->{fields_delta_ts})
    {
        ($rc->{fields_delta_ts}) = Bugzilla->dbh->selectrow_array(
            "SELECT MAX(delta_ts) FROM fielddefs");
    }
    $Bugzilla::CACHE_FIELDS ||= {};
    if (!$Bugzilla::CACHE_FIELDS->{_cache_ts} ||
        $rc->{fields_delta_ts} gt $Bugzilla::CACHE_FIELDS->{_cache_ts})
    {
        %{$Bugzilla::CACHE_FIELDS} = ();
        _fill_fields_cache($Bugzilla::CACHE_FIELDS);
    }
    return $Bugzilla::CACHE_FIELDS;
}

sub COLUMNS { Bugzilla::Search->COLUMNS }
sub COLUMN_ALIASES { Bugzilla::Search->COLUMN_ALIASES }

sub rc_cache_fields
{
    my $class = shift;
    return ($class->request_cache->{cache_fields} ||= {});
}

sub refresh_cache_fields
{
    my $class = shift;
    delete $class->request_cache->{fields_delta_ts};
    delete $class->request_cache->{cache_fields};
    $Bugzilla::CACHE_FIELDS = {};
}

sub _fill_fields_cache
{
    my ($r) = @_;
    if (!$r->{id})
    {
        # FIXME take field descriptions from Bugzilla->messages->{field_descs}
        # FIXME and remove ugly hacks from templates (field_descs.${f.name} || f.description)
        my $f = [ Bugzilla::Field->get_all ];
        for (@$f)
        {
            $r->{id}->{$_->id} = $_;
            $r->{name}->{$_->name} = $_;
            if (!$r->{_cache_ts} || $r->{_cache_ts} lt $_->{delta_ts})
            {
                $r->{_cache_ts} = $_->{delta_ts};
            }
        }
    }
    return $r;
}

sub get_field
{
    my $class = shift;
    my ($id_or_name, $throw_error) = @_;
    return $id_or_name if ref $id_or_name;
    my $c = $class->cache_fields;
    $c = $id_or_name =~ /^\d+$/so ? $c->{id}->{$id_or_name} : $c->{name}->{$id_or_name};
    if (!$c && $throw_error)
    {
        ThrowUserError('object_does_not_exist', {
            ($id_or_name =~ /^\d+$/so ? 'id' : 'name') => $id_or_name,
            class => 'Bugzilla::Field',
        });
    }
    return $c;
}

sub get_fields
{
    my $class = shift;
    my $criteria = shift || {};
    my $cache = $class->cache_fields;
    my @fields = values %{$cache->{id}};
    my $sort = delete $criteria->{sort};
    for my $k (keys %$criteria)
    {
        my %v = map { $_ => 1 } (ref $criteria->{$k} ? @{$criteria->{$k}} : $criteria->{$k});
        @fields = grep { $v{$_->$k} } @fields;
    }
    if ($sort)
    {
        # Support sorting on different fields
        if ($sort eq 'name' || $sort eq 'description')
        {
            @fields = sort { $a->{$sort} cmp $b->{$sort} } @fields;
        }
        else
        {
            $sort = 'sortkey' if $sort ne 'id';
            @fields = sort { $a->{$sort} <=> $b->{$sort} } @fields;
        }
    }
    return @fields;
}

# Cache for fieldvaluecontrol table
sub fieldvaluecontrol
{
    my $class = shift;
    my $cache = $class->cache_fields;
    if (!$cache->{fieldvaluecontrol})
    {
        $cache->{fieldvaluecontrol} = $class->dbh->selectall_arrayref(
            'SELECT c.*, (CASE WHEN c.value_id=0 THEN f.visibility_field_id ELSE f.value_field_id END) visibility_field_id'.
            ' FROM fieldvaluecontrol c, fielddefs f WHERE f.id=c.field_id'.
            ' ORDER BY c.field_id, c.value_id, (CASE WHEN c.value_id=0 THEN f.visibility_field_id ELSE f.value_field_id END), c.visibility_value_id', {Slice=>{}}
        );
        my $has = {};
        for (@{$cache->{fieldvaluecontrol}})
        {
            if ($_->{value_id})
            {
                $has->{$_->{visibility_field_id}}
                    ->{values}
                    ->{$_->{field_id}}
                    ->{$_->{value_id}}
                    ->{$_->{visibility_value_id}}
                    ->{is_default} = $_->{is_default};
            }
            else
            {
                $has->{$_->{visibility_field_id}}
                    ->{fields}
                    ->{$_->{field_id}}
                    ->{$_->{visibility_value_id}} = 1;
            }
        }
        $cache->{fieldvaluecontrol_hash} = $has;
    }
    return $cache->{fieldvaluecontrol};
}

sub fieldvaluecontrol_hash
{
    my $class = shift;
    my $cache = $class->cache_fields;
    if (!$cache->{fieldvaluecontrol_hash})
    {
        $class->fieldvaluecontrol;
    }
    return $cache->{fieldvaluecontrol_hash};
}

sub full_json_visibility
{
    my $class = shift;
    my $qv = {};
    for ($class->get_fields({ is_select => 1, obsolete => 0 }))
    {
        $qv->{$_->name} = $_->json_visibility;
    }
    return $qv;
}

sub active_custom_fields
{
    my $class = shift;
    my $criteria = shift || {};
    $criteria->{custom} = 1;
    $criteria->{obsolete} = 0;
    $criteria->{sort} ||= 'sortkey';
    return $class->get_fields($criteria);
}

sub has_flags {
    my $class = shift;

    if (!defined $class->request_cache->{has_flags}) {
        $class->request_cache->{has_flags} = Bugzilla::Flag->any_exist;
    }
    return $class->request_cache->{has_flags};
}

sub local_timezone {
    my $class = shift;

    if (!defined $class->request_cache->{local_timezone}) {
        $class->request_cache->{local_timezone} =
            DateTime::TimeZone->new(name => 'local');
    }
    return $class->request_cache->{local_timezone};
}

# This creates the request cache for non-mod_perl installations.
# This is identical to Install::Util::_cache so that things loaded
# into Install::Util::_cache during installation can be read out
# of request_cache later in installation.
our $_request_cache = $Bugzilla::Install::Util::_cache;

sub request_cache {
    if ($ENV{MOD_PERL}) {
        require Apache2::RequestUtil;
        # Sometimes (for example, during mod_perl.pl), the request
        # object isn't available, and we should use $_request_cache instead.
        my $request = eval { Apache2::RequestUtil->request };
        return $_request_cache if !$request;
        return $request->pnotes();
    }
    return $_request_cache ||= {};
}

# Private methods

# Per-process cleanup. Note that this is a plain subroutine, not a method,
# so we don't have $class available.
sub _cleanup {
    my $main   = Bugzilla->request_cache->{dbh_main};
    my $shadow = Bugzilla->request_cache->{dbh_shadow};
    foreach my $dbh ($main, $shadow) {
        next if !$dbh;
        $dbh->bz_rollback_transaction() if $dbh->bz_in_transaction;
        $dbh->disconnect;
    }
    undef $_request_cache;

    # These are both set by CGI.pm but need to be undone so that
    # Apache can actually shut down its children if it needs to.
    foreach my $signal (qw(TERM PIPE)) {
        $SIG{$signal} = 'DEFAULT' if $SIG{$signal} && $SIG{$signal} eq 'IGNORE';
    }
}

sub END {
    # Bugzilla.pm cannot compile in mod_perl.pl if this runs.
    _cleanup() unless $ENV{MOD_PERL};
}

init_page() if !$ENV{MOD_PERL};
Bugzilla::Extension->load_all() if !$ENV{MOD_PERL};

1;

__END__

=head1 NAME

Bugzilla - Semi-persistent collection of various objects used by scripts
and modules

=head1 SYNOPSIS

  use Bugzilla;

  sub someModulesSub {
    Bugzilla->dbh->prepare(...);
    Bugzilla->template->process(...);
  }

=head1 DESCRIPTION

Several Bugzilla 'things' are used by a variety of modules and scripts. This
includes database handles, template objects, and so on.

This module is a singleton intended as a central place to store these objects.
This approach has several advantages:

=over 4

=item *

They're not global variables, so we don't have issues with them staying around
with mod_perl

=item *

Everything is in one central place, so it's easy to access, modify, and maintain

=item *

Code in modules can get access to these objects without having to have them
all passed from the caller, and the caller's caller, and....

=item *

We can reuse objects across requests using mod_perl where appropriate (eg
templates), whilst destroying those which are only valid for a single request
(such as the current user)

=back

Note that items accessible via this object are demand-loaded when requested.

For something to be added to this object, it should either be able to benefit
from persistence when run under mod_perl (such as the a C<template> object),
or should be something which is globally required by a large ammount of code
(such as the current C<user> object).

=head1 METHODS

Note that all C<Bugzilla> functionality is method based; use C<Bugzilla-E<gt>dbh>
rather than C<Bugzilla::dbh>. Nothing cares about this now, but don't rely on
that.

=over 4

=item C<template>

The current C<Template> object, to be used for output

=item C<template_inner>

If you ever need a L<Bugzilla::Template> object while you're already
processing a template, use this. Also use it if you want to specify
the language to use. If no argument is passed, it uses the last
language set. If the argument is "" (empty string), the language is
reset to the current one (the one used by Bugzilla->template).

=item C<cgi>

The current C<cgi> object. Note that modules should B<not> be using this in
general. Not all Bugzilla actions are cgi requests. Its useful as a convenience
method for those scripts/templates which are only use via CGI, though.

=item C<input_params>

When running under the WebService, this is a hashref containing the arguments
passed to the WebService method that was called. When running in a normal
script, this is a hashref containing the contents of the CGI parameters.

Modifying this hashref will modify the CGI parameters or the WebService
arguments (depending on what C<input_params> currently represents).

This should be used instead of L</cgi> in situations where your code
could be being called by either a normal CGI script or a WebService method,
such as during a code hook.

B<Note:> When C<input_params> represents the CGI parameters, any
parameter specified more than once (like C<foo=bar&foo=baz>) will appear
as an arrayref in the hash, but any value specified only once will appear
as a scalar. This means that even if a value I<can> appear multiple times,
if it only I<does> appear once, then it will be a scalar in C<input_params>,
not an arrayref.

=item C<user>

C<undef> if there is no currently logged in user or if the login code has not
yet been run.  If an sudo session is in progress, the C<Bugzilla::User>
corresponding to the person who is being impersonated.  If no session is in
progress, the current C<Bugzilla::User>.

=item C<set_user>

Allows you to directly set what L</user> will return. You can use this
if you want to bypass L</login> for some reason and directly "log in"
a specific L<Bugzilla::User>. Be careful with it, though!

=item C<sudoer>

C<undef> if there is no currently logged in user, the currently logged in user
is not in the I<sudoer> group, or there is no session in progress.  If an sudo
session is in progress, returns the C<Bugzilla::User> object corresponding to
the person who logged in and initiated the session.  If no session is in
progress, returns the C<Bugzilla::User> object corresponding to the currently
logged in user.

=item C<sudo_request>
This begins an sudo session for the current request.  It is meant to be 
used when a session has just started.  For normal use, sudo access should 
normally be set at login time.

=item C<login>

Logs in a user, returning a C<Bugzilla::User> object, or C<undef> if there is
no logged in user. See L<Bugzilla::Auth|Bugzilla::Auth>, and
L<Bugzilla::User|Bugzilla::User>.

=item C<page_requires_login>

If the current page always requires the user to log in (for example,
C<enter_bug.cgi> or any page called with C<?GoAheadAndLogIn=1>) then
this will return something true. Otherwise it will return false. (This is
set when you call L</login>.)

=item C<logout($option)>

Logs out the current user, which involves invalidating user sessions and
cookies. Three options are available from
L<Bugzilla::Constants|Bugzilla::Constants>: LOGOUT_CURRENT (the
default), LOGOUT_ALL or LOGOUT_KEEP_CURRENT.

=item C<logout_user($user)>

Logs out the specified user (invalidating all his sessions), taking a
Bugzilla::User instance.

=item C<logout_by_id($id)>

Logs out the user with the id specified. This is a compatibility
function to be used in callsites where there is only a userid and no
Bugzilla::User instance.

=item C<logout_request>

Essentially, causes calls to C<Bugzilla-E<gt>user> to return C<undef>. This has the
effect of logging out a user for the current request only; cookies and
database sessions are left intact.

=item C<fields>

This is the standard way to get arrays or hashes of L<Bugzilla::Field>
objects when you need them. It takes the following named arguments
in a hashref:

=over

=item C<by_name>

If false (or not specified), this method will return an arrayref of
the requested fields. The order of the returned fields is random.

If true, this method will return a hashref of fields, where the keys
are field names and the valules are L<Bugzilla::Field> objects.

=item C<type>

Either a single C<FIELD_TYPE_*> constant or an arrayref of them. If specified,
the returned fields will be limited to the types in the list. If you don't
specify this argument, all fields will be returned.

=back

=item C<error_mode>

Call either C<Bugzilla->error_mode(Bugzilla::Constants::ERROR_MODE_DIE)>
or C<Bugzilla->error_mode(Bugzilla::Constants::ERROR_MODE_DIE_SOAP_FAULT)> to
change this flag's default of C<Bugzilla::Constants::ERROR_MODE_WEBPAGE> and to
indicate that errors should be passed to error mode specific error handlers
rather than being sent to a browser and finished with an exit().

This is useful, for example, to keep C<eval> blocks from producing wild HTML
on errors, making it easier for you to catch them.
(Remember to reset the error mode to its previous value afterwards, though.)

C<Bugzilla->error_mode> will return the current state of this flag.

Note that C<Bugzilla->error_mode> is being called by C<Bugzilla->usage_mode> on
usage mode changes.

=item C<usage_mode>

Call either C<Bugzilla->usage_mode(Bugzilla::Constants::USAGE_MODE_CMDLINE)>
or C<Bugzilla->usage_mode(Bugzilla::Constants::USAGE_MODE_XMLRPC)> near the
beginning of your script to change this flag's default of
C<Bugzilla::Constants::USAGE_MODE_BROWSER> and to indicate that Bugzilla is
being called in a non-interactive manner.

This influences error handling because on usage mode changes, C<usage_mode>
calls C<Bugzilla->error_mode> to set an error mode which makes sense for the
usage mode.

C<Bugzilla->usage_mode> will return the current state of this flag.

=item C<installation_mode>

Determines whether or not installation should be silent. See 
L<Bugzilla::Constants> for the C<INSTALLATION_MODE> constants.

=item C<installation_answers>

Returns a hashref representing any "answers" file passed to F<checksetup.pl>,
used to automatically answer or skip prompts.

=item C<dbh>

The current database handle. See L<DBI>.

=item C<dbh_main>

The main database handle. See L<DBI>.

=item C<languages>

Currently installed languages.
Returns a reference to a list of RFC 1766 language tags of installed languages.

=item C<switch_to_shadow_db>

Switch from using the main database to using the shadow database.

=item C<switch_to_main_db>

Change the database object to refer to the main database.

=item C<params>

The current Parameters of Bugzilla, as a hashref. If C<data/params>
does not exist, then we return an empty hashref. If C<data/params>
is unreadable or is not valid perl, we C<die>.

=item C<local_timezone>

Returns the local timezone of the Bugzilla installation,
as a DateTime::TimeZone object. This detection is very time
consuming, so we cache this information for future references.

=item C<job_queue>

Returns a L<Bugzilla::JobQueue> that you can use for queueing jobs.
Will throw an error if job queueing is not correctly configured on
this Bugzilla installation.

=item C<feature>

Tells you whether or not a specific feature is enabled. For names
of features, see C<OPTIONAL_MODULES> in C<Bugzilla::Install::Requirements>.

=back<|MERGE_RESOLUTION|>--- conflicted
+++ resolved
@@ -1,10 +1,6 @@
-<<<<<<< HEAD
- # -*- Mode: perl; indent-tabs-mode: nil -*-
-=======
 # This Source Code Form is subject to the terms of the Mozilla Public
 # License, v. 2.0. If a copy of the MPL was not distributed with this
 # file, You can obtain one at http://mozilla.org/MPL/2.0/.
->>>>>>> 275d7a9e
 #
 # This Source Code Form is "Incompatible With Secondary Licenses", as
 # defined by the Mozilla Public License, v. 2.0.

--- conflicted
+++ resolved
@@ -26,340 +26,23 @@
 use strict;
 use lib qw(. lib);
 use Bugzilla;
-<<<<<<< HEAD
-use Bugzilla::Constants;
-use Bugzilla::Util;
-use Bugzilla::Error;
-use Bugzilla::Bug;
-use Bugzilla::BugMail;
-use Bugzilla::User;
-use Bugzilla::Product;
-use Bugzilla::Token;
-
-use List::Util qw(min);
 
 my $cgi = Bugzilla->cgi;
-local our $vars = {};
-
-# If the action is show_bug, you need a bug_id.
-# If the action is show_user, you can supply a userid to show the votes for
-# another user, otherwise you see your own.
-# If the action is vote, your votes are set to those encoded in the URL as
-# <bug_id>=<votes>.
-#
-# If no action is defined, we default to show_bug if a bug_id is given,
-# otherwise to show_user.
-my $bug_id = $cgi->param('bug_id');
-my $action = $cgi->param('action') || ($bug_id ? "show_bug" : "show_user");
-=======
-
-my $cgi = Bugzilla->cgi;
->>>>>>> 468722a3
 
 my $to_url;
 my $action = $cgi->param('action');
 
 if ($action eq "show_bug") {
-<<<<<<< HEAD
-    show_bug($bug_id);
-}
-elsif ($action eq "show_user") {
-    show_user($bug_id);
-}
-elsif ($action eq "vote") {
-    record_votes() if Bugzilla->params->{'usevotes'};
-    show_user($bug_id);
-=======
     $cgi->delete('action');
     $cgi->param('id', 'voting/bug.html');
 } 
 elsif ($action eq "show_user" or $action eq 'vote') {
     $cgi->delete('action') unless $action eq 'vote';
     $cgi->param('id', 'voting/user.html');
->>>>>>> 468722a3
 }
 else {
     ThrowCodeError("unknown_action", {action => $action});
 }
 
-<<<<<<< HEAD
-exit;
-
-# Display the names of all the people voting for this one bug.
-sub show_bug {
-    my ($bug_id) = @_;
-    my $cgi = Bugzilla->cgi;
-    my $dbh = Bugzilla->dbh;
-    my $template = Bugzilla->template;
-
-    ThrowCodeError("missing_bug_id") unless defined $bug_id;
-
-    $vars->{'bug_id'} = $bug_id;
-    $vars->{'users'} =
-        $dbh->selectall_arrayref('SELECT profiles.login_name,
-                                         profiles.userid AS id,
-                                         votes.vote_count
-                                    FROM votes
-                              INNER JOIN profiles
-                                      ON profiles.userid = votes.who
-                                   WHERE votes.bug_id = ?',
-                                  {'Slice' => {}}, $bug_id);
-
-    $template->process("bug/votes/list-for-bug.html.tmpl", $vars)
-        || ThrowTemplateError($template->error());
-}
-
-# Display all the votes for a particular user. If it's the user
-# doing the viewing, give them the option to edit them too.
-sub show_user {
-    my ($bug_id) = @_;
-    my $cgi = Bugzilla->cgi;
-    my $dbh = Bugzilla->dbh;
-    my $user = Bugzilla->user;
-    my $template = Bugzilla->template;
-
-    # If a bug_id is given, and we're editing, we'll add it to the votes list.
-    $bug_id ||= "";
-
-    my $who_id = $cgi->param('user_id') || $user->id;
-    my $who = Bugzilla::User->check({ id => $who_id });
-
-    my $canedit = (Bugzilla->params->{'usevotes'} && $user->id == $who->id)
-                  ? 1 : 0;
-
-    $dbh->bz_start_transaction();
-
-    if ($canedit && $bug_id) {
-        # Make sure there is an entry for this bug
-        # in the vote table, just so that things display right.
-        my $has_votes = $dbh->selectrow_array('SELECT vote_count FROM votes
-                                               WHERE bug_id = ? AND who = ?',
-                                               undef, ($bug_id, $who->id));
-        if (!$has_votes) {
-            $dbh->do('INSERT INTO votes (who, bug_id, vote_count)
-                      VALUES (?, ?, 0)', undef, ($who->id, $bug_id));
-        }
-    }
-
-    my @all_bug_ids;
-    my @products;
-    my $products = $user->get_selectable_products;
-    # Read the votes data for this user for each product.
-    foreach my $product (@$products) {
-        next unless ($product->votes_per_user > 0);
-
-        my @bugs;
-        my @bug_ids;
-        my $total = 0;
-        my $onevoteonly = 0;
-
-        my $vote_list =
-            $dbh->selectall_arrayref('SELECT votes.bug_id, votes.vote_count,
-                                             bugs.short_desc
-                                        FROM votes
-                                  INNER JOIN bugs
-                                          ON votes.bug_id = bugs.bug_id
-                                       WHERE votes.who = ?
-                                         AND bugs.product_id = ?
-                                    ORDER BY votes.bug_id',
-                                      undef, ($who->id, $product->id));
-
-        foreach (@$vote_list) {
-            my ($id, $count, $summary) = @$_;
-            $total += $count;
-
-            # Next if user can't see this bug. So, the totals will be correct
-            # and they can see there are votes 'missing', but not on what bug
-            # they are. This seems a reasonable compromise; the alternative is
-            # to lie in the totals.
-            next if !$user->can_see_bug($id);
-
-            push (@bugs, { id => $id,
-                           summary => $summary,
-                           count => $count });
-            push (@bug_ids, $id);
-            push (@all_bug_ids, $id);
-        }
-
-        $onevoteonly = 1 if (min($product->votes_per_user,
-                                 $product->max_votes_per_bug) == 1);
-
-        # Only add the product for display if there are any bugs in it.
-        if ($#bugs > -1) {
-            push (@products, { name => $product->name,
-                               bugs => \@bugs,
-                               bug_ids => \@bug_ids,
-                               onevoteonly => $onevoteonly,
-                               total => $total,
-                               maxvotes => $product->votes_per_user,
-                               maxperbug => $product->max_votes_per_bug });
-        }
-    }
-
-    $dbh->do('DELETE FROM votes WHERE vote_count <= 0');
-    $dbh->bz_commit_transaction();
-
-    $vars->{'canedit'} = $canedit;
-    $vars->{'voting_user'} = { "login" => $who->name };
-    $vars->{'products'} = \@products;
-    $vars->{'bug_id'} = $bug_id;
-    $vars->{'all_bug_ids'} = \@all_bug_ids;
-
-    $template->process("bug/votes/list-for-user.html.tmpl", $vars)
-        || ThrowTemplateError($template->error());
-}
-
-# Update the user's votes in the database.
-sub record_votes {
-    ############################################################################
-    # Begin Data/Security Validation
-    ############################################################################
-
-    my $cgi = Bugzilla->cgi;
-    my $dbh = Bugzilla->dbh;
-    my $template = Bugzilla->template;
-
-    # Build a list of bug IDs for which votes have been submitted.  Votes
-    # are submitted in form fields in which the field names are the bug
-    # IDs and the field values are the number of votes.
-
-    my @buglist = grep {/^[1-9][0-9]*$/} $cgi->param();
-
-    # If no bugs are in the buglist, let's make sure the user gets notified
-    # that their votes will get nuked if they continue.
-    if (scalar(@buglist) == 0) {
-        if (!defined $cgi->param('delete_all_votes')) {
-            $template->process("bug/votes/delete-all.html.tmpl", $vars)
-              || ThrowTemplateError($template->error());
-            exit();
-        }
-        elsif ($cgi->param('delete_all_votes') == 0) {
-            print $cgi->redirect("votes.cgi");
-            exit();
-        }
-    }
-
-    # Call check() on each bug ID to make sure it is a positive
-    # integer representing an existing bug that the user is authorized
-    # to access, and make sure the number of votes submitted is also
-    # a non-negative integer (a series of digits not preceded by a
-    # minus sign).
-    my %votes;
-    foreach my $id (@buglist) {
-      my $bug = Bugzilla::Bug->check($id);
-      $id = $bug->id;
-      $votes{$id} = $cgi->param($id);
-      detaint_natural($votes{$id})
-        || ThrowUserError("votes_must_be_nonnegative");
-    }
-
-    my $token = $cgi->param('token');
-    check_hash_token($token, ['vote']);
-
-    ############################################################################
-    # End Data/Security Validation
-    ############################################################################
-    my $who = Bugzilla->user->id;
-
-    # If the user is voting for bugs, make sure they aren't overstuffing
-    # the ballot box.
-    if (scalar(@buglist)) {
-        my %prodcount;
-        my %products;
-        # XXX - We really need a $bug->product() method.
-        foreach my $bug_id (@buglist) {
-            my $bug = new Bugzilla::Bug($bug_id);
-            my $prod = $bug->product;
-            $products{$prod} ||= new Bugzilla::Product({name => $prod});
-            $prodcount{$prod} ||= 0;
-            $prodcount{$prod} += $votes{$bug_id};
-
-            # Make sure we haven't broken the votes-per-bug limit
-            ($votes{$bug_id} <= $products{$prod}->max_votes_per_bug)
-              || ThrowUserError("too_many_votes_for_bug",
-                                {max => $products{$prod}->max_votes_per_bug,
-                                 product => $prod,
-                                 votes => $votes{$bug_id}});
-        }
-
-        # Make sure we haven't broken the votes-per-product limit
-        foreach my $prod (keys(%prodcount)) {
-            ($prodcount{$prod} <= $products{$prod}->votes_per_user)
-              || ThrowUserError("too_many_votes_for_product",
-                                {max => $products{$prod}->votes_per_user,
-                                 product => $prod,
-                                 votes => $prodcount{$prod}});
-        }
-    }
-
-    # Update the user's votes in the database.  If the user did not submit
-    # any votes, they may be using a form with checkboxes to remove all their
-    # votes (checkboxes are not submitted along with other form data when
-    # they are not checked, and Bugzilla uses them to represent single votes
-    # for products that only allow one vote per bug).  In that case, we still
-    # need to clear the user's votes from the database.
-    my %affected;
-    $dbh->bz_start_transaction();
-
-    # Take note of, and delete the user's old votes from the database.
-    my $bug_list = $dbh->selectcol_arrayref('SELECT bug_id FROM votes
-                                             WHERE who = ?', undef, $who);
-
-    foreach my $id (@$bug_list) {
-        $affected{$id} = 1;
-    }
-    $dbh->do('DELETE FROM votes WHERE who = ?', undef, $who);
-
-    my $sth_insertVotes = $dbh->prepare('INSERT INTO votes (who, bug_id, vote_count)
-                                         VALUES (?, ?, ?)');
-    # Insert the new values in their place
-    foreach my $id (@buglist) {
-        if ($votes{$id} > 0) {
-            $sth_insertVotes->execute($who, $id, $votes{$id});
-        }
-        $affected{$id} = 1;
-    }
-
-    # Update the cached values in the bugs table
-    my @updated_bugs = ();
-
-    my $sth_getVotes = $dbh->prepare("SELECT SUM(vote_count) FROM votes
-                                      WHERE bug_id = ?");
-
-    my $sth_updateVotes = $dbh->prepare("UPDATE bugs SET votes = ?
-                                         WHERE bug_id = ?");
-
-    foreach my $id (keys %affected) {
-        $sth_getVotes->execute($id);
-        my $v = $sth_getVotes->fetchrow_array || 0;
-        $sth_updateVotes->execute($v, $id);
-
-        my $confirmed = Bugzilla::Bug::CheckIfVotedConfirmed($id);
-        push (@updated_bugs, $id) if $confirmed;
-    }
-    $dbh->bz_commit_transaction();
-
-    $vars->{'type'} = "votes";
-    $vars->{'title_tag'} = 'change_votes';
-
-    foreach my $bug_id (@updated_bugs)
-    {
-        # TODO save this into session and redirect
-        my $sent = send_results({
-            bug_id => $bug_id,
-            mailrecipients => { 'changer' => Bugzilla->user->login },
-            type => "votes",
-        });
-        $vars->{$_} = $sent->{$_} for keys %$sent;
-
-        $template->process("bug/process/results.html.tmpl", $vars)
-            || ThrowTemplateError($template->error());
-        # Set header_done to 1 only after the first bug.
-        $vars->{'header_done'} = 1;
-    }
-    $vars->{'votes_recorded'} = 1;
-}
-=======
 print $cgi->redirect('page.cgi?' . $cgi->query_string);
-exit;
->>>>>>> 468722a3
+exit;
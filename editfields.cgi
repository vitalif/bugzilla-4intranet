--- conflicted
+++ resolved
@@ -110,7 +110,6 @@
     $field->set_sortkey($cgi->param('sortkey'));
     $field->set_in_new_bugmail($cgi->param('new_bugmail'));
     $field->set_obsolete($cgi->param('obsolete'));
-<<<<<<< HEAD
     $field->set_url($cgi->param('url'));
     if ($field->custom)
     {
@@ -123,12 +122,7 @@
         $field->set_value_field($cgi->param('value_field_id'));
         $field->set_add_to_deps($cgi->param('add_to_deps'));
     }
-=======
     $field->set_is_mandatory($cgi->param('is_mandatory'));
-    $field->set_visibility_field($cgi->param('visibility_field_id'));
-    $field->set_visibility_value($cgi->param('visibility_value_id'));
-    $field->set_value_field($cgi->param('value_field_id'));
->>>>>>> 2303cef9
     $field->set_reverse_desc($cgi->param('reverse_desc'));
     $field->update();
 
@@ -187,12 +181,7 @@
     $template->process('admin/custom_fields/list.html.tmpl', $vars)
         || ThrowTemplateError($template->error());
 }
-<<<<<<< HEAD
 else
 {
-    ThrowUserError('no_valid_action', {'field' => 'custom_field'});
-=======
-else {
     ThrowUserError('unknown_action', {action => $action});
->>>>>>> 2303cef9
 }
#!/usr/bin/perl -wT
# -*- Mode: perl; indent-tabs-mode: nil -*-
#
# The contents of this file are subject to the Mozilla Public
# License Version 1.1 (the "License"); you may not use this file
# except in compliance with the License. You may obtain a copy of
# the License at http://www.mozilla.org/MPL/
#
# Software distributed under the License is distributed on an "AS
# IS" basis, WITHOUT WARRANTY OF ANY KIND, either express or
# implied. See the License for the specific language governing
# rights and limitations under the License.
#
# The Original Code is the Bugzilla Bug Tracking System.
#
# The Initial Developer of the Original Code is Netscape Communications
# Corporation. Portions created by Netscape are
# Copyright (C) 1998 Netscape Communications Corporation. All
# Rights Reserved.
#
# Contributor(s): Myk Melez <myk@mozilla.org>
#                 Frédéric Buclin <LpSolit@gmail.com>

################################################################################
# Script Initialization
################################################################################

# Make it harder for us to do dangerous things in Perl.
use strict;
use lib qw(. lib);

# Use Bugzilla's flag modules for handling flag types.
use Bugzilla;
use Bugzilla::Constants;
use Bugzilla::Flag;
use Bugzilla::FlagType;
use Bugzilla::Group;
use Bugzilla::Util;
use Bugzilla::Error;
use Bugzilla::Product;
use Bugzilla::Component;
use Bugzilla::Bug;
use Bugzilla::Attachment;
use Bugzilla::Token;

local our $cgi = Bugzilla->cgi;
local our $template = Bugzilla->template;
local our $vars = {};

# Make sure the user is logged in and is an administrator.
my $user = Bugzilla->login(LOGIN_REQUIRED);
$user->in_group('editflagtypes')
  || ThrowUserError("auth_failure", {group  => "editflagtypes",
                                     action => "edit",
                                     object => "flagtypes"});

# We need this everywhere.
$vars = get_products_and_components($vars);

################################################################################
# Main Body Execution
################################################################################

# All calls to this script should contain an "action" variable whose value
# determines what the user wants to do.  The code below checks the value of
# that variable and runs the appropriate code.

# Determine whether to use the action specified by the user or the default.
my $action = $cgi->param('action') || 'list';
my $token  = $cgi->param('token');
my @categoryActions;

if (@categoryActions = grep(/^categoryAction-.+/, $cgi->param())) {
    $categoryActions[0] =~ s/^categoryAction-//;
    processCategoryChange($categoryActions[0], $token);
    exit;
}

if    ($action eq 'list')           { ft_list();        }
elsif ($action eq 'enter')          { edit($action);    }
elsif ($action eq 'copy')           { edit($action);    }
elsif ($action eq 'edit')           { edit($action);    }
elsif ($action eq 'insert')         { insert($token);   }
elsif ($action eq 'update')         { update($token);   }
elsif ($action eq 'confirmdelete')  { confirmDelete();  } 
elsif ($action eq 'delete')         { deleteType($token); }
elsif ($action eq 'deactivate')     { deactivate($token); }
else {
    ThrowCodeError("action_unrecognized", { action => $action });
}

exit;

################################################################################
# Functions
################################################################################

sub ft_list {
    my $product = validateProduct(scalar $cgi->param('product'));
    my $component = validateComponent($product, scalar $cgi->param('component'));
    my $product_id = $product ? $product->id : 0;
    my $component_id = $component ? $component->id : 0;
    my $show_flag_counts = (defined $cgi->param('show_flag_counts')) ? 1 : 0;

    # Define the variables and functions that will be passed to the UI template.
    $vars->{'selected_product'} = $cgi->param('product');
    $vars->{'selected_component'} = $cgi->param('component');

    my $bug_flagtypes;
    my $attach_flagtypes;

    # If a component is given, restrict the list to flag types available
    # for this component.
    if ($component) {
        $bug_flagtypes = $component->flag_types->{'bug'};
        $attach_flagtypes = $component->flag_types->{'attachment'};

        # Filter flag types if a group ID is given.
        $bug_flagtypes = filter_group($bug_flagtypes);
        $attach_flagtypes = filter_group($attach_flagtypes);

    }
    # If only a product is specified but no component, then restrict the list
    # to flag types available in at least one component of that product.
    elsif ($product) {
        $bug_flagtypes = $product->flag_types->{'bug'};
        $attach_flagtypes = $product->flag_types->{'attachment'};

        # Filter flag types if a group ID is given.
        $bug_flagtypes = filter_group($bug_flagtypes);
        $attach_flagtypes = filter_group($attach_flagtypes);
    }
    # If no product is given, then show all flag types available.
    else {
        $bug_flagtypes =
            Bugzilla::FlagType::match({'target_type' => 'bug',
                                       'group' => scalar $cgi->param('group')});

        $attach_flagtypes =
            Bugzilla::FlagType::match({'target_type' => 'attachment',
                                         'group' => scalar $cgi->param('group')});
    }

    if ($show_flag_counts) {
        my %bug_lists;
        my %map = ('+' => 'granted', '-' => 'denied', '?' => 'pending');

        foreach my $flagtype (@$bug_flagtypes, @$attach_flagtypes) {
            $bug_lists{$flagtype->id} = {};
            my $flags = Bugzilla::Flag->match({type_id => $flagtype->id});
            # Build lists of bugs, triaged by flag status.
            map { push(@{$bug_lists{$flagtype->id}->{$map{$_->status}}}, $_->bug_id) } @$flags;
        }
        $vars->{'bug_lists'} = \%bug_lists;
        $vars->{'show_flag_counts'} = 1;
    }

    $vars->{'bug_types'} = $bug_flagtypes;
    $vars->{'attachment_types'} = $attach_flagtypes;

    # Generate and return the UI (HTML page) from the appropriate template.
    $template->process("admin/flag-type/list.html.tmpl", $vars)
      || ThrowTemplateError($template->error());
}

sub edit {
    my ($action) = @_;

    my $flag_type;
    if ($action eq 'enter') {
        validateTargetType();
    }
    else {
        $flag_type = validateID();
    }

    $vars->{'last_action'} = $cgi->param('action');
    if ($cgi->param('action') eq 'enter' || $cgi->param('action') eq 'copy') {
        $vars->{'action'} = "insert";
        $vars->{'token'} = issue_session_token('add_flagtype');
    }
    else { 
        $vars->{'action'} = "update";
        $vars->{'token'} = issue_session_token('edit_flagtype');
    }

    # If copying or editing an existing flag type, retrieve it.
    if ($cgi->param('action') eq 'copy' || $cgi->param('action') eq 'edit') { 
        $vars->{'type'} = $flag_type;
    }
    # Otherwise set the target type (the minimal information about the type
    # that the template needs to know) from the URL parameter and default
    # the list of inclusions to all categories.
    else {
        my %inclusions;
        $inclusions{"__Any__:__Any__"} = "0:0";
        $vars->{'type'} = { 'target_type' => scalar $cgi->param('target_type'),
                            'inclusions'  => \%inclusions };
    }
    # Get a list of groups available to restrict this flag type against.
    my @groups = Bugzilla::Group->get_all;
    $vars->{'groups'} = \@groups;

    # Generate and return the UI (HTML page) from the appropriate template.
    $template->process("admin/flag-type/edit.html.tmpl", $vars)
      || ThrowTemplateError($template->error());
}

sub processCategoryChange {
    my ($categoryAction, $token) = @_;
    validateIsActive();
    validateIsRequestable();
    validateIsRequesteeble();
    validateAllowMultiple();

    my @inclusions = $cgi->param('inclusions');
    my @exclusions = $cgi->param('exclusions');
    if ($categoryAction eq 'include') {
        my $product = validateProduct(scalar $cgi->param('product'));
        my $component = validateComponent($product, scalar $cgi->param('component'));
        my $category = ($product ? $product->id : 0) . ":" .
                       ($component ? $component->id : 0);
        push(@inclusions, $category) unless grep($_ eq $category, @inclusions);
    }
    elsif ($categoryAction eq 'exclude') {
        my $product = validateProduct(scalar $cgi->param('product'));
        my $component = validateComponent($product, scalar $cgi->param('component'));
        my $category = ($product ? $product->id : 0) . ":" .
                       ($component ? $component->id : 0);
        push(@exclusions, $category) unless grep($_ eq $category, @exclusions);
    }
    elsif ($categoryAction eq 'removeInclusion') {
<<<<<<< HEAD
        my %rem = map { $_ => 1 } $cgi->param('inclusion_to_remove');
        @inclusions = grep { !$rem{$_} } @inclusions;
    }
    elsif ($categoryAction eq 'removeExclusion') {
        my %rem = map { $_ => 1 } $cgi->param('exclusion_to_remove');
        @exclusions = grep { !$rem{$_} } @exclusions;
=======
        my @inclusion_to_remove = $cgi->param('inclusion_to_remove');
        foreach my $remove (@inclusion_to_remove) {
            @inclusions = grep { $_ ne $remove } @inclusions;
        }
    }
    elsif ($categoryAction eq 'removeExclusion') {
        my @exclusion_to_remove = $cgi->param('exclusion_to_remove');
        foreach my $remove (@exclusion_to_remove) {
            @exclusions = grep { $_ ne $remove } @exclusions;
        }
>>>>>>> a2a2c09c
    }

    # Convert the array @clusions('prod_ID:comp_ID') back to a hash of
    # the form %clusions{'prod_name:comp_name'} = 'prod_ID:comp_ID'
    my %inclusions = clusion_array_to_hash(\@inclusions);
    my %exclusions = clusion_array_to_hash(\@exclusions);

    my @groups = Bugzilla::Group->get_all;
    $vars->{'groups'} = \@groups;
    $vars->{'action'} = $cgi->param('action');

    my $type = {};
    foreach my $key ($cgi->param()) { $type->{$key} = $cgi->param($key) }
    # That's what I call a big hack. The template expects to see a group object.
    # This script needs some rewrite anyway.
    $type->{'grant_group'} = {};
    $type->{'grant_group'}->{'name'} = $cgi->param('grant_group');
    $type->{'request_group'} = {};
    $type->{'request_group'}->{'name'} = $cgi->param('request_group');

    $type->{'inclusions'} = \%inclusions;
    $type->{'exclusions'} = \%exclusions;
    $vars->{'type'} = $type;
    $vars->{'token'} = $token;

    # Generate and return the UI (HTML page) from the appropriate template.
    $template->process("admin/flag-type/edit.html.tmpl", $vars)
      || ThrowTemplateError($template->error());
}

# Convert the array @clusions('prod_ID:comp_ID') back to a hash of
# the form %clusions{'prod_name:comp_name'} = 'prod_ID:comp_ID'
sub clusion_array_to_hash {
    my $array = shift;
    my %hash;
    my %products;
    my %components;
    foreach my $ids (@$array) {
        trick_taint($ids);
        my ($product_id, $component_id) = split(":", $ids);
        my $product_name = "__Any__";
        if ($product_id) {
            $products{$product_id} ||= new Bugzilla::Product($product_id);
            $product_name = $products{$product_id}->name if $products{$product_id};
        }
        my $component_name = "__Any__";
        if ($component_id) {
            $components{$component_id} ||= new Bugzilla::Component($component_id);
            $component_name = $components{$component_id}->name if $components{$component_id};
        }
        $hash{"$product_name:$component_name"} = $ids;
    }
    return %hash;
}

sub insert {
    my $token = shift;
    check_token_data($token, 'add_flagtype');
    my $name = validateName();
    my $description = validateDescription();
    my $cc_list = validateCCList();
    validateTargetType();
    validateSortKey();
    validateIsActive();
    validateIsRequestable();
    validateIsRequesteeble();
    validateAllowMultiple();
    validateGroups();

    my $dbh = Bugzilla->dbh;

    my $target_type = $cgi->param('target_type') eq "bug" ? "b" : "a";

    $dbh->bz_start_transaction();

    # Insert a record for the new flag type into the database.
    $dbh->do('INSERT INTO flagtypes
                          (name, description, cc_list, target_type,
                           sortkey, is_active, is_requestable, 
                           is_requesteeble, is_multiplicable, 
                           grant_group_id, request_group_id) 
                   VALUES (?, ?, ?, ?, ?, ?, ?, ?, ?, ?, ?)',
              undef, ($name, $description, $cc_list, $target_type,
                      $cgi->param('sortkey'), $cgi->param('is_active'),
                      $cgi->param('is_requestable'), $cgi->param('is_requesteeble'),
                      $cgi->param('is_multiplicable'), scalar($cgi->param('grant_gid')),
                      scalar($cgi->param('request_gid'))));

    # Get the ID of the new flag type.
    my $id = $dbh->bz_last_key('flagtypes', 'id');

    # Populate the list of inclusions/exclusions for this flag type.
    validateAndSubmit($id);

    $dbh->bz_commit_transaction();

    $vars->{'name'} = $name;
    $vars->{'message'} = "flag_type_created";
    delete_token($token);

    $vars->{'bug_types'} = Bugzilla::FlagType::match({'target_type' => 'bug'});
    $vars->{'attachment_types'} = Bugzilla::FlagType::match({'target_type' => 'attachment'});

    $template->process("admin/flag-type/list.html.tmpl", $vars)
      || ThrowTemplateError($template->error());
}


sub update {
    my $token = shift;
    check_token_data($token, 'edit_flagtype');
    my $flag_type = validateID();
    my $id = $flag_type->id;
    my $name = validateName();
    my $description = validateDescription();
    my $cc_list = validateCCList();
    validateTargetType();
    validateSortKey();
    validateIsActive();
    validateIsRequestable();
    validateIsRequesteeble();
    validateAllowMultiple();
    validateGroups();

    my $dbh = Bugzilla->dbh;
    my $user = Bugzilla->user;
    $dbh->bz_start_transaction();
    $dbh->do('UPDATE flagtypes
                 SET name = ?, description = ?, cc_list = ?,
                     sortkey = ?, is_active = ?, is_requestable = ?,
                     is_requesteeble = ?, is_multiplicable = ?,
                     grant_group_id = ?, request_group_id = ?
               WHERE id = ?',
              undef, ($name, $description, $cc_list, $cgi->param('sortkey'),
                      $cgi->param('is_active'), $cgi->param('is_requestable'),
                      $cgi->param('is_requesteeble'), $cgi->param('is_multiplicable'),
                      scalar($cgi->param('grant_gid')), scalar($cgi->param('request_gid')),
                      $id));

    # Update the list of inclusions/exclusions for this flag type.
    validateAndSubmit($id);

    $dbh->bz_commit_transaction();

    # Clear existing flags for bugs/attachments in categories no longer on 
    # the list of inclusions or that have been added to the list of exclusions.
    my $flag_ids = $dbh->selectcol_arrayref('SELECT DISTINCT flags.id
                                               FROM flags
                                         INNER JOIN bugs
                                                 ON flags.bug_id = bugs.bug_id
                                    LEFT OUTER JOIN flaginclusions AS i
                                                 ON (flags.type_id = i.type_id 
                                                     AND (bugs.product_id = i.product_id
                                                          OR i.product_id IS NULL)
                                                     AND (bugs.component_id = i.component_id
                                                          OR i.component_id IS NULL))
                                              WHERE flags.type_id = ?
                                                AND i.type_id IS NULL',
                                             undef, $id);
    Bugzilla::Flag->force_retarget($flag_ids);

    $flag_ids = $dbh->selectcol_arrayref('SELECT DISTINCT flags.id
                                            FROM flags
                                      INNER JOIN bugs 
                                              ON flags.bug_id = bugs.bug_id
                                      INNER JOIN flagexclusions AS e
                                              ON flags.type_id = e.type_id
                                           WHERE flags.type_id = ?
                                             AND (bugs.product_id = e.product_id
                                                  OR e.product_id IS NULL)
                                             AND (bugs.component_id = e.component_id
                                                  OR e.component_id IS NULL)',
                                          undef, $id);
    Bugzilla::Flag->force_retarget($flag_ids);

    # Now silently remove requestees from flags which are no longer
    # specifically requestable.
    if (!$cgi->param('is_requesteeble')) {
        $dbh->do('UPDATE flags SET requestee_id = NULL WHERE type_id = ?',
                 undef, $id);
    }

    $vars->{'name'} = $name;
    $vars->{'message'} = "flag_type_changes_saved";
    delete_token($token);

    $vars->{'bug_types'} = Bugzilla::FlagType::match({'target_type' => 'bug'});
    $vars->{'attachment_types'} = Bugzilla::FlagType::match({'target_type' => 'attachment'});

    $template->process("admin/flag-type/list.html.tmpl", $vars)
      || ThrowTemplateError($template->error());
}

sub confirmDelete {
    my $flag_type = validateID();

    $vars->{'flag_type'} = $flag_type;
    $vars->{'token'} = issue_session_token('delete_flagtype');

    # Generate and return the UI (HTML page) from the appropriate template.
    $template->process("admin/flag-type/confirm-delete.html.tmpl", $vars)
      || ThrowTemplateError($template->error());
}

sub deleteType {
    my $token = shift;
    check_token_data($token, 'delete_flagtype');
    my $flag_type = validateID();
    my $id = $flag_type->id;
    my $dbh = Bugzilla->dbh;

    $dbh->bz_start_transaction();

    # Get the name of the flag type so we can tell users
    # what was deleted.
    $vars->{'name'} = $flag_type->name;

    $dbh->do('DELETE FROM flags WHERE type_id = ?', undef, $id);
    $dbh->do('DELETE FROM flaginclusions WHERE type_id = ?', undef, $id);
    $dbh->do('DELETE FROM flagexclusions WHERE type_id = ?', undef, $id);
    $dbh->do('DELETE FROM flagtypes WHERE id = ?', undef, $id);
    $dbh->bz_commit_transaction();

    $vars->{'message'} = "flag_type_deleted";
    delete_token($token);

    $vars->{'bug_types'} = Bugzilla::FlagType::match({'target_type' => 'bug'});
    $vars->{'attachment_types'} = Bugzilla::FlagType::match({'target_type' => 'attachment'});

    $template->process("admin/flag-type/list.html.tmpl", $vars)
      || ThrowTemplateError($template->error());
}

sub deactivate {
    my $token = shift;
    check_token_data($token, 'delete_flagtype');
    my $flag_type = validateID();
    validateIsActive();

    my $dbh = Bugzilla->dbh;

    $dbh->bz_start_transaction();
    $dbh->do('UPDATE flagtypes SET is_active = 0 WHERE id = ?', undef, $flag_type->id);
    $dbh->bz_commit_transaction();

    $vars->{'message'} = "flag_type_deactivated";
    $vars->{'flag_type'} = $flag_type;
    delete_token($token);

    $vars->{'bug_types'} = Bugzilla::FlagType::match({'target_type' => 'bug'});
    $vars->{'attachment_types'} = Bugzilla::FlagType::match({'target_type' => 'attachment'});

    # Generate and return the UI (HTML page) from the appropriate template.
    $template->process("admin/flag-type/list.html.tmpl", $vars)
      || ThrowTemplateError($template->error());
}

sub get_products_and_components {
    my $vars = shift;

    my @products = Bugzilla::Product->get_all;
    # We require all unique component names.
    my %components;
    foreach my $product (@products) {
        foreach my $component (@{$product->components}) {
            $components{$component->name} = 1;
        }
    }
    $vars->{'products'} = \@products;
    $vars->{'components'} = [sort(keys %components)];
    return $vars;
}

################################################################################
# Data Validation / Security Authorization
################################################################################

sub validateID {
    my $id = $cgi->param('id');
    my $flag_type = new Bugzilla::FlagType($id)
        || ThrowCodeError('flag_type_nonexistent', { id => $id });

    return $flag_type;
}

sub validateName {
    my $name = $cgi->param('name');
    ($name && $name !~ /[ ,]/ && length($name) <= 50)
      || ThrowUserError("flag_type_name_invalid",
                        { name => $name });
    trick_taint($name);
    return $name;
}

sub validateDescription {
    my $description = $cgi->param('description');
    length($description) < 2**16-1
      || ThrowUserError("flag_type_description_invalid");
    trick_taint($description);
    return $description;
}

sub validateCCList {
    my $cc_list = $cgi->param('cc_list');
    length($cc_list) <= 200
      || ThrowUserError("flag_type_cc_list_invalid", 
                        { cc_list => $cc_list });

    my @addresses = split(/[, ]+/, $cc_list);
    # We do not call Util::validate_email_syntax because these
    # addresses do not require to match 'emailregexp' and do not
    # depend on 'emailsuffix'. So we limit ourselves to a simple
    # sanity check:
    # - match the syntax of a fully qualified email address;
    # - do not contain any illegal character.
    foreach my $address (@addresses) {
        ($address =~ /^[\w\.\+\-=]+@[\w\.\-]+\.[\w\-]+$/
           && $address !~ /[\\\(\)<>&,;:"\[\] \t\r\n]/)
          || ThrowUserError('illegal_email_address',
                            {addr => $address, default => 1});
    }
    trick_taint($cc_list);
    return $cc_list;
}

sub validateProduct {
    my $product_name = shift;
    return unless $product_name;

    my $product = Bugzilla::Product::check_product($product_name);
    return $product;
}

sub validateComponent {
    my ($product, $component_name) = @_;
    return unless $component_name;

    ($product && $product->id)
      || ThrowUserError("flag_type_component_without_product");

    my $component = Bugzilla::Component->check({ product => $product,
                                                 name => $component_name });
    return $component;
}

sub validateSortKey {
    # $sortkey is destroyed if detaint_natural fails.
    my $sortkey = $cgi->param('sortkey');
    detaint_natural($sortkey)
      && $sortkey < 32768
      || ThrowUserError("flag_type_sortkey_invalid", 
                        { sortkey => scalar $cgi->param('sortkey') });
    $cgi->param('sortkey', $sortkey);
}

sub validateTargetType {
    grep($cgi->param('target_type') eq $_, ("bug", "attachment"))
      || ThrowCodeError("flag_type_target_type_invalid", 
                        { target_type => scalar $cgi->param('target_type') });
}

sub validateIsActive {
    $cgi->param('is_active', $cgi->param('is_active') ? 1 : 0);
}

sub validateIsRequestable {
    $cgi->param('is_requestable', $cgi->param('is_requestable') ? 1 : 0);
}

sub validateIsRequesteeble {
    $cgi->param('is_requesteeble', $cgi->param('is_requesteeble') ? 1 : 0);
}

sub validateAllowMultiple {
    $cgi->param('is_multiplicable', $cgi->param('is_multiplicable') ? 1 : 0);
}

sub validateGroups {
    my $dbh = Bugzilla->dbh;
    # Convert group names to group IDs
    foreach my $col ('grant', 'request') {
        my $name = $cgi->param($col . '_group');
        if ($name) {
            trick_taint($name);
            my $gid = $dbh->selectrow_array('SELECT id FROM groups
                                             WHERE name = ?', undef, $name);
            $gid || ThrowUserError("group_unknown", { name => $name });
            $cgi->param($col . '_gid', $gid);
        }
    }
}

# At this point, values either come the DB itself or have been recently
# added by the user and have passed all validation tests.
# The only way to have invalid product/component combinations is to
# hack the URL. So we silently ignore them, if any.
sub validateAndSubmit {
    my ($id) = @_;
    my $dbh = Bugzilla->dbh;

    # Cache product objects.
    my %products;
    foreach my $category_type ("inclusions", "exclusions") {
        # Will be used several times below.
        my $sth = $dbh->prepare("INSERT INTO flag$category_type " .
                                "(type_id, product_id, component_id) " .
                                "VALUES (?, ?, ?)");

        $dbh->do("DELETE FROM flag$category_type WHERE type_id = ?", undef, $id);
        foreach my $category ($cgi->param($category_type)) {
            trick_taint($category);
            my ($product_id, $component_id) = split(":", $category);
            # Does the product exist?
            if ($product_id) {
                $products{$product_id} ||= new Bugzilla::Product($product_id);
                next unless defined $products{$product_id};
            }
            # A component was selected without a product being selected.
            next if (!$product_id && $component_id);
            # Does the component belong to this product?
            if ($component_id) {
                my @match = grep {$_->id == $component_id} @{$products{$product_id}->components};
                next unless scalar(@match);
            }
            $product_id ||= undef;
            $component_id ||= undef;
            $sth->execute($id, $product_id, $component_id);
        }
    }
}

sub filter_group {
    my $flag_types = shift;
    return $flag_types unless Bugzilla->cgi->param('group');

    my $gid = scalar $cgi->param('group');
    my @flag_types = grep {($_->grant_group && $_->grant_group->id == $gid)
                           || ($_->request_group && $_->request_group->id == $gid)} @$flag_types;

    return \@flag_types;
}<|MERGE_RESOLUTION|>--- conflicted
+++ resolved
@@ -230,14 +230,6 @@
         push(@exclusions, $category) unless grep($_ eq $category, @exclusions);
     }
     elsif ($categoryAction eq 'removeInclusion') {
-<<<<<<< HEAD
-        my %rem = map { $_ => 1 } $cgi->param('inclusion_to_remove');
-        @inclusions = grep { !$rem{$_} } @inclusions;
-    }
-    elsif ($categoryAction eq 'removeExclusion') {
-        my %rem = map { $_ => 1 } $cgi->param('exclusion_to_remove');
-        @exclusions = grep { !$rem{$_} } @exclusions;
-=======
         my @inclusion_to_remove = $cgi->param('inclusion_to_remove');
         foreach my $remove (@inclusion_to_remove) {
             @inclusions = grep { $_ ne $remove } @inclusions;
@@ -248,7 +240,6 @@
         foreach my $remove (@exclusion_to_remove) {
             @exclusions = grep { $_ ne $remove } @exclusions;
         }
->>>>>>> a2a2c09c
     }
 
     # Convert the array @clusions('prod_ID:comp_ID') back to a hash of
